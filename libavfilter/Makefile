include $(SUBDIR)../config.mak

NAME = avfilter
FFLIBS = avutil

FFLIBS-$(CONFIG_ACONVERT_FILTER)             += avcodec
FFLIBS-$(CONFIG_AMOVIE_FILTER)               += avformat avcodec
FFLIBS-$(CONFIG_ARESAMPLE_FILTER)            += avcodec
FFLIBS-$(CONFIG_MOVIE_FILTER)                += avformat avcodec
FFLIBS-$(CONFIG_PAN_FILTER)                  += swresample
FFLIBS-$(CONFIG_SCALE_FILTER)                += swscale
FFLIBS-$(CONFIG_MP_FILTER)                   += avcodec

HEADERS = avcodec.h avfilter.h avfiltergraph.h buffersink.h version.h vsrc_buffer.h

OBJS = allfilters.o                                                     \
       avfilter.o                                                       \
       avfiltergraph.o                                                  \
       defaults.o                                                       \
       drawutils.o                                                      \
       formats.o                                                        \
       graphdump.o                                                      \
       graphparser.o                                                    \
       transform.o                                                      \
       vsrc_buffer.o

OBJS-$(CONFIG_AVCODEC)                       += avcodec.o

OBJS-$(CONFIG_ACONVERT_FILTER)               += af_aconvert.o
OBJS-$(CONFIG_AFORMAT_FILTER)                += af_aformat.o
OBJS-$(CONFIG_AMERGE_FILTER)                 += af_amerge.o
OBJS-$(CONFIG_ANULL_FILTER)                  += af_anull.o
OBJS-$(CONFIG_ARESAMPLE_FILTER)              += af_aresample.o
OBJS-$(CONFIG_ASHOWINFO_FILTER)              += af_ashowinfo.o
OBJS-$(CONFIG_ASPLIT_FILTER)                 += af_asplit.o
OBJS-$(CONFIG_ASTREAMSYNC_FILTER)            += af_astreamsync.o
OBJS-$(CONFIG_EARWAX_FILTER)                 += af_earwax.o
OBJS-$(CONFIG_PAN_FILTER)                    += af_pan.o
OBJS-$(CONFIG_SILENCEDETECT_FILTER)          += af_silencedetect.o
OBJS-$(CONFIG_VOLUME_FILTER)                 += af_volume.o

OBJS-$(CONFIG_ABUFFER_FILTER)                += asrc_abuffer.o
OBJS-$(CONFIG_AEVALSRC_FILTER)               += asrc_aevalsrc.o
OBJS-$(CONFIG_AMOVIE_FILTER)                 += src_movie.o
OBJS-$(CONFIG_ANULLSRC_FILTER)               += asrc_anullsrc.o

OBJS-$(CONFIG_ABUFFERSINK_FILTER)            += sink_buffer.o
OBJS-$(CONFIG_ANULLSINK_FILTER)              += asink_anullsink.o

OBJS-$(CONFIG_ASS_FILTER)                    += vf_ass.o
OBJS-$(CONFIG_BLACKFRAME_FILTER)             += vf_blackframe.o
OBJS-$(CONFIG_BOXBLUR_FILTER)                += vf_boxblur.o
OBJS-$(CONFIG_COPY_FILTER)                   += vf_copy.o
OBJS-$(CONFIG_CROP_FILTER)                   += vf_crop.o
OBJS-$(CONFIG_CROPDETECT_FILTER)             += vf_cropdetect.o
OBJS-$(CONFIG_DELOGO_FILTER)                 += vf_delogo.o
OBJS-$(CONFIG_DESHAKE_FILTER)                += vf_deshake.o
OBJS-$(CONFIG_DRAWBOX_FILTER)                += vf_drawbox.o
OBJS-$(CONFIG_DRAWTEXT_FILTER)               += vf_drawtext.o
OBJS-$(CONFIG_FADE_FILTER)                   += vf_fade.o
OBJS-$(CONFIG_FIELDORDER_FILTER)             += vf_fieldorder.o
OBJS-$(CONFIG_FIFO_FILTER)                   += vf_fifo.o
OBJS-$(CONFIG_FORMAT_FILTER)                 += vf_format.o
OBJS-$(CONFIG_FREI0R_FILTER)                 += vf_frei0r.o
OBJS-$(CONFIG_GRADFUN_FILTER)                += vf_gradfun.o
OBJS-$(CONFIG_HFLIP_FILTER)                  += vf_hflip.o
OBJS-$(CONFIG_HQDN3D_FILTER)                 += vf_hqdn3d.o
OBJS-$(CONFIG_LUT_FILTER)                    += vf_lut.o
OBJS-$(CONFIG_LUTRGB_FILTER)                 += vf_lut.o
OBJS-$(CONFIG_LUTYUV_FILTER)                 += vf_lut.o
OBJS-$(CONFIG_MP_FILTER)                     += vf_mp.o
OBJS-$(CONFIG_NEGATE_FILTER)                 += vf_lut.o
OBJS-$(CONFIG_NOFORMAT_FILTER)               += vf_format.o
OBJS-$(CONFIG_NULL_FILTER)                   += vf_null.o
OBJS-$(CONFIG_OCV_FILTER)                    += vf_libopencv.o
OBJS-$(CONFIG_OVERLAY_FILTER)                += vf_overlay.o
OBJS-$(CONFIG_PAD_FILTER)                    += vf_pad.o
OBJS-$(CONFIG_PIXDESCTEST_FILTER)            += vf_pixdesctest.o
OBJS-$(CONFIG_SCALE_FILTER)                  += vf_scale.o
OBJS-$(CONFIG_SELECT_FILTER)                 += vf_select.o
OBJS-$(CONFIG_SETDAR_FILTER)                 += vf_aspect.o
OBJS-$(CONFIG_SETPTS_FILTER)                 += vf_setpts.o
OBJS-$(CONFIG_SETSAR_FILTER)                 += vf_aspect.o
OBJS-$(CONFIG_SETTB_FILTER)                  += vf_settb.o
OBJS-$(CONFIG_SHOWINFO_FILTER)               += vf_showinfo.o
OBJS-$(CONFIG_SLICIFY_FILTER)                += vf_slicify.o
OBJS-$(CONFIG_SPLIT_FILTER)                  += vf_split.o
OBJS-$(CONFIG_THUMBNAIL_FILTER)              += vf_thumbnail.o
OBJS-$(CONFIG_TINTERLACE_FILTER)             += vf_tinterlace.o
OBJS-$(CONFIG_TRANSPOSE_FILTER)              += vf_transpose.o
OBJS-$(CONFIG_UNSHARP_FILTER)                += vf_unsharp.o
OBJS-$(CONFIG_VFLIP_FILTER)                  += vf_vflip.o
OBJS-$(CONFIG_YADIF_FILTER)                  += vf_yadif.o

OBJS-$(CONFIG_CELLAUTO_FILTER)               += vsrc_cellauto.o
OBJS-$(CONFIG_COLOR_FILTER)                  += vsrc_color.o
OBJS-$(CONFIG_FREI0R_SRC_FILTER)             += vf_frei0r.o
OBJS-$(CONFIG_LIFE_FILTER)                   += vsrc_life.o
OBJS-$(CONFIG_MANDELBROT_FILTER)             += vsrc_mandelbrot.o
OBJS-$(CONFIG_MOVIE_FILTER)                  += src_movie.o
OBJS-$(CONFIG_MPTESTSRC_FILTER)              += vsrc_mptestsrc.o
OBJS-$(CONFIG_NULLSRC_FILTER)                += vsrc_testsrc.o
OBJS-$(CONFIG_RGBTESTSRC_FILTER)             += vsrc_testsrc.o
OBJS-$(CONFIG_TESTSRC_FILTER)                += vsrc_testsrc.o

OBJS-$(CONFIG_BUFFERSINK_FILTER)             += sink_buffer.o
OBJS-$(CONFIG_NULLSINK_FILTER)               += vsink_nullsink.o

<<<<<<< HEAD

OBJS-$(CONFIG_MP_FILTER) += libmpcodecs/mp_image.o
OBJS-$(CONFIG_MP_FILTER) += libmpcodecs/img_format.o
OBJS-$(CONFIG_MP_FILTER) += libmpcodecs/vf_2xsai.o
OBJS-$(CONFIG_MP_FILTER) += libmpcodecs/vf_decimate.o
OBJS-$(CONFIG_MP_FILTER) += libmpcodecs/vf_denoise3d.o
OBJS-$(CONFIG_MP_FILTER) += libmpcodecs/vf_detc.o
OBJS-$(CONFIG_MP_FILTER) += libmpcodecs/vf_dint.o
OBJS-$(CONFIG_MP_FILTER) += libmpcodecs/vf_divtc.o
OBJS-$(CONFIG_MP_FILTER) += libmpcodecs/vf_down3dright.o
OBJS-$(CONFIG_MP_FILTER) += libmpcodecs/vf_dsize.o
OBJS-$(CONFIG_MP_FILTER) += libmpcodecs/vf_eq2.o
OBJS-$(CONFIG_MP_FILTER) += libmpcodecs/vf_eq.o
OBJS-$(CONFIG_MP_FILTER) += libmpcodecs/vf_field.o
OBJS-$(CONFIG_MP_FILTER) += libmpcodecs/vf_fil.o
#OBJS-$(CONFIG_MP_FILTER) += libmpcodecs/vf_filmdint.o
OBJS-$(CONFIG_MP_FILTER) += libmpcodecs/vf_fixpts.o
OBJS-$(CONFIG_MP_FILTER) += libmpcodecs/vf_framestep.o
OBJS-$(CONFIG_MP_FILTER) += libmpcodecs/vf_fspp.o
OBJS-$(CONFIG_MP_FILTER) += libmpcodecs/vf_geq.o
OBJS-$(CONFIG_MP_FILTER) += libmpcodecs/vf_harddup.o
OBJS-$(CONFIG_MP_FILTER) += libmpcodecs/vf_hqdn3d.o
OBJS-$(CONFIG_MP_FILTER) += libmpcodecs/vf_hue.o
OBJS-$(CONFIG_MP_FILTER) += libmpcodecs/vf_il.o
OBJS-$(CONFIG_MP_FILTER) += libmpcodecs/vf_ilpack.o
OBJS-$(CONFIG_MP_FILTER) += libmpcodecs/vf_ivtc.o
OBJS-$(CONFIG_MP_FILTER) += libmpcodecs/vf_kerndeint.o
OBJS-$(CONFIG_MP_FILTER) += libmpcodecs/vf_mcdeint.o
OBJS-$(CONFIG_MP_FILTER) += libmpcodecs/vf_mirror.o
OBJS-$(CONFIG_MP_FILTER) += libmpcodecs/vf_noise.o
OBJS-$(CONFIG_MP_FILTER) += libmpcodecs/vf_ow.o
OBJS-$(CONFIG_MP_FILTER) += libmpcodecs/vf_palette.o
OBJS-$(CONFIG_MP_FILTER) += libmpcodecs/vf_perspective.o
OBJS-$(CONFIG_MP_FILTER) += libmpcodecs/vf_phase.o
OBJS-$(CONFIG_MP_FILTER) += libmpcodecs/vf_pp7.o
OBJS-$(CONFIG_MP_FILTER) += libmpcodecs/vf_pullup.o
OBJS-$(CONFIG_MP_FILTER) += libmpcodecs/vf_qp.o
OBJS-$(CONFIG_MP_FILTER) += libmpcodecs/vf_rectangle.o
OBJS-$(CONFIG_MP_FILTER) += libmpcodecs/vf_remove_logo.o
OBJS-$(CONFIG_MP_FILTER) += libmpcodecs/vf_rotate.o
OBJS-$(CONFIG_MP_FILTER) += libmpcodecs/vf_sab.o
OBJS-$(CONFIG_MP_FILTER) += libmpcodecs/vf_screenshot.o
OBJS-$(CONFIG_MP_FILTER) += libmpcodecs/vf_smartblur.o
OBJS-$(CONFIG_MP_FILTER) += libmpcodecs/vf_softpulldown.o
OBJS-$(CONFIG_MP_FILTER) += libmpcodecs/vf_softskip.o
OBJS-$(CONFIG_MP_FILTER) += libmpcodecs/vf_spp.o
OBJS-$(CONFIG_MP_FILTER) += libmpcodecs/vf_stereo3d.o
OBJS-$(CONFIG_MP_FILTER) += libmpcodecs/vf_swapuv.o
OBJS-$(CONFIG_MP_FILTER) += libmpcodecs/vf_telecine.o
OBJS-$(CONFIG_MP_FILTER) += libmpcodecs/vf_tile.o
OBJS-$(CONFIG_MP_FILTER) += libmpcodecs/vf_tinterlace.o
OBJS-$(CONFIG_MP_FILTER) += libmpcodecs/vf_unsharp.o
OBJS-$(CONFIG_MP_FILTER) += libmpcodecs/vf_uspp.o
OBJS-$(CONFIG_MP_FILTER) += libmpcodecs/vf_yuvcsp.o
OBJS-$(CONFIG_MP_FILTER) += libmpcodecs/vf_yvu9.o
OBJS-$(CONFIG_MP_FILTER) += libmpcodecs/pullup.o


-include $(SRC_PATH)/$(SUBDIR)$(ARCH)/Makefile

DIRS = x86 libmpcodecs

TESTPROGS = formats
=======
DIRS = x86
>>>>>>> d78bb1a4

TOOLS = graph2dot lavfi-showfiltfmts<|MERGE_RESOLUTION|>--- conflicted
+++ resolved
@@ -106,8 +106,6 @@
 OBJS-$(CONFIG_BUFFERSINK_FILTER)             += sink_buffer.o
 OBJS-$(CONFIG_NULLSINK_FILTER)               += vsink_nullsink.o
 
-<<<<<<< HEAD
-
 OBJS-$(CONFIG_MP_FILTER) += libmpcodecs/mp_image.o
 OBJS-$(CONFIG_MP_FILTER) += libmpcodecs/img_format.o
 OBJS-$(CONFIG_MP_FILTER) += libmpcodecs/vf_2xsai.o
@@ -165,13 +163,8 @@
 OBJS-$(CONFIG_MP_FILTER) += libmpcodecs/pullup.o
 
 
--include $(SRC_PATH)/$(SUBDIR)$(ARCH)/Makefile
-
 DIRS = x86 libmpcodecs
 
 TESTPROGS = formats
-=======
-DIRS = x86
->>>>>>> d78bb1a4
 
 TOOLS = graph2dot lavfi-showfiltfmts