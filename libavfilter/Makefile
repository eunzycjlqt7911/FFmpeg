include $(SUBDIR)../config.mak

NAME = avfilter
FFLIBS = avutil swscale
<<<<<<< HEAD
=======
FFLIBS-$(CONFIG_MOVIE_FILTER) += avformat avcodec
FFLIBS-$(CONFIG_RESAMPLE_FILTER) += avresample
>>>>>>> 012f04a2

FFLIBS-$(CONFIG_ACONVERT_FILTER)             += swresample
FFLIBS-$(CONFIG_AMOVIE_FILTER)               += avformat avcodec
FFLIBS-$(CONFIG_ARESAMPLE_FILTER)            += swresample
FFLIBS-$(CONFIG_MOVIE_FILTER)                += avformat avcodec
FFLIBS-$(CONFIG_PAN_FILTER)                  += swresample
FFLIBS-$(CONFIG_REMOVELOGO_FILTER)           += avformat avcodec
FFLIBS-$(CONFIG_MP_FILTER)                   += avcodec postproc

HEADERS = asrc_abuffer.h                                                \
          avcodec.h                                                     \
          avfilter.h                                                    \
          avfiltergraph.h                                               \
          buffersink.h                                                  \
          buffersrc.h                                                   \
          version.h                                                     \
          vsrc_buffer.h                                                 \

OBJS = allfilters.o                                                     \
       audio.o                                                          \
       avfilter.o                                                       \
       avfiltergraph.o                                                  \
       buffersink.o                                                     \
       defaults.o                                                       \
       drawutils.o                                                      \
       formats.o                                                        \
       graphdump.o                                                      \
       graphparser.o                                                    \
       src_buffer.o                                                     \
       transform.o                                                      \
       vf_scale.o                                                       \

OBJS-$(CONFIG_AVCODEC)                       += avcodec.o
OBJS-$(CONFIG_AVFORMAT)                      += lavfutils.o
OBJS-$(CONFIG_SWSCALE)                       += lswsutils.o

OBJS-$(CONFIG_ACONVERT_FILTER)               += af_aconvert.o
OBJS-$(CONFIG_AFORMAT_FILTER)                += af_aformat.o
OBJS-$(CONFIG_AMERGE_FILTER)                 += af_amerge.o
OBJS-$(CONFIG_ANULL_FILTER)                  += af_anull.o
<<<<<<< HEAD
OBJS-$(CONFIG_ARESAMPLE_FILTER)              += af_aresample.o
OBJS-$(CONFIG_ASHOWINFO_FILTER)              += af_ashowinfo.o
OBJS-$(CONFIG_ASPLIT_FILTER)                 += af_asplit.o
OBJS-$(CONFIG_ASTREAMSYNC_FILTER)            += af_astreamsync.o
OBJS-$(CONFIG_EARWAX_FILTER)                 += af_earwax.o
OBJS-$(CONFIG_PAN_FILTER)                    += af_pan.o
OBJS-$(CONFIG_SILENCEDETECT_FILTER)          += af_silencedetect.o
OBJS-$(CONFIG_VOLUME_FILTER)                 += af_volume.o
=======
OBJS-$(CONFIG_RESAMPLE_FILTER)               += af_resample.o
>>>>>>> 012f04a2

OBJS-$(CONFIG_AEVALSRC_FILTER)               += asrc_aevalsrc.o
OBJS-$(CONFIG_AMOVIE_FILTER)                 += src_movie.o
OBJS-$(CONFIG_ANULLSRC_FILTER)               += asrc_anullsrc.o

OBJS-$(CONFIG_ABUFFERSINK_FILTER)            += sink_buffer.o
OBJS-$(CONFIG_ANULLSINK_FILTER)              += asink_anullsink.o

OBJS-$(CONFIG_ASS_FILTER)                    += vf_ass.o
OBJS-$(CONFIG_BBOX_FILTER)                   += bbox.o vf_bbox.o
OBJS-$(CONFIG_BLACKDETECT_FILTER)            += vf_blackdetect.o
OBJS-$(CONFIG_BLACKFRAME_FILTER)             += vf_blackframe.o
OBJS-$(CONFIG_BOXBLUR_FILTER)                += vf_boxblur.o
OBJS-$(CONFIG_COLORMATRIX_FILTER)            += vf_colormatrix.o
OBJS-$(CONFIG_COPY_FILTER)                   += vf_copy.o
OBJS-$(CONFIG_CROP_FILTER)                   += vf_crop.o
OBJS-$(CONFIG_CROPDETECT_FILTER)             += vf_cropdetect.o
OBJS-$(CONFIG_DELOGO_FILTER)                 += vf_delogo.o
OBJS-$(CONFIG_DESHAKE_FILTER)                += vf_deshake.o
OBJS-$(CONFIG_DRAWBOX_FILTER)                += vf_drawbox.o
OBJS-$(CONFIG_DRAWTEXT_FILTER)               += vf_drawtext.o
OBJS-$(CONFIG_FADE_FILTER)                   += vf_fade.o
OBJS-$(CONFIG_FIELDORDER_FILTER)             += vf_fieldorder.o
OBJS-$(CONFIG_FIFO_FILTER)                   += vf_fifo.o
OBJS-$(CONFIG_FORMAT_FILTER)                 += vf_format.o
OBJS-$(CONFIG_FREI0R_FILTER)                 += vf_frei0r.o
OBJS-$(CONFIG_GRADFUN_FILTER)                += vf_gradfun.o
OBJS-$(CONFIG_HFLIP_FILTER)                  += vf_hflip.o
OBJS-$(CONFIG_HQDN3D_FILTER)                 += vf_hqdn3d.o
OBJS-$(CONFIG_IDET_FILTER)                   += vf_idet.o
OBJS-$(CONFIG_LUT_FILTER)                    += vf_lut.o
OBJS-$(CONFIG_LUTRGB_FILTER)                 += vf_lut.o
OBJS-$(CONFIG_LUTYUV_FILTER)                 += vf_lut.o
OBJS-$(CONFIG_MP_FILTER)                     += vf_mp.o
OBJS-$(CONFIG_NEGATE_FILTER)                 += vf_lut.o
OBJS-$(CONFIG_NOFORMAT_FILTER)               += vf_format.o
OBJS-$(CONFIG_NULL_FILTER)                   += vf_null.o
OBJS-$(CONFIG_OCV_FILTER)                    += vf_libopencv.o
OBJS-$(CONFIG_OVERLAY_FILTER)                += vf_overlay.o
OBJS-$(CONFIG_PAD_FILTER)                    += vf_pad.o
OBJS-$(CONFIG_PIXDESCTEST_FILTER)            += vf_pixdesctest.o
OBJS-$(CONFIG_REMOVELOGO_FILTER)             += bbox.o lswsutils.o lavfutils.o vf_removelogo.o
OBJS-$(CONFIG_SELECT_FILTER)                 += vf_select.o
OBJS-$(CONFIG_SETDAR_FILTER)                 += vf_aspect.o
OBJS-$(CONFIG_SETFIELD_FILTER)               += vf_setfield.o
OBJS-$(CONFIG_SETPTS_FILTER)                 += vf_setpts.o
OBJS-$(CONFIG_SETSAR_FILTER)                 += vf_aspect.o
OBJS-$(CONFIG_SETTB_FILTER)                  += vf_settb.o
OBJS-$(CONFIG_SHOWINFO_FILTER)               += vf_showinfo.o
OBJS-$(CONFIG_SLICIFY_FILTER)                += vf_slicify.o
OBJS-$(CONFIG_SPLIT_FILTER)                  += vf_split.o
OBJS-$(CONFIG_SUPER2XSAI_FILTER)             += vf_super2xsai.o
OBJS-$(CONFIG_SWAPUV_FILTER)                 += vf_swapuv.o
OBJS-$(CONFIG_THUMBNAIL_FILTER)              += vf_thumbnail.o
OBJS-$(CONFIG_TILE_FILTER)                   += vf_tile.o
OBJS-$(CONFIG_TINTERLACE_FILTER)             += vf_tinterlace.o
OBJS-$(CONFIG_TRANSPOSE_FILTER)              += vf_transpose.o
OBJS-$(CONFIG_UNSHARP_FILTER)                += vf_unsharp.o
OBJS-$(CONFIG_VFLIP_FILTER)                  += vf_vflip.o
OBJS-$(CONFIG_YADIF_FILTER)                  += vf_yadif.o

OBJS-$(CONFIG_CELLAUTO_FILTER)               += vsrc_cellauto.o
OBJS-$(CONFIG_COLOR_FILTER)                  += vsrc_color.o
OBJS-$(CONFIG_FREI0R_SRC_FILTER)             += vf_frei0r.o
OBJS-$(CONFIG_LIFE_FILTER)                   += vsrc_life.o
OBJS-$(CONFIG_MANDELBROT_FILTER)             += vsrc_mandelbrot.o
OBJS-$(CONFIG_MOVIE_FILTER)                  += src_movie.o
OBJS-$(CONFIG_MPTESTSRC_FILTER)              += vsrc_mptestsrc.o
OBJS-$(CONFIG_NULLSRC_FILTER)                += vsrc_testsrc.o
OBJS-$(CONFIG_RGBTESTSRC_FILTER)             += vsrc_testsrc.o
OBJS-$(CONFIG_TESTSRC_FILTER)                += vsrc_testsrc.o

OBJS-$(CONFIG_BUFFERSINK_FILTER)             += sink_buffer.o
OBJS-$(CONFIG_NULLSINK_FILTER)               += vsink_nullsink.o

OBJS-$(CONFIG_MP_FILTER) += libmpcodecs/mp_image.o
OBJS-$(CONFIG_MP_FILTER) += libmpcodecs/img_format.o
OBJS-$(CONFIG_MP_FILTER) += libmpcodecs/vf_decimate.o
OBJS-$(CONFIG_MP_FILTER) += libmpcodecs/vf_denoise3d.o
OBJS-$(CONFIG_MP_FILTER) += libmpcodecs/vf_detc.o
OBJS-$(CONFIG_MP_FILTER) += libmpcodecs/vf_dint.o
OBJS-$(CONFIG_MP_FILTER) += libmpcodecs/vf_divtc.o
OBJS-$(CONFIG_MP_FILTER) += libmpcodecs/vf_down3dright.o
OBJS-$(CONFIG_MP_FILTER) += libmpcodecs/vf_dsize.o
OBJS-$(CONFIG_MP_FILTER) += libmpcodecs/vf_eq2.o
OBJS-$(CONFIG_MP_FILTER) += libmpcodecs/vf_eq.o
OBJS-$(CONFIG_MP_FILTER) += libmpcodecs/vf_field.o
OBJS-$(CONFIG_MP_FILTER) += libmpcodecs/vf_fil.o
#OBJS-$(CONFIG_MP_FILTER) += libmpcodecs/vf_filmdint.o
OBJS-$(CONFIG_MP_FILTER) += libmpcodecs/vf_fixpts.o
OBJS-$(CONFIG_MP_FILTER) += libmpcodecs/vf_framestep.o
OBJS-$(CONFIG_MP_FILTER) += libmpcodecs/vf_fspp.o
OBJS-$(CONFIG_MP_FILTER) += libmpcodecs/vf_geq.o
OBJS-$(CONFIG_MP_FILTER) += libmpcodecs/vf_harddup.o
OBJS-$(CONFIG_MP_FILTER) += libmpcodecs/vf_hqdn3d.o
OBJS-$(CONFIG_MP_FILTER) += libmpcodecs/vf_hue.o
OBJS-$(CONFIG_MP_FILTER) += libmpcodecs/vf_il.o
OBJS-$(CONFIG_MP_FILTER) += libmpcodecs/vf_ilpack.o
OBJS-$(CONFIG_MP_FILTER) += libmpcodecs/vf_ivtc.o
OBJS-$(CONFIG_MP_FILTER) += libmpcodecs/vf_kerndeint.o
OBJS-$(CONFIG_MP_FILTER) += libmpcodecs/vf_mcdeint.o
OBJS-$(CONFIG_MP_FILTER) += libmpcodecs/vf_noise.o
OBJS-$(CONFIG_MP_FILTER) += libmpcodecs/vf_ow.o
OBJS-$(CONFIG_MP_FILTER) += libmpcodecs/vf_palette.o
OBJS-$(CONFIG_MP_FILTER) += libmpcodecs/vf_perspective.o
OBJS-$(CONFIG_MP_FILTER) += libmpcodecs/vf_phase.o
OBJS-$(CONFIG_MP_FILTER) += libmpcodecs/vf_pp.o
OBJS-$(CONFIG_MP_FILTER) += libmpcodecs/vf_pp7.o
OBJS-$(CONFIG_MP_FILTER) += libmpcodecs/vf_pullup.o
OBJS-$(CONFIG_MP_FILTER) += libmpcodecs/vf_qp.o
OBJS-$(CONFIG_MP_FILTER) += libmpcodecs/vf_rectangle.o
OBJS-$(CONFIG_MP_FILTER) += libmpcodecs/vf_rotate.o
OBJS-$(CONFIG_MP_FILTER) += libmpcodecs/vf_sab.o
OBJS-$(CONFIG_MP_FILTER) += libmpcodecs/vf_smartblur.o
OBJS-$(CONFIG_MP_FILTER) += libmpcodecs/vf_softpulldown.o
OBJS-$(CONFIG_MP_FILTER) += libmpcodecs/vf_softskip.o
OBJS-$(CONFIG_MP_FILTER) += libmpcodecs/vf_spp.o
OBJS-$(CONFIG_MP_FILTER) += libmpcodecs/vf_stereo3d.o
OBJS-$(CONFIG_MP_FILTER) += libmpcodecs/vf_telecine.o
OBJS-$(CONFIG_MP_FILTER) += libmpcodecs/vf_tile.o
OBJS-$(CONFIG_MP_FILTER) += libmpcodecs/vf_tinterlace.o
OBJS-$(CONFIG_MP_FILTER) += libmpcodecs/vf_unsharp.o
OBJS-$(CONFIG_MP_FILTER) += libmpcodecs/vf_uspp.o
OBJS-$(CONFIG_MP_FILTER) += libmpcodecs/vf_yuvcsp.o
OBJS-$(CONFIG_MP_FILTER) += libmpcodecs/vf_yvu9.o
OBJS-$(CONFIG_MP_FILTER) += libmpcodecs/pullup.o


TESTPROGS = drawutils formats

TOOLS = graph2dot                                                       \
        lavfi-showfiltfmts                                              \<|MERGE_RESOLUTION|>--- conflicted
+++ resolved
@@ -2,11 +2,7 @@
 
 NAME = avfilter
 FFLIBS = avutil swscale
-<<<<<<< HEAD
-=======
-FFLIBS-$(CONFIG_MOVIE_FILTER) += avformat avcodec
 FFLIBS-$(CONFIG_RESAMPLE_FILTER) += avresample
->>>>>>> 012f04a2
 
 FFLIBS-$(CONFIG_ACONVERT_FILTER)             += swresample
 FFLIBS-$(CONFIG_AMOVIE_FILTER)               += avformat avcodec
@@ -47,18 +43,15 @@
 OBJS-$(CONFIG_AFORMAT_FILTER)                += af_aformat.o
 OBJS-$(CONFIG_AMERGE_FILTER)                 += af_amerge.o
 OBJS-$(CONFIG_ANULL_FILTER)                  += af_anull.o
-<<<<<<< HEAD
 OBJS-$(CONFIG_ARESAMPLE_FILTER)              += af_aresample.o
 OBJS-$(CONFIG_ASHOWINFO_FILTER)              += af_ashowinfo.o
 OBJS-$(CONFIG_ASPLIT_FILTER)                 += af_asplit.o
 OBJS-$(CONFIG_ASTREAMSYNC_FILTER)            += af_astreamsync.o
 OBJS-$(CONFIG_EARWAX_FILTER)                 += af_earwax.o
 OBJS-$(CONFIG_PAN_FILTER)                    += af_pan.o
+OBJS-$(CONFIG_RESAMPLE_FILTER)               += af_resample.o
 OBJS-$(CONFIG_SILENCEDETECT_FILTER)          += af_silencedetect.o
 OBJS-$(CONFIG_VOLUME_FILTER)                 += af_volume.o
-=======
-OBJS-$(CONFIG_RESAMPLE_FILTER)               += af_resample.o
->>>>>>> 012f04a2
 
 OBJS-$(CONFIG_AEVALSRC_FILTER)               += asrc_aevalsrc.o
 OBJS-$(CONFIG_AMOVIE_FILTER)                 += src_movie.o
