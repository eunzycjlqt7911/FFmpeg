/*
 * Original copyright (c) 2002 Remi Guyomarch <rguyom@pobox.com>
 * Port copyright (c) 2010 Daniel G. Taylor <dan@programmer-art.org>
 * Relicensed to the LGPL with permission from Remi Guyomarch.
 *
 * This file is part of FFmpeg.
 *
 * FFmpeg is free software; you can redistribute it and/or
 * modify it under the terms of the GNU Lesser General Public
 * License as published by the Free Software Foundation; either
 * version 2.1 of the License, or (at your option) any later version.
 *
 * FFmpeg is distributed in the hope that it will be useful,
 * but WITHOUT ANY WARRANTY; without even the implied warranty of
 * MERCHANTABILITY or FITNESS FOR A PARTICULAR PURPOSE.  See the GNU
 * Lesser General Public License for more details.
 *
 * You should have received a copy of the GNU Lesser General Public
 * License along with FFmpeg; if not, write to the Free Software
 * Foundation, Inc., 51 Franklin Street, Fifth Floor, Boston, MA 02110-1301 USA
 */

/**
 * @file
 * blur / sharpen filter, ported to FFmpeg from MPlayer
 * libmpcodecs/unsharp.c.
 *
 * This code is based on:
 *
 * An Efficient algorithm for Gaussian blur using finite-state machines
 * Frederick M. Waltz and John W. V. Miller
 *
 * SPIE Conf. on Machine Vision Systems for Inspection and Metrology VII
 * Originally published Boston, Nov 98
 *
 * http://www.engin.umd.umich.edu/~jwvm/ece581/21_GBlur.pdf
 */

#include "avfilter.h"
#include "formats.h"
#include "internal.h"
#include "video.h"
#include "libavutil/common.h"
#include "libavutil/imgutils.h"
#include "libavutil/mem.h"
#include "libavutil/opt.h"
#include "libavutil/pixdesc.h"
#include "unsharp.h"
#include "unsharp_opencl.h"

static void apply_unsharp(      uint8_t *dst, int dst_stride,
                          const uint8_t *src, int src_stride,
                          int width, int height, UnsharpFilterParam *fp)
{
    uint32_t **sc = fp->sc;
    uint32_t sr[MAX_MATRIX_SIZE - 1], tmp1, tmp2;

    int32_t res;
    int x, y, z;
    const uint8_t *src2 = NULL;  //silence a warning
    const int amount = fp->amount;
    const int steps_x = fp->steps_x;
    const int steps_y = fp->steps_y;
    const int scalebits = fp->scalebits;
    const int32_t halfscale = fp->halfscale;

    if (!amount) {
        av_image_copy_plane(dst, dst_stride, src, src_stride, width, height);
        return;
    }

    for (y = 0; y < 2 * steps_y; y++)
        memset(sc[y], 0, sizeof(sc[y][0]) * (width + 2 * steps_x));

    for (y = -steps_y; y < height + steps_y; y++) {
        if (y < height)
            src2 = src;

        memset(sr, 0, sizeof(sr[0]) * (2 * steps_x - 1));
        for (x = -steps_x; x < width + steps_x; x++) {
            tmp1 = x <= 0 ? src2[0] : x >= width ? src2[width-1] : src2[x];
            for (z = 0; z < steps_x * 2; z += 2) {
                tmp2 = sr[z + 0] + tmp1; sr[z + 0] = tmp1;
                tmp1 = sr[z + 1] + tmp2; sr[z + 1] = tmp2;
            }
            for (z = 0; z < steps_y * 2; z += 2) {
                tmp2 = sc[z + 0][x + steps_x] + tmp1; sc[z + 0][x + steps_x] = tmp1;
                tmp1 = sc[z + 1][x + steps_x] + tmp2; sc[z + 1][x + steps_x] = tmp2;
            }
            if (x >= steps_x && y >= steps_y) {
                const uint8_t *srx = src - steps_y * src_stride + x - steps_x;
                uint8_t *dsx       = dst - steps_y * dst_stride + x - steps_x;

                res = (int32_t)*srx + ((((int32_t) * srx - (int32_t)((tmp1 + halfscale) >> scalebits)) * amount) >> 16);
                *dsx = av_clip_uint8(res);
            }
        }
        if (y >= 0) {
            dst += dst_stride;
            src += src_stride;
        }
    }
}

static int apply_unsharp_c(AVFilterContext *ctx, AVFrame *in, AVFrame *out)
{
    AVFilterLink *inlink = ctx->inputs[0];
    UnsharpContext *unsharp = ctx->priv;
    int i, plane_w[3], plane_h[3];
    UnsharpFilterParam *fp[3];
    plane_w[0] = inlink->w;
    plane_w[1] = plane_w[2] = FF_CEIL_RSHIFT(inlink->w, unsharp->hsub);
    plane_h[0] = inlink->h;
    plane_h[1] = plane_h[2] = FF_CEIL_RSHIFT(inlink->h, unsharp->vsub);
    fp[0] = &unsharp->luma;
    fp[1] = fp[2] = &unsharp->chroma;
    for (i = 0; i < 3; i++) {
        apply_unsharp(out->data[i], out->linesize[i], in->data[i], in->linesize[i], plane_w[i], plane_h[i], fp[i]);
    }
    return 0;
}

static void set_filter_param(UnsharpFilterParam *fp, int msize_x, int msize_y, float amount)
{
    fp->msize_x = msize_x;
    fp->msize_y = msize_y;
    fp->amount = amount * 65536.0;

    fp->steps_x = msize_x / 2;
    fp->steps_y = msize_y / 2;
    fp->scalebits = (fp->steps_x + fp->steps_y) * 2;
    fp->halfscale = 1 << (fp->scalebits - 1);
}

static av_cold int init(AVFilterContext *ctx)
{
    int ret = 0;
    UnsharpContext *unsharp = ctx->priv;


    set_filter_param(&unsharp->luma,   unsharp->lmsize_x, unsharp->lmsize_y, unsharp->lamount);
    set_filter_param(&unsharp->chroma, unsharp->cmsize_x, unsharp->cmsize_y, unsharp->camount);

    unsharp->apply_unsharp = apply_unsharp_c;
    if (!CONFIG_OPENCL && unsharp->opencl) {
        av_log(ctx, AV_LOG_ERROR, "OpenCL support was not enabled in this build, cannot be selected\n");
        return AVERROR(EINVAL);
    }
    if (CONFIG_OPENCL && unsharp->opencl) {
        unsharp->apply_unsharp = ff_opencl_apply_unsharp;
        ret = ff_opencl_unsharp_init(ctx);
        if (ret < 0)
            return ret;
    }
    return 0;
}

static int query_formats(AVFilterContext *ctx)
{
    static const enum AVPixelFormat pix_fmts[] = {
        AV_PIX_FMT_YUV420P,  AV_PIX_FMT_YUV422P,  AV_PIX_FMT_YUV444P,  AV_PIX_FMT_YUV410P,
        AV_PIX_FMT_YUV411P,  AV_PIX_FMT_YUV440P,  AV_PIX_FMT_YUVJ420P, AV_PIX_FMT_YUVJ422P,
        AV_PIX_FMT_YUVJ444P, AV_PIX_FMT_YUVJ440P, AV_PIX_FMT_NONE
    };

    ff_set_common_formats(ctx, ff_make_format_list(pix_fmts));

    return 0;
}

static int init_filter_param(AVFilterContext *ctx, UnsharpFilterParam *fp, const char *effect_type, int width)
{
    int z;
    const char *effect = fp->amount == 0 ? "none" : fp->amount < 0 ? "blur" : "sharpen";

    if  (!(fp->msize_x & fp->msize_y & 1)) {
        av_log(ctx, AV_LOG_ERROR,
               "Invalid even size for %s matrix size %dx%d\n",
               effect_type, fp->msize_x, fp->msize_y);
        return AVERROR(EINVAL);
    }

    av_log(ctx, AV_LOG_VERBOSE, "effect:%s type:%s msize_x:%d msize_y:%d amount:%0.2f\n",
           effect, effect_type, fp->msize_x, fp->msize_y, fp->amount / 65535.0);

    for (z = 0; z < 2 * fp->steps_y; z++)
        if (!(fp->sc[z] = av_malloc(sizeof(*(fp->sc[z])) * (width + 2 * fp->steps_x))))
            return AVERROR(ENOMEM);

    return 0;
}

static int config_props(AVFilterLink *link)
{
    UnsharpContext *unsharp = link->dst->priv;
    const AVPixFmtDescriptor *desc = av_pix_fmt_desc_get(link->format);
    int ret;

    unsharp->hsub = desc->log2_chroma_w;
    unsharp->vsub = desc->log2_chroma_h;

    ret = init_filter_param(link->dst, &unsharp->luma,   "luma",   link->w);
    if (ret < 0)
        return ret;
    ret = init_filter_param(link->dst, &unsharp->chroma, "chroma", FF_CEIL_RSHIFT(link->w, unsharp->hsub));
    if (ret < 0)
        return ret;

    return 0;
}

static void free_filter_param(UnsharpFilterParam *fp)
{
    int z;

    for (z = 0; z < 2 * fp->steps_y; z++)
        av_free(fp->sc[z]);
}

static av_cold void uninit(AVFilterContext *ctx)
{
    UnsharpContext *unsharp = ctx->priv;

    if (CONFIG_OPENCL && unsharp->opencl) {
        ff_opencl_unsharp_uninit(ctx);
    }

    free_filter_param(&unsharp->luma);
    free_filter_param(&unsharp->chroma);
}

static int filter_frame(AVFilterLink *link, AVFrame *in)
{
    UnsharpContext *unsharp = link->dst->priv;
    AVFilterLink *outlink   = link->dst->outputs[0];
    AVFrame *out;
    int ret = 0;

    out = ff_get_video_buffer(outlink, outlink->w, outlink->h);
    if (!out) {
        av_frame_free(&in);
        return AVERROR(ENOMEM);
    }
    av_frame_copy_props(out, in);
    if (CONFIG_OPENCL && unsharp->opencl) {
        ret = ff_opencl_unsharp_process_inout_buf(link->dst, in, out);
        if (ret < 0)
            goto end;
    }

    ret = unsharp->apply_unsharp(link->dst, in, out);
end:
    av_frame_free(&in);

    if (ret < 0)
        return ret;
    return ff_filter_frame(outlink, out);
}

#define OFFSET(x) offsetof(UnsharpContext, x)
#define FLAGS AV_OPT_FLAG_FILTERING_PARAM|AV_OPT_FLAG_VIDEO_PARAM
#define MIN_SIZE 3
#define MAX_SIZE 63
static const AVOption unsharp_options[] = {
    { "luma_msize_x",   "set luma matrix horizontal size",   OFFSET(lmsize_x), AV_OPT_TYPE_INT,   { .i64 = 5 }, MIN_SIZE, MAX_SIZE, FLAGS },
    { "lx",             "set luma matrix horizontal size",   OFFSET(lmsize_x), AV_OPT_TYPE_INT,   { .i64 = 5 }, MIN_SIZE, MAX_SIZE, FLAGS },
    { "luma_msize_y",   "set luma matrix vertical size",     OFFSET(lmsize_y), AV_OPT_TYPE_INT,   { .i64 = 5 }, MIN_SIZE, MAX_SIZE, FLAGS },
    { "ly",             "set luma matrix vertical size",     OFFSET(lmsize_y), AV_OPT_TYPE_INT,   { .i64 = 5 }, MIN_SIZE, MAX_SIZE, FLAGS },
    { "luma_amount",    "set luma effect strength",          OFFSET(lamount),  AV_OPT_TYPE_FLOAT, { .dbl = 1 },       -2,        5, FLAGS },
    { "la",             "set luma effect strength",          OFFSET(lamount),  AV_OPT_TYPE_FLOAT, { .dbl = 1 },       -2,        5, FLAGS },
    { "chroma_msize_x", "set chroma matrix horizontal size", OFFSET(cmsize_x), AV_OPT_TYPE_INT,   { .i64 = 5 }, MIN_SIZE, MAX_SIZE, FLAGS },
    { "cx",             "set chroma matrix horizontal size", OFFSET(cmsize_x), AV_OPT_TYPE_INT,   { .i64 = 5 }, MIN_SIZE, MAX_SIZE, FLAGS },
    { "chroma_msize_y", "set chroma matrix vertical size",   OFFSET(cmsize_y), AV_OPT_TYPE_INT,   { .i64 = 5 }, MIN_SIZE, MAX_SIZE, FLAGS },
    { "cy",             "set chroma matrix vertical size",   OFFSET(cmsize_y), AV_OPT_TYPE_INT,   { .i64 = 5 }, MIN_SIZE, MAX_SIZE, FLAGS },
    { "chroma_amount",  "set chroma effect strength",        OFFSET(camount),  AV_OPT_TYPE_FLOAT, { .dbl = 0 },       -2,        5, FLAGS },
    { "ca",             "set chroma effect strength",        OFFSET(camount),  AV_OPT_TYPE_FLOAT, { .dbl = 0 },       -2,        5, FLAGS },
    { "opencl",         "use OpenCL filtering capabilities", OFFSET(opencl), AV_OPT_TYPE_INT, { .i64 = 0 },        0,        1, FLAGS },
    { NULL }
};

AVFILTER_DEFINE_CLASS(unsharp);

static const AVFilterPad avfilter_vf_unsharp_inputs[] = {
    {
        .name         = "default",
        .type         = AVMEDIA_TYPE_VIDEO,
        .filter_frame = filter_frame,
        .config_props = config_props,
    },
    { NULL }
};

static const AVFilterPad avfilter_vf_unsharp_outputs[] = {
    {
        .name = "default",
        .type = AVMEDIA_TYPE_VIDEO,
    },
    { NULL }
};

<<<<<<< HEAD
AVFilter avfilter_vf_unsharp = {
    .name          = "unsharp",
    .description   = NULL_IF_CONFIG_SMALL("Sharpen or blur the input video."),
    .priv_size     = sizeof(UnsharpContext),
    .priv_class    = &unsharp_class,
    .init          = init,
    .uninit        = uninit,
=======
AVFilter ff_vf_unsharp = {
    .name      = "unsharp",
    .description = NULL_IF_CONFIG_SMALL("Sharpen or blur the input video."),

    .priv_size = sizeof(UnsharpContext),
    .priv_class = &unsharp_class,

    .init = init,
    .uninit = uninit,
>>>>>>> cd43ca04
    .query_formats = query_formats,
    .inputs        = avfilter_vf_unsharp_inputs,
    .outputs       = avfilter_vf_unsharp_outputs,
    .flags         = AVFILTER_FLAG_SUPPORT_TIMELINE_GENERIC,
};<|MERGE_RESOLUTION|>--- conflicted
+++ resolved
@@ -298,25 +298,13 @@
     { NULL }
 };
 
-<<<<<<< HEAD
-AVFilter avfilter_vf_unsharp = {
+AVFilter ff_vf_unsharp = {
     .name          = "unsharp",
     .description   = NULL_IF_CONFIG_SMALL("Sharpen or blur the input video."),
     .priv_size     = sizeof(UnsharpContext),
     .priv_class    = &unsharp_class,
     .init          = init,
     .uninit        = uninit,
-=======
-AVFilter ff_vf_unsharp = {
-    .name      = "unsharp",
-    .description = NULL_IF_CONFIG_SMALL("Sharpen or blur the input video."),
-
-    .priv_size = sizeof(UnsharpContext),
-    .priv_class = &unsharp_class,
-
-    .init = init,
-    .uninit = uninit,
->>>>>>> cd43ca04
     .query_formats = query_formats,
     .inputs        = avfilter_vf_unsharp_inputs,
     .outputs       = avfilter_vf_unsharp_outputs,
