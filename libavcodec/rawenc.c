--- conflicted
+++ resolved
@@ -32,12 +32,8 @@
 
 static av_cold int raw_init_encoder(AVCodecContext *avctx)
 {
-<<<<<<< HEAD
-    avctx->coded_frame = (AVFrame *)avctx->priv_data;
+    avctx->coded_frame            = avctx->priv_data;
     avcodec_get_frame_defaults(avctx->coded_frame);
-=======
-    avctx->coded_frame            = avctx->priv_data;
->>>>>>> 9d87374e
     avctx->coded_frame->pict_type = AV_PICTURE_TYPE_I;
     avctx->bits_per_coded_sample = av_get_bits_per_pixel(&av_pix_fmt_descriptors[avctx->pix_fmt]);
     if(!avctx->codec_tag)
