/*
 * PCM codecs
 * Copyright (c) 2001 Fabrice Bellard
 *
 * This file is part of FFmpeg.
 *
 * FFmpeg is free software; you can redistribute it and/or
 * modify it under the terms of the GNU Lesser General Public
 * License as published by the Free Software Foundation; either
 * version 2.1 of the License, or (at your option) any later version.
 *
 * FFmpeg is distributed in the hope that it will be useful,
 * but WITHOUT ANY WARRANTY; without even the implied warranty of
 * MERCHANTABILITY or FITNESS FOR A PARTICULAR PURPOSE.  See the GNU
 * Lesser General Public License for more details.
 *
 * You should have received a copy of the GNU Lesser General Public
 * License along with FFmpeg; if not, write to the Free Software
 * Foundation, Inc., 51 Franklin Street, Fifth Floor, Boston, MA 02110-1301 USA
 */

/**
 * @file
 * PCM codecs
 */

#include "libavutil/attributes.h"
#include "avcodec.h"
#include "bytestream.h"
#include "internal.h"
#include "mathops.h"
#include "pcm_tablegen.h"

static av_cold int pcm_encode_init(AVCodecContext *avctx)
{
    avctx->frame_size = 0;
    switch (avctx->codec->id) {
    case AV_CODEC_ID_PCM_ALAW:
        pcm_alaw_tableinit();
        break;
    case AV_CODEC_ID_PCM_MULAW:
        pcm_ulaw_tableinit();
        break;
    default:
        break;
    }

    avctx->bits_per_coded_sample = av_get_bits_per_sample(avctx->codec->id);
    avctx->block_align           = avctx->channels * avctx->bits_per_coded_sample / 8;
    avctx->bit_rate              = avctx->block_align * avctx->sample_rate * 8;
    avctx->coded_frame           = avcodec_alloc_frame();
    if (!avctx->coded_frame)
        return AVERROR(ENOMEM);

    return 0;
}

static av_cold int pcm_encode_close(AVCodecContext *avctx)
{
    av_freep(&avctx->coded_frame);

    return 0;
}

/**
 * Write PCM samples macro
 * @param type   Datatype of native machine format
 * @param endian bytestream_put_xxx() suffix
 * @param src    Source pointer (variable name)
 * @param dst    Destination pointer (variable name)
 * @param n      Total number of samples (variable name)
 * @param shift  Bitshift (bits)
 * @param offset Sample value offset
 */
#define ENCODE(type, endian, src, dst, n, shift, offset)                \
    samples_ ## type = (const type *) src;                              \
    for (; n > 0; n--) {                                                \
        register type v = (*samples_ ## type++ >> shift) + offset;      \
        bytestream_put_ ## endian(&dst, v);                             \
    }

#define ENCODE_PLANAR(type, endian, dst, n, shift, offset)              \
    n /= avctx->channels;                                               \
    for (c = 0; c < avctx->channels; c++) {                             \
        int i;                                                          \
        samples_ ## type = (const type *) frame->extended_data[c];      \
        for (i = n; i > 0; i--) {                                       \
            register type v = (*samples_ ## type++ >> shift) + offset;  \
            bytestream_put_ ## endian(&dst, v);                         \
        }                                                               \
    }

static int pcm_encode_frame(AVCodecContext *avctx, AVPacket *avpkt,
                            const AVFrame *frame, int *got_packet_ptr)
{
    int n, c, sample_size, v, ret;
    const short *samples;
    unsigned char *dst;
    const uint8_t *samples_uint8_t;
    const int16_t *samples_int16_t;
    const int32_t *samples_int32_t;
    const int64_t *samples_int64_t;
    const uint16_t *samples_uint16_t;
    const uint32_t *samples_uint32_t;

    sample_size = av_get_bits_per_sample(avctx->codec->id) / 8;
    n           = frame->nb_samples * avctx->channels;
    samples     = (const short *)frame->data[0];

    if ((ret = ff_alloc_packet2(avctx, avpkt, n * sample_size)))
        return ret;
    dst = avpkt->data;

    switch (avctx->codec->id) {
    case AV_CODEC_ID_PCM_U32LE:
        ENCODE(uint32_t, le32, samples, dst, n, 0, 0x80000000)
        break;
    case AV_CODEC_ID_PCM_U32BE:
        ENCODE(uint32_t, be32, samples, dst, n, 0, 0x80000000)
        break;
    case AV_CODEC_ID_PCM_S24LE:
        ENCODE(int32_t, le24, samples, dst, n, 8, 0)
        break;
    case AV_CODEC_ID_PCM_S24LE_PLANAR:
        ENCODE_PLANAR(int32_t, le24, dst, n, 8, 0)
        break;
    case AV_CODEC_ID_PCM_S24BE:
        ENCODE(int32_t, be24, samples, dst, n, 8, 0)
        break;
    case AV_CODEC_ID_PCM_U24LE:
        ENCODE(uint32_t, le24, samples, dst, n, 8, 0x800000)
        break;
    case AV_CODEC_ID_PCM_U24BE:
        ENCODE(uint32_t, be24, samples, dst, n, 8, 0x800000)
        break;
    case AV_CODEC_ID_PCM_S24DAUD:
        for (; n > 0; n--) {
            uint32_t tmp = ff_reverse[(*samples >> 8) & 0xff] +
                           (ff_reverse[*samples & 0xff] << 8);
            tmp <<= 4; // sync flags would go here
            bytestream_put_be24(&dst, tmp);
            samples++;
        }
        break;
    case AV_CODEC_ID_PCM_U16LE:
        ENCODE(uint16_t, le16, samples, dst, n, 0, 0x8000)
        break;
    case AV_CODEC_ID_PCM_U16BE:
        ENCODE(uint16_t, be16, samples, dst, n, 0, 0x8000)
        break;
    case AV_CODEC_ID_PCM_S8:
        ENCODE(uint8_t, byte, samples, dst, n, 0, -128)
        break;
    case AV_CODEC_ID_PCM_S8_PLANAR:
        ENCODE_PLANAR(uint8_t, byte, dst, n, 0, -128)
        break;
#if HAVE_BIGENDIAN
    case AV_CODEC_ID_PCM_F64LE:
        ENCODE(int64_t, le64, samples, dst, n, 0, 0)
        break;
    case AV_CODEC_ID_PCM_S32LE:
    case AV_CODEC_ID_PCM_F32LE:
        ENCODE(int32_t, le32, samples, dst, n, 0, 0)
        break;
    case AV_CODEC_ID_PCM_S32LE_PLANAR:
        ENCODE_PLANAR(int32_t, le32, dst, n, 0, 0)
        break;
    case AV_CODEC_ID_PCM_S16LE:
        ENCODE(int16_t, le16, samples, dst, n, 0, 0)
        break;
    case AV_CODEC_ID_PCM_S16LE_PLANAR:
        ENCODE_PLANAR(int16_t, le16, dst, n, 0, 0)
        break;
    case AV_CODEC_ID_PCM_F64BE:
    case AV_CODEC_ID_PCM_F32BE:
    case AV_CODEC_ID_PCM_S32BE:
    case AV_CODEC_ID_PCM_S16BE:
#else
    case AV_CODEC_ID_PCM_F64BE:
        ENCODE(int64_t, be64, samples, dst, n, 0, 0)
        break;
    case AV_CODEC_ID_PCM_F32BE:
    case AV_CODEC_ID_PCM_S32BE:
        ENCODE(int32_t, be32, samples, dst, n, 0, 0)
        break;
    case AV_CODEC_ID_PCM_S16BE:
        ENCODE(int16_t, be16, samples, dst, n, 0, 0)
        break;
    case AV_CODEC_ID_PCM_S16BE_PLANAR:
        ENCODE_PLANAR(int16_t, be16, dst, n, 0, 0)
        break;
    case AV_CODEC_ID_PCM_F64LE:
    case AV_CODEC_ID_PCM_F32LE:
    case AV_CODEC_ID_PCM_S32LE:
    case AV_CODEC_ID_PCM_S16LE:
#endif /* HAVE_BIGENDIAN */
    case AV_CODEC_ID_PCM_U8:
        memcpy(dst, samples, n * sample_size);
        break;
#if HAVE_BIGENDIAN
    case AV_CODEC_ID_PCM_S16BE_PLANAR:
#else
    case AV_CODEC_ID_PCM_S16LE_PLANAR:
    case AV_CODEC_ID_PCM_S32LE_PLANAR:
#endif /* HAVE_BIGENDIAN */
        n /= avctx->channels;
        for (c = 0; c < avctx->channels; c++) {
            const uint8_t *src = frame->extended_data[c];
            bytestream_put_buffer(&dst, src, n * sample_size);
        }
        break;
    case AV_CODEC_ID_PCM_ALAW:
        for (; n > 0; n--) {
            v      = *samples++;
            *dst++ = linear_to_alaw[(v + 32768) >> 2];
        }
        break;
    case AV_CODEC_ID_PCM_MULAW:
        for (; n > 0; n--) {
            v      = *samples++;
            *dst++ = linear_to_ulaw[(v + 32768) >> 2];
        }
        break;
    default:
        return -1;
    }

    *got_packet_ptr = 1;
    return 0;
}

typedef struct PCMDecode {
    short   table[256];
} PCMDecode;

static av_cold int pcm_decode_init(AVCodecContext *avctx)
{
    PCMDecode *s = avctx->priv_data;
    int i;

    if (avctx->channels <= 0) {
        av_log(avctx, AV_LOG_ERROR, "PCM channels out of bounds\n");
        return AVERROR(EINVAL);
    }

    switch (avctx->codec_id) {
    case AV_CODEC_ID_PCM_ALAW:
        for (i = 0; i < 256; i++)
            s->table[i] = alaw2linear(i);
        break;
    case AV_CODEC_ID_PCM_MULAW:
        for (i = 0; i < 256; i++)
            s->table[i] = ulaw2linear(i);
        break;
    default:
        break;
    }

    avctx->sample_fmt = avctx->codec->sample_fmts[0];

    if (avctx->sample_fmt == AV_SAMPLE_FMT_S32)
        avctx->bits_per_raw_sample = av_get_bits_per_sample(avctx->codec_id);

    return 0;
}

/**
 * Read PCM samples macro
 * @param size   Data size of native machine format
 * @param endian bytestream_get_xxx() endian suffix
 * @param src    Source pointer (variable name)
 * @param dst    Destination pointer (variable name)
 * @param n      Total number of samples (variable name)
 * @param shift  Bitshift (bits)
 * @param offset Sample value offset
 */
#define DECODE(size, endian, src, dst, n, shift, offset)                \
    for (; n > 0; n--) {                                                \
        uint ## size ## _t v = bytestream_get_ ## endian(&src);         \
        AV_WN ## size ## A(dst, (v - offset) << shift);                 \
        dst += size / 8;                                                \
    }

#define DECODE_PLANAR(size, endian, src, dst, n, shift, offset)         \
    n /= avctx->channels;                                               \
    for (c = 0; c < avctx->channels; c++) {                             \
        int i;                                                          \
        dst = s->frame.extended_data[c];                                \
        for (i = n; i > 0; i--) {                                       \
            uint ## size ## _t v = bytestream_get_ ## endian(&src);     \
            AV_WN ## size ## A(dst, (v - offset) << shift);             \
            dst += size / 8;                                            \
        }                                                               \
    }

static int pcm_decode_frame(AVCodecContext *avctx, void *data,
                            int *got_frame_ptr, AVPacket *avpkt)
{
    const uint8_t *src = avpkt->data;
    int buf_size       = avpkt->size;
    PCMDecode *s       = avctx->priv_data;
    AVFrame *frame     = data;
    int sample_size, c, n, ret, samples_per_block;
    uint8_t *samples;
    int32_t *dst_int32_t;

    sample_size = av_get_bits_per_sample(avctx->codec_id) / 8;

    /* av_get_bits_per_sample returns 0 for AV_CODEC_ID_PCM_DVD */
    samples_per_block = 1;
    if (AV_CODEC_ID_PCM_DVD == avctx->codec_id) {
        if (avctx->bits_per_coded_sample != 20 &&
            avctx->bits_per_coded_sample != 24) {
            av_log(avctx, AV_LOG_ERROR,
                   "PCM DVD unsupported sample depth %i\n",
                   avctx->bits_per_coded_sample);
            return AVERROR(EINVAL);
        }
        /* 2 samples are interleaved per block in PCM_DVD */
        samples_per_block = 2;
        sample_size       = avctx->bits_per_coded_sample * 2 / 8;
    } else if (avctx->codec_id == AV_CODEC_ID_PCM_LXF) {
        /* we process 40-bit blocks per channel for LXF */
        samples_per_block = 2;
        sample_size       = 5;
    }

    if (sample_size == 0) {
        av_log(avctx, AV_LOG_ERROR, "Invalid sample_size\n");
        return AVERROR(EINVAL);
    }

    if (avctx->channels == 0) {
        av_log(avctx, AV_LOG_ERROR, "Invalid number of channels\n");
        return AVERROR(EINVAL);
    }

    if (avctx->codec_id != avctx->codec->id) {
        av_log(avctx, AV_LOG_ERROR, "codec ids mismatch\n");
        return AVERROR(EINVAL);
    }

    n = avctx->channels * sample_size;

    if (n && buf_size % n) {
        if (buf_size < n) {
            av_log(avctx, AV_LOG_ERROR,
                   "Invalid PCM packet, data has size %d but at least a size of %d was expected\n",
                   buf_size, n);
            return AVERROR_INVALIDDATA;
        } else
            buf_size -= buf_size % n;
    }

    n = buf_size / sample_size;

    /* get output buffer */
    frame->nb_samples = n * samples_per_block / avctx->channels;
    if ((ret = ff_get_buffer(avctx, frame)) < 0) {
        av_log(avctx, AV_LOG_ERROR, "get_buffer() failed\n");
        return ret;
    }
    samples = frame->data[0];

    switch (avctx->codec_id) {
    case AV_CODEC_ID_PCM_U32LE:
        DECODE(32, le32, src, samples, n, 0, 0x80000000)
        break;
    case AV_CODEC_ID_PCM_U32BE:
        DECODE(32, be32, src, samples, n, 0, 0x80000000)
        break;
    case AV_CODEC_ID_PCM_S24LE:
        DECODE(32, le24, src, samples, n, 8, 0)
        break;
    case AV_CODEC_ID_PCM_S24LE_PLANAR:
        DECODE_PLANAR(32, le24, src, samples, n, 8, 0);
        break;
    case AV_CODEC_ID_PCM_S24BE:
        DECODE(32, be24, src, samples, n, 8, 0)
        break;
    case AV_CODEC_ID_PCM_U24LE:
        DECODE(32, le24, src, samples, n, 8, 0x800000)
        break;
    case AV_CODEC_ID_PCM_U24BE:
        DECODE(32, be24, src, samples, n, 8, 0x800000)
        break;
    case AV_CODEC_ID_PCM_S24DAUD:
        for (; n > 0; n--) {
            uint32_t v = bytestream_get_be24(&src);
            v >>= 4; // sync flags are here
            AV_WN16A(samples, ff_reverse[(v >> 8) & 0xff] +
                             (ff_reverse[v        & 0xff] << 8));
            samples += 2;
        }
        break;
<<<<<<< HEAD
=======
    case AV_CODEC_ID_PCM_S16LE_PLANAR:
    {
        int av_unused n2;
        n /= avctx->channels;
        for (c = 0; c < avctx->channels; c++) {
            samples = frame->extended_data[c];
#if HAVE_BIGENDIAN
            n2 = n;
            DECODE(16, le16, src, samples, n2, 0, 0)
#else
            memcpy(samples, src, n * 2);
            src += n * 2;
#endif
        }
        break;
    }
>>>>>>> 182821cf
    case AV_CODEC_ID_PCM_U16LE:
        DECODE(16, le16, src, samples, n, 0, 0x8000)
        break;
    case AV_CODEC_ID_PCM_U16BE:
        DECODE(16, be16, src, samples, n, 0, 0x8000)
        break;
    case AV_CODEC_ID_PCM_S8:
        for (; n > 0; n--)
            *samples++ = *src++ + 128;
        break;
    case AV_CODEC_ID_PCM_S8_PLANAR:
        n /= avctx->channels;
        for (c = 0; c < avctx->channels; c++) {
            int i;
            samples = s->frame.extended_data[c];
            for (i = n; i > 0; i--)
                *samples++ = *src++ + 128;
        }
        break;
#if HAVE_BIGENDIAN
    case AV_CODEC_ID_PCM_F64LE:
        DECODE(64, le64, src, samples, n, 0, 0)
        break;
    case AV_CODEC_ID_PCM_S32LE:
    case AV_CODEC_ID_PCM_F32LE:
        DECODE(32, le32, src, samples, n, 0, 0)
        break;
    case AV_CODEC_ID_PCM_S32LE_PLANAR:
        DECODE_PLANAR(32, le32, src, samples, n, 0, 0);
        break;
    case AV_CODEC_ID_PCM_S16LE:
        DECODE(16, le16, src, samples, n, 0, 0)
        break;
    case AV_CODEC_ID_PCM_S16LE_PLANAR:
        DECODE_PLANAR(16, le16, src, samples, n, 0, 0);
        break;
    case AV_CODEC_ID_PCM_F64BE:
    case AV_CODEC_ID_PCM_F32BE:
    case AV_CODEC_ID_PCM_S32BE:
    case AV_CODEC_ID_PCM_S16BE:
#else
    case AV_CODEC_ID_PCM_F64BE:
        DECODE(64, be64, src, samples, n, 0, 0)
        break;
    case AV_CODEC_ID_PCM_F32BE:
    case AV_CODEC_ID_PCM_S32BE:
        DECODE(32, be32, src, samples, n, 0, 0)
        break;
    case AV_CODEC_ID_PCM_S16BE:
        DECODE(16, be16, src, samples, n, 0, 0)
        break;
    case AV_CODEC_ID_PCM_S16BE_PLANAR:
        DECODE_PLANAR(16, be16, src, samples, n, 0, 0);
        break;
    case AV_CODEC_ID_PCM_F64LE:
    case AV_CODEC_ID_PCM_F32LE:
    case AV_CODEC_ID_PCM_S32LE:
    case AV_CODEC_ID_PCM_S16LE:
#endif /* HAVE_BIGENDIAN */
    case AV_CODEC_ID_PCM_U8:
        memcpy(samples, src, n * sample_size);
        break;
#if HAVE_BIGENDIAN
    case AV_CODEC_ID_PCM_S16BE_PLANAR:
#else
    case AV_CODEC_ID_PCM_S16LE_PLANAR:
    case AV_CODEC_ID_PCM_S32LE_PLANAR:
#endif /* HAVE_BIGENDIAN */
        n /= avctx->channels;
        for (c = 0; c < avctx->channels; c++) {
            samples = s->frame.extended_data[c];
            bytestream_get_buffer(&src, samples, n * sample_size);
        }
        break;
    case AV_CODEC_ID_PCM_ZORK:
        for (; n > 0; n--) {
            int v = *src++;
            if (v < 128)
                v = 128 - v;
            *samples++ = v;
        }
        break;
    case AV_CODEC_ID_PCM_ALAW:
    case AV_CODEC_ID_PCM_MULAW:
        for (; n > 0; n--) {
            AV_WN16A(samples, s->table[*src++]);
            samples += 2;
        }
        break;
    case AV_CODEC_ID_PCM_DVD:
    {
        const uint8_t *src8;
        dst_int32_t = (int32_t *)frame->data[0];
        n /= avctx->channels;
        switch (avctx->bits_per_coded_sample) {
        case 20:
            while (n--) {
                c    = avctx->channels;
                src8 = src + 4 * c;
                while (c--) {
                    *dst_int32_t++ = (bytestream_get_be16(&src) << 16) + ((*src8   & 0xf0) <<  8);
                    *dst_int32_t++ = (bytestream_get_be16(&src) << 16) + ((*src8++ & 0x0f) << 12);
                }
                src = src8;
            }
            break;
        case 24:
            while (n--) {
                c    = avctx->channels;
                src8 = src + 4 * c;
                while (c--) {
                    *dst_int32_t++ = (bytestream_get_be16(&src) << 16) + ((*src8++) << 8);
                    *dst_int32_t++ = (bytestream_get_be16(&src) << 16) + ((*src8++) << 8);
                }
                src = src8;
            }
            break;
        }
        break;
    }
    case AV_CODEC_ID_PCM_LXF:
    {
        int i;
        n /= avctx->channels;
        for (c = 0; c < avctx->channels; c++) {
            dst_int32_t = (int32_t *)frame->extended_data[c];
            for (i = 0; i < n; i++) {
                // extract low 20 bits and expand to 32 bits
                *dst_int32_t++ =  (src[2]         << 28) |
                                  (src[1]         << 20) |
                                  (src[0]         << 12) |
                                 ((src[2] & 0x0F) <<  8) |
                                   src[1];
                // extract high 20 bits and expand to 32 bits
                *dst_int32_t++ =  (src[4]         << 24) |
                                  (src[3]         << 16) |
                                 ((src[2] & 0xF0) <<  8) |
                                  (src[4]         <<  4) |
                                  (src[3]         >>  4);
                src += 5;
            }
        }
        break;
    }
    default:
        return -1;
    }

    *got_frame_ptr = 1;

    return buf_size;
}

#define PCM_ENCODER_0(id_, sample_fmt_, name_, long_name_)
#define PCM_ENCODER_1(id_, sample_fmt_, name_, long_name_)                  \
AVCodec ff_ ## name_ ## _encoder = {                                        \
    .name         = #name_,                                                 \
    .type         = AVMEDIA_TYPE_AUDIO,                                     \
    .id           = AV_CODEC_ID_ ## id_,                                    \
    .init         = pcm_encode_init,                                        \
    .encode2      = pcm_encode_frame,                                       \
    .close        = pcm_encode_close,                                       \
    .capabilities = CODEC_CAP_VARIABLE_FRAME_SIZE,                          \
    .sample_fmts  = (const enum AVSampleFormat[]){ sample_fmt_,             \
                                                   AV_SAMPLE_FMT_NONE },    \
    .long_name    = NULL_IF_CONFIG_SMALL(long_name_),                       \
}

#define PCM_ENCODER_2(cf, id, sample_fmt, name, long_name)                  \
    PCM_ENCODER_ ## cf(id, sample_fmt, name, long_name)
#define PCM_ENCODER_3(cf, id, sample_fmt, name, long_name)                  \
    PCM_ENCODER_2(cf, id, sample_fmt, name, long_name)
#define PCM_ENCODER(id, sample_fmt, name, long_name)                        \
    PCM_ENCODER_3(CONFIG_ ## id ## _ENCODER, id, sample_fmt, name, long_name)

#define PCM_DECODER_0(id, sample_fmt, name, long_name)
#define PCM_DECODER_1(id_, sample_fmt_, name_, long_name_)                  \
AVCodec ff_ ## name_ ## _decoder = {                                        \
    .name           = #name_,                                               \
    .type           = AVMEDIA_TYPE_AUDIO,                                   \
    .id             = AV_CODEC_ID_ ## id_,                                  \
    .priv_data_size = sizeof(PCMDecode),                                    \
    .init           = pcm_decode_init,                                      \
    .decode         = pcm_decode_frame,                                     \
    .capabilities   = CODEC_CAP_DR1,                                        \
    .sample_fmts    = (const enum AVSampleFormat[]){ sample_fmt_,           \
                                                     AV_SAMPLE_FMT_NONE },  \
    .long_name      = NULL_IF_CONFIG_SMALL(long_name_),                     \
}

#define PCM_DECODER_2(cf, id, sample_fmt, name, long_name)                  \
    PCM_DECODER_ ## cf(id, sample_fmt, name, long_name)
#define PCM_DECODER_3(cf, id, sample_fmt, name, long_name)                  \
    PCM_DECODER_2(cf, id, sample_fmt, name, long_name)
#define PCM_DECODER(id, sample_fmt, name, long_name)                        \
    PCM_DECODER_3(CONFIG_ ## id ## _DECODER, id, sample_fmt, name, long_name)

#define PCM_CODEC(id, sample_fmt_, name, long_name_)                    \
    PCM_ENCODER(id, sample_fmt_, name, long_name_);                     \
    PCM_DECODER(id, sample_fmt_, name, long_name_)

/* Note: Do not forget to add new entries to the Makefile as well. */
PCM_CODEC  (PCM_ALAW,         AV_SAMPLE_FMT_S16, pcm_alaw,         "PCM A-law / G.711 A-law");
PCM_DECODER(PCM_DVD,          AV_SAMPLE_FMT_S32, pcm_dvd,          "PCM signed 20|24-bit big-endian");
PCM_CODEC  (PCM_F32BE,        AV_SAMPLE_FMT_FLT, pcm_f32be,        "PCM 32-bit floating point big-endian");
PCM_CODEC  (PCM_F32LE,        AV_SAMPLE_FMT_FLT, pcm_f32le,        "PCM 32-bit floating point little-endian");
PCM_CODEC  (PCM_F64BE,        AV_SAMPLE_FMT_DBL, pcm_f64be,        "PCM 64-bit floating point big-endian");
PCM_CODEC  (PCM_F64LE,        AV_SAMPLE_FMT_DBL, pcm_f64le,        "PCM 64-bit floating point little-endian");
PCM_DECODER(PCM_LXF,          AV_SAMPLE_FMT_S32P,pcm_lxf,          "PCM signed 20-bit little-endian planar");
PCM_CODEC  (PCM_MULAW,        AV_SAMPLE_FMT_S16, pcm_mulaw,        "PCM mu-law / G.711 mu-law");
PCM_CODEC  (PCM_S8,           AV_SAMPLE_FMT_U8,  pcm_s8,           "PCM signed 8-bit");
PCM_CODEC  (PCM_S8_PLANAR,    AV_SAMPLE_FMT_U8P, pcm_s8_planar,    "PCM signed 8-bit planar");
PCM_CODEC  (PCM_S16BE,        AV_SAMPLE_FMT_S16, pcm_s16be,        "PCM signed 16-bit big-endian");
PCM_CODEC  (PCM_S16BE_PLANAR, AV_SAMPLE_FMT_S16P,pcm_s16be_planar, "PCM signed 16-bit big-endian planar");
PCM_CODEC  (PCM_S16LE,        AV_SAMPLE_FMT_S16, pcm_s16le,        "PCM signed 16-bit little-endian");
PCM_CODEC  (PCM_S16LE_PLANAR, AV_SAMPLE_FMT_S16P,pcm_s16le_planar, "PCM signed 16-bit little-endian planar");
PCM_CODEC  (PCM_S24BE,        AV_SAMPLE_FMT_S32, pcm_s24be,        "PCM signed 24-bit big-endian");
PCM_CODEC  (PCM_S24DAUD,      AV_SAMPLE_FMT_S16, pcm_s24daud,      "PCM D-Cinema audio signed 24-bit");
PCM_CODEC  (PCM_S24LE,        AV_SAMPLE_FMT_S32, pcm_s24le,        "PCM signed 24-bit little-endian");
PCM_CODEC  (PCM_S24LE_PLANAR, AV_SAMPLE_FMT_S32P,pcm_s24le_planar, "PCM signed 24-bit little-endian planar");
PCM_CODEC  (PCM_S32BE,        AV_SAMPLE_FMT_S32, pcm_s32be,        "PCM signed 32-bit big-endian");
PCM_CODEC  (PCM_S32LE,        AV_SAMPLE_FMT_S32, pcm_s32le,        "PCM signed 32-bit little-endian");
PCM_CODEC  (PCM_S32LE_PLANAR, AV_SAMPLE_FMT_S32P,pcm_s32le_planar, "PCM signed 32-bit little-endian planar");
PCM_CODEC  (PCM_U8,           AV_SAMPLE_FMT_U8,  pcm_u8,           "PCM unsigned 8-bit");
PCM_CODEC  (PCM_U16BE,        AV_SAMPLE_FMT_S16, pcm_u16be,        "PCM unsigned 16-bit big-endian");
PCM_CODEC  (PCM_U16LE,        AV_SAMPLE_FMT_S16, pcm_u16le,        "PCM unsigned 16-bit little-endian");
PCM_CODEC  (PCM_U24BE,        AV_SAMPLE_FMT_S32, pcm_u24be,        "PCM unsigned 24-bit big-endian");
PCM_CODEC  (PCM_U24LE,        AV_SAMPLE_FMT_S32, pcm_u24le,        "PCM unsigned 24-bit little-endian");
PCM_CODEC  (PCM_U32BE,        AV_SAMPLE_FMT_S32, pcm_u32be,        "PCM unsigned 32-bit big-endian");
PCM_CODEC  (PCM_U32LE,        AV_SAMPLE_FMT_S32, pcm_u32le,        "PCM unsigned 32-bit little-endian");
PCM_DECODER(PCM_ZORK,         AV_SAMPLE_FMT_U8,  pcm_zork,         "PCM Zork");
<|MERGE_RESOLUTION|>--- conflicted
+++ resolved
@@ -285,7 +285,7 @@
     n /= avctx->channels;                                               \
     for (c = 0; c < avctx->channels; c++) {                             \
         int i;                                                          \
-        dst = s->frame.extended_data[c];                                \
+        dst = frame->extended_data[c];                                \
         for (i = n; i > 0; i--) {                                       \
             uint ## size ## _t v = bytestream_get_ ## endian(&src);     \
             AV_WN ## size ## A(dst, (v - offset) << shift);             \
@@ -393,25 +393,6 @@
             samples += 2;
         }
         break;
-<<<<<<< HEAD
-=======
-    case AV_CODEC_ID_PCM_S16LE_PLANAR:
-    {
-        int av_unused n2;
-        n /= avctx->channels;
-        for (c = 0; c < avctx->channels; c++) {
-            samples = frame->extended_data[c];
-#if HAVE_BIGENDIAN
-            n2 = n;
-            DECODE(16, le16, src, samples, n2, 0, 0)
-#else
-            memcpy(samples, src, n * 2);
-            src += n * 2;
-#endif
-        }
-        break;
-    }
->>>>>>> 182821cf
     case AV_CODEC_ID_PCM_U16LE:
         DECODE(16, le16, src, samples, n, 0, 0x8000)
         break;
@@ -426,7 +407,7 @@
         n /= avctx->channels;
         for (c = 0; c < avctx->channels; c++) {
             int i;
-            samples = s->frame.extended_data[c];
+            samples = frame->extended_data[c];
             for (i = n; i > 0; i--)
                 *samples++ = *src++ + 128;
         }
@@ -482,7 +463,7 @@
 #endif /* HAVE_BIGENDIAN */
         n /= avctx->channels;
         for (c = 0; c < avctx->channels; c++) {
-            samples = s->frame.extended_data[c];
+            samples = frame->extended_data[c];
             bytestream_get_buffer(&src, samples, n * sample_size);
         }
         break;
