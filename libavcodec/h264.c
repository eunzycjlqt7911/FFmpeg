/*
 * H.26L/H.264/AVC/JVT/14496-10/... decoder
 * Copyright (c) 2003 Michael Niedermayer <michaelni@gmx.at>
 *
 * This file is part of FFmpeg.
 *
 * FFmpeg is free software; you can redistribute it and/or
 * modify it under the terms of the GNU Lesser General Public
 * License as published by the Free Software Foundation; either
 * version 2.1 of the License, or (at your option) any later version.
 *
 * FFmpeg is distributed in the hope that it will be useful,
 * but WITHOUT ANY WARRANTY; without even the implied warranty of
 * MERCHANTABILITY or FITNESS FOR A PARTICULAR PURPOSE.  See the GNU
 * Lesser General Public License for more details.
 *
 * You should have received a copy of the GNU Lesser General Public
 * License along with FFmpeg; if not, write to the Free Software
 * Foundation, Inc., 51 Franklin Street, Fifth Floor, Boston, MA 02110-1301 USA
 */

/**
 * @file
 * H.264 / AVC / MPEG4 part10 codec.
 * @author Michael Niedermayer <michaelni@gmx.at>
 */

#define UNCHECKED_BITSTREAM_READER 1

#include "libavutil/avassert.h"
#include "libavutil/display.h"
#include "libavutil/imgutils.h"
#include "libavutil/opt.h"
#include "libavutil/stereo3d.h"
#include "libavutil/timer.h"
#include "internal.h"
#include "cabac.h"
#include "cabac_functions.h"
#include "error_resilience.h"
#include "avcodec.h"
#include "h264.h"
#include "h264data.h"
#include "h264chroma.h"
#include "h264_mvpred.h"
#include "golomb.h"
#include "mathops.h"
#include "me_cmp.h"
#include "mpegutils.h"
#include "rectangle.h"
#include "svq3.h"
#include "thread.h"
#include "vdpau_internal.h"

const uint16_t ff_h264_mb_sizes[4] = { 256, 384, 512, 768 };

int avpriv_h264_has_num_reorder_frames(AVCodecContext *avctx)
{
    H264Context *h = avctx->priv_data;
    return h ? h->sps.num_reorder_frames : 0;
}

static void h264_er_decode_mb(void *opaque, int ref, int mv_dir, int mv_type,
                              int (*mv)[2][4][2],
                              int mb_x, int mb_y, int mb_intra, int mb_skipped)
{
    H264Context *h = opaque;
    H264SliceContext *sl = &h->slice_ctx[0];

    sl->mb_x = mb_x;
    sl->mb_y = mb_y;
    sl->mb_xy = mb_x + mb_y * h->mb_stride;
    memset(sl->non_zero_count_cache, 0, sizeof(sl->non_zero_count_cache));
    av_assert1(ref >= 0);
    /* FIXME: It is possible albeit uncommon that slice references
     * differ between slices. We take the easy approach and ignore
     * it for now. If this turns out to have any relevance in
     * practice then correct remapping should be added. */
    if (ref >= sl->ref_count[0])
        ref = 0;
    if (!sl->ref_list[0][ref].f.data[0]) {
        av_log(h->avctx, AV_LOG_DEBUG, "Reference not available for error concealing\n");
        ref = 0;
    }
    if ((sl->ref_list[0][ref].reference&3) != 3) {
        av_log(h->avctx, AV_LOG_DEBUG, "Reference invalid\n");
        return;
    }
    fill_rectangle(&h->cur_pic.ref_index[0][4 * sl->mb_xy],
                   2, 2, 2, ref, 1);
    fill_rectangle(&sl->ref_cache[0][scan8[0]], 4, 4, 8, ref, 1);
    fill_rectangle(sl->mv_cache[0][scan8[0]], 4, 4, 8,
                   pack16to32((*mv)[0][0][0], (*mv)[0][0][1]), 4);
    h->mb_mbaff =
    h->mb_field_decoding_flag = 0;
    ff_h264_hl_decode_mb(h, &h->slice_ctx[0]);
}

void ff_h264_draw_horiz_band(H264Context *h, H264SliceContext *sl,
                             int y, int height)
{
    AVCodecContext *avctx = h->avctx;
    AVFrame *cur  = &h->cur_pic.f;
    AVFrame *last = sl->ref_list[0][0].f.data[0] ? &sl->ref_list[0][0].f : NULL;
    const AVPixFmtDescriptor *desc = av_pix_fmt_desc_get(avctx->pix_fmt);
    int vshift = desc->log2_chroma_h;
    const int field_pic = h->picture_structure != PICT_FRAME;
    if (field_pic) {
        height <<= 1;
        y      <<= 1;
    }

    height = FFMIN(height, avctx->height - y);

    if (field_pic && h->first_field && !(avctx->slice_flags & SLICE_FLAG_ALLOW_FIELD))
        return;

    if (avctx->draw_horiz_band) {
        AVFrame *src;
        int offset[AV_NUM_DATA_POINTERS];
        int i;

        if (cur->pict_type == AV_PICTURE_TYPE_B || h->low_delay ||
            (avctx->slice_flags & SLICE_FLAG_CODED_ORDER))
            src = cur;
        else if (last)
            src = last;
        else
            return;

        offset[0] = y * src->linesize[0];
        offset[1] =
        offset[2] = (y >> vshift) * src->linesize[1];
        for (i = 3; i < AV_NUM_DATA_POINTERS; i++)
            offset[i] = 0;

        emms_c();

        avctx->draw_horiz_band(avctx, src, offset,
                               y, h->picture_structure, height);
    }
}

/**
 * Check if the top & left blocks are available if needed and
 * change the dc mode so it only uses the available blocks.
 */
int ff_h264_check_intra4x4_pred_mode(H264Context *h, H264SliceContext *sl)
{
    static const int8_t top[12] = {
        -1, 0, LEFT_DC_PRED, -1, -1, -1, -1, -1, 0
    };
    static const int8_t left[12] = {
        0, -1, TOP_DC_PRED, 0, -1, -1, -1, 0, -1, DC_128_PRED
    };
    int i;

    if (!(sl->top_samples_available & 0x8000)) {
        for (i = 0; i < 4; i++) {
            int status = top[sl->intra4x4_pred_mode_cache[scan8[0] + i]];
            if (status < 0) {
                av_log(h->avctx, AV_LOG_ERROR,
                       "top block unavailable for requested intra4x4 mode %d at %d %d\n",
                       status, sl->mb_x, sl->mb_y);
                return AVERROR_INVALIDDATA;
            } else if (status) {
                sl->intra4x4_pred_mode_cache[scan8[0] + i] = status;
            }
        }
    }

    if ((sl->left_samples_available & 0x8888) != 0x8888) {
        static const int mask[4] = { 0x8000, 0x2000, 0x80, 0x20 };
        for (i = 0; i < 4; i++)
            if (!(sl->left_samples_available & mask[i])) {
                int status = left[sl->intra4x4_pred_mode_cache[scan8[0] + 8 * i]];
                if (status < 0) {
                    av_log(h->avctx, AV_LOG_ERROR,
                           "left block unavailable for requested intra4x4 mode %d at %d %d\n",
                           status, sl->mb_x, sl->mb_y);
                    return AVERROR_INVALIDDATA;
                } else if (status) {
                    sl->intra4x4_pred_mode_cache[scan8[0] + 8 * i] = status;
                }
            }
    }

    return 0;
} // FIXME cleanup like ff_h264_check_intra_pred_mode

/**
 * Check if the top & left blocks are available if needed and
 * change the dc mode so it only uses the available blocks.
 */
int ff_h264_check_intra_pred_mode(H264Context *h, H264SliceContext *sl,
                                  int mode, int is_chroma)
{
    static const int8_t top[4]  = { LEFT_DC_PRED8x8, 1, -1, -1 };
    static const int8_t left[5] = { TOP_DC_PRED8x8, -1,  2, -1, DC_128_PRED8x8 };

    if (mode > 3U) {
        av_log(h->avctx, AV_LOG_ERROR,
               "out of range intra chroma pred mode at %d %d\n",
               sl->mb_x, sl->mb_y);
        return AVERROR_INVALIDDATA;
    }

    if (!(sl->top_samples_available & 0x8000)) {
        mode = top[mode];
        if (mode < 0) {
            av_log(h->avctx, AV_LOG_ERROR,
                   "top block unavailable for requested intra mode at %d %d\n",
                   sl->mb_x, sl->mb_y);
            return AVERROR_INVALIDDATA;
        }
    }

    if ((sl->left_samples_available & 0x8080) != 0x8080) {
        mode = left[mode];
        if (mode < 0) {
            av_log(h->avctx, AV_LOG_ERROR,
                   "left block unavailable for requested intra mode at %d %d\n",
                   sl->mb_x, sl->mb_y);
            return AVERROR_INVALIDDATA;
        }
        if (is_chroma && (sl->left_samples_available & 0x8080)) {
            // mad cow disease mode, aka MBAFF + constrained_intra_pred
            mode = ALZHEIMER_DC_L0T_PRED8x8 +
                   (!(sl->left_samples_available & 0x8000)) +
                   2 * (mode == DC_128_PRED8x8);
        }
    }

    return mode;
}

const uint8_t *ff_h264_decode_nal(H264Context *h, const uint8_t *src,
                                  int *dst_length, int *consumed, int length)
{
    int i, si, di;
    uint8_t *dst;

    // src[0]&0x80; // forbidden bit
    h->nal_ref_idc   = src[0] >> 5;
    h->nal_unit_type = src[0] & 0x1F;

    src++;
    length--;

#define STARTCODE_TEST                                                  \
    if (i + 2 < length && src[i + 1] == 0 && src[i + 2] <= 3) {         \
        if (src[i + 2] != 3 && src[i + 2] != 0) {                       \
            /* startcode, so we must be past the end */                 \
            length = i;                                                 \
        }                                                               \
        break;                                                          \
    }

#if HAVE_FAST_UNALIGNED
#define FIND_FIRST_ZERO                                                 \
    if (i > 0 && !src[i])                                               \
        i--;                                                            \
    while (src[i])                                                      \
        i++

#if HAVE_FAST_64BIT
    for (i = 0; i + 1 < length; i += 9) {
        if (!((~AV_RN64A(src + i) &
               (AV_RN64A(src + i) - 0x0100010001000101ULL)) &
              0x8000800080008080ULL))
            continue;
        FIND_FIRST_ZERO;
        STARTCODE_TEST;
        i -= 7;
    }
#else
    for (i = 0; i + 1 < length; i += 5) {
        if (!((~AV_RN32A(src + i) &
               (AV_RN32A(src + i) - 0x01000101U)) &
              0x80008080U))
            continue;
        FIND_FIRST_ZERO;
        STARTCODE_TEST;
        i -= 3;
    }
#endif
#else
    for (i = 0; i + 1 < length; i += 2) {
        if (src[i])
            continue;
        if (i > 0 && src[i - 1] == 0)
            i--;
        STARTCODE_TEST;
    }
#endif

<<<<<<< HEAD
    // use second escape buffer for inter data
    bufidx = h->nal_unit_type == NAL_DPC ? 1 : 0;

    av_fast_padded_malloc(&h->rbsp_buffer[bufidx], &h->rbsp_buffer_size[bufidx], length+MAX_MBPAIR_SIZE);
    dst = h->rbsp_buffer[bufidx];
=======
    if (i >= length - 1) { // no escaped 0
        *dst_length = length;
        *consumed   = length + 1; // +1 for the header
        return src;
    }

    av_fast_malloc(&h->rbsp_buffer, &h->rbsp_buffer_size,
                   length + FF_INPUT_BUFFER_PADDING_SIZE);
    dst = h->rbsp_buffer;
>>>>>>> 404a416d

    if (!dst)
        return NULL;

    if(i>=length-1){ //no escaped 0
        *dst_length= length;
        *consumed= length+1; //+1 for the header
        if(h->avctx->flags2 & CODEC_FLAG2_FAST){
            return src;
        }else{
            memcpy(dst, src, length);
            return dst;
        }
    }

    memcpy(dst, src, i);
    si = di = i;
    while (si + 2 < length) {
        // remove escapes (very rare 1:2^22)
        if (src[si + 2] > 3) {
            dst[di++] = src[si++];
            dst[di++] = src[si++];
        } else if (src[si] == 0 && src[si + 1] == 0 && src[si + 2] != 0) {
            if (src[si + 2] == 3) { // escape
                dst[di++]  = 0;
                dst[di++]  = 0;
                si        += 3;
                continue;
            } else // next start code
                goto nsc;
        }

        dst[di++] = src[si++];
    }
    while (si < length)
        dst[di++] = src[si++];

nsc:
    memset(dst + di, 0, FF_INPUT_BUFFER_PADDING_SIZE);

    *dst_length = di;
    *consumed   = si + 1; // +1 for the header
    /* FIXME store exact number of bits in the getbitcontext
     * (it is needed for decoding) */
    return dst;
}

/**
 * Identify the exact end of the bitstream
 * @return the length of the trailing, or 0 if damaged
 */
static int decode_rbsp_trailing(H264Context *h, const uint8_t *src)
{
    int v = *src;
    int r;

    tprintf(h->avctx, "rbsp trailing %X\n", v);

    for (r = 1; r < 9; r++) {
        if (v & 1)
            return r;
        v >>= 1;
    }
    return 0;
}

void ff_h264_free_tables(H264Context *h, int free_rbsp)
{
    int i;
    H264Context *hx;

    av_freep(&h->intra4x4_pred_mode);
    av_freep(&h->chroma_pred_mode_table);
    av_freep(&h->cbp_table);
    av_freep(&h->mvd_table[0]);
    av_freep(&h->mvd_table[1]);
    av_freep(&h->direct_table);
    av_freep(&h->non_zero_count);
    av_freep(&h->slice_table_base);
    h->slice_table = NULL;
    av_freep(&h->list_counts);

    av_freep(&h->mb2b_xy);
    av_freep(&h->mb2br_xy);

    av_buffer_pool_uninit(&h->qscale_table_pool);
    av_buffer_pool_uninit(&h->mb_type_pool);
    av_buffer_pool_uninit(&h->motion_val_pool);
    av_buffer_pool_uninit(&h->ref_index_pool);

    if (free_rbsp && h->DPB) {
        for (i = 0; i < H264_MAX_PICTURE_COUNT; i++)
            ff_h264_unref_picture(h, &h->DPB[i]);
        memset(h->delayed_pic, 0, sizeof(h->delayed_pic));
        av_freep(&h->DPB);
    } else if (h->DPB) {
        for (i = 0; i < H264_MAX_PICTURE_COUNT; i++)
            h->DPB[i].needs_realloc = 1;
    }

    h->cur_pic_ptr = NULL;

    for (i = 0; i < H264_MAX_THREADS; i++) {
        hx = h->thread_context[i];
        if (!hx)
            continue;
        av_freep(&hx->top_borders[1]);
        av_freep(&hx->top_borders[0]);
        av_freep(&hx->bipred_scratchpad);
        av_freep(&hx->edge_emu_buffer);
        av_freep(&hx->dc_val_base);
        av_freep(&hx->er.mb_index2xy);
        av_freep(&hx->er.error_status_table);
        av_freep(&hx->er.er_temp_buffer);
        av_freep(&hx->er.mbintra_table);
        av_freep(&hx->er.mbskip_table);

        if (free_rbsp) {
            av_freep(&hx->rbsp_buffer);
            hx->rbsp_buffer_size = 0;
        }
        if (i)
            av_freep(&h->thread_context[i]);
    }
}

int ff_h264_alloc_tables(H264Context *h)
{
    const int big_mb_num = h->mb_stride * (h->mb_height + 1);
    const int row_mb_num = 2*h->mb_stride*FFMAX(h->avctx->thread_count, 1);
    int x, y, i;

    FF_ALLOCZ_ARRAY_OR_GOTO(h->avctx, h->intra4x4_pred_mode,
                      row_mb_num, 8 * sizeof(uint8_t), fail)
    h->slice_ctx[0].intra4x4_pred_mode = h->intra4x4_pred_mode;

    FF_ALLOCZ_OR_GOTO(h->avctx, h->non_zero_count,
                      big_mb_num * 48 * sizeof(uint8_t), fail)
    FF_ALLOCZ_OR_GOTO(h->avctx, h->slice_table_base,
                      (big_mb_num + h->mb_stride) * sizeof(*h->slice_table_base), fail)
    FF_ALLOCZ_OR_GOTO(h->avctx, h->cbp_table,
                      big_mb_num * sizeof(uint16_t), fail)
    FF_ALLOCZ_OR_GOTO(h->avctx, h->chroma_pred_mode_table,
                      big_mb_num * sizeof(uint8_t), fail)
    FF_ALLOCZ_ARRAY_OR_GOTO(h->avctx, h->mvd_table[0],
                      row_mb_num, 16 * sizeof(uint8_t), fail);
    FF_ALLOCZ_ARRAY_OR_GOTO(h->avctx, h->mvd_table[1],
                      row_mb_num, 16 * sizeof(uint8_t), fail);
    h->slice_ctx[0].mvd_table[0] = h->mvd_table[0];
    h->slice_ctx[0].mvd_table[1] = h->mvd_table[1];

    FF_ALLOCZ_OR_GOTO(h->avctx, h->direct_table,
                      4 * big_mb_num * sizeof(uint8_t), fail);
    FF_ALLOCZ_OR_GOTO(h->avctx, h->list_counts,
                      big_mb_num * sizeof(uint8_t), fail)

    memset(h->slice_table_base, -1,
           (big_mb_num + h->mb_stride) * sizeof(*h->slice_table_base));
    h->slice_table = h->slice_table_base + h->mb_stride * 2 + 1;

    FF_ALLOCZ_OR_GOTO(h->avctx, h->mb2b_xy,
                      big_mb_num * sizeof(uint32_t), fail);
    FF_ALLOCZ_OR_GOTO(h->avctx, h->mb2br_xy,
                      big_mb_num * sizeof(uint32_t), fail);
    for (y = 0; y < h->mb_height; y++)
        for (x = 0; x < h->mb_width; x++) {
            const int mb_xy = x + y * h->mb_stride;
            const int b_xy  = 4 * x + 4 * y * h->b_stride;

            h->mb2b_xy[mb_xy]  = b_xy;
            h->mb2br_xy[mb_xy] = 8 * (FMO ? mb_xy : (mb_xy % (2 * h->mb_stride)));
        }

    if (!h->dequant4_coeff[0])
        ff_h264_init_dequant_tables(h);

    if (!h->DPB) {
        h->DPB = av_mallocz_array(H264_MAX_PICTURE_COUNT, sizeof(*h->DPB));
        if (!h->DPB)
            goto fail;
        for (i = 0; i < H264_MAX_PICTURE_COUNT; i++)
            av_frame_unref(&h->DPB[i].f);
        av_frame_unref(&h->cur_pic.f);
    }

    return 0;

fail:
    ff_h264_free_tables(h, 1);
    return AVERROR(ENOMEM);
}

/**
 * Init context
 * Allocate buffers which are not shared amongst multiple threads.
 */
int ff_h264_context_init(H264Context *h)
{
    ERContext *er = &h->er;
    int mb_array_size = h->mb_height * h->mb_stride;
    int y_size  = (2 * h->mb_width + 1) * (2 * h->mb_height + 1);
    int c_size  = h->mb_stride * (h->mb_height + 1);
    int yc_size = y_size + 2   * c_size;
    int x, y, i;

    FF_ALLOCZ_ARRAY_OR_GOTO(h->avctx, h->top_borders[0],
                      h->mb_width, 16 * 3 * sizeof(uint8_t) * 2, fail)
    FF_ALLOCZ_ARRAY_OR_GOTO(h->avctx, h->top_borders[1],
                      h->mb_width, 16 * 3 * sizeof(uint8_t) * 2, fail)

    for (i = 0; i < h->nb_slice_ctx; i++) {
        h->slice_ctx[i].ref_cache[0][scan8[5]  + 1] =
        h->slice_ctx[i].ref_cache[0][scan8[7]  + 1] =
        h->slice_ctx[i].ref_cache[0][scan8[13] + 1] =
        h->slice_ctx[i].ref_cache[1][scan8[5]  + 1] =
        h->slice_ctx[i].ref_cache[1][scan8[7]  + 1] =
        h->slice_ctx[i].ref_cache[1][scan8[13] + 1] = PART_NOT_AVAILABLE;
    }

    if (CONFIG_ERROR_RESILIENCE) {
        /* init ER */
        er->avctx          = h->avctx;
        er->decode_mb      = h264_er_decode_mb;
        er->opaque         = h;
        er->quarter_sample = 1;

        er->mb_num      = h->mb_num;
        er->mb_width    = h->mb_width;
        er->mb_height   = h->mb_height;
        er->mb_stride   = h->mb_stride;
        er->b8_stride   = h->mb_width * 2 + 1;

        // error resilience code looks cleaner with this
        FF_ALLOCZ_OR_GOTO(h->avctx, er->mb_index2xy,
                          (h->mb_num + 1) * sizeof(int), fail);

        for (y = 0; y < h->mb_height; y++)
            for (x = 0; x < h->mb_width; x++)
                er->mb_index2xy[x + y * h->mb_width] = x + y * h->mb_stride;

        er->mb_index2xy[h->mb_height * h->mb_width] = (h->mb_height - 1) *
                                                      h->mb_stride + h->mb_width;

        FF_ALLOCZ_OR_GOTO(h->avctx, er->error_status_table,
                          mb_array_size * sizeof(uint8_t), fail);

        FF_ALLOC_OR_GOTO(h->avctx, er->mbintra_table, mb_array_size, fail);
        memset(er->mbintra_table, 1, mb_array_size);

        FF_ALLOCZ_OR_GOTO(h->avctx, er->mbskip_table, mb_array_size + 2, fail);

        FF_ALLOC_OR_GOTO(h->avctx, er->er_temp_buffer,
                         h->mb_height * h->mb_stride, fail);

        FF_ALLOCZ_OR_GOTO(h->avctx, h->dc_val_base,
                          yc_size * sizeof(int16_t), fail);
        er->dc_val[0] = h->dc_val_base + h->mb_width * 2 + 2;
        er->dc_val[1] = h->dc_val_base + y_size + h->mb_stride + 1;
        er->dc_val[2] = er->dc_val[1] + c_size;
        for (i = 0; i < yc_size; i++)
            h->dc_val_base[i] = 1024;
    }

    return 0;

fail:
    return AVERROR(ENOMEM); // ff_h264_free_tables will clean up for us
}

static int decode_nal_units(H264Context *h, const uint8_t *buf, int buf_size,
                            int parse_extradata);

int ff_h264_decode_extradata(H264Context *h, const uint8_t *buf, int size)
{
    AVCodecContext *avctx = h->avctx;
    int ret;

    if (!buf || size <= 0)
        return -1;

    if (buf[0] == 1) {
        int i, cnt, nalsize;
        const unsigned char *p = buf;

        h->is_avc = 1;

        if (size < 7) {
            av_log(avctx, AV_LOG_ERROR,
                   "avcC %d too short\n", size);
            return AVERROR_INVALIDDATA;
        }
        /* sps and pps in the avcC always have length coded with 2 bytes,
         * so put a fake nal_length_size = 2 while parsing them */
        h->nal_length_size = 2;
        // Decode sps from avcC
        cnt = *(p + 5) & 0x1f; // Number of sps
        p  += 6;
        for (i = 0; i < cnt; i++) {
            nalsize = AV_RB16(p) + 2;
            if(nalsize > size - (p-buf))
                return AVERROR_INVALIDDATA;
            ret = decode_nal_units(h, p, nalsize, 1);
            if (ret < 0) {
                av_log(avctx, AV_LOG_ERROR,
                       "Decoding sps %d from avcC failed\n", i);
                return ret;
            }
            p += nalsize;
        }
        // Decode pps from avcC
        cnt = *(p++); // Number of pps
        for (i = 0; i < cnt; i++) {
            nalsize = AV_RB16(p) + 2;
            if(nalsize > size - (p-buf))
                return AVERROR_INVALIDDATA;
            ret = decode_nal_units(h, p, nalsize, 1);
            if (ret < 0) {
                av_log(avctx, AV_LOG_ERROR,
                       "Decoding pps %d from avcC failed\n", i);
                return ret;
            }
            p += nalsize;
        }
        // Store right nal length size that will be used to parse all other nals
        h->nal_length_size = (buf[4] & 0x03) + 1;
    } else {
        h->is_avc = 0;
        ret = decode_nal_units(h, buf, size, 1);
        if (ret < 0)
            return ret;
    }
    return size;
}

av_cold int ff_h264_decode_init(AVCodecContext *avctx)
{
    H264Context *h = avctx->priv_data;
    int i;
    int ret;

    h->avctx = avctx;

    h->bit_depth_luma    = 8;
    h->chroma_format_idc = 1;

    h->avctx->bits_per_raw_sample = 8;
    h->cur_chroma_format_idc = 1;

    ff_h264dsp_init(&h->h264dsp, 8, 1);
    av_assert0(h->sps.bit_depth_chroma == 0);
    ff_h264chroma_init(&h->h264chroma, h->sps.bit_depth_chroma);
    ff_h264qpel_init(&h->h264qpel, 8);
    ff_h264_pred_init(&h->hpc, h->avctx->codec_id, 8, 1);

    h->dequant_coeff_pps = -1;
    h->current_sps_id = -1;

    /* needed so that IDCT permutation is known early */
    ff_videodsp_init(&h->vdsp, 8);

    memset(h->pps.scaling_matrix4, 16, 6 * 16 * sizeof(uint8_t));
    memset(h->pps.scaling_matrix8, 16, 2 * 64 * sizeof(uint8_t));

    h->picture_structure   = PICT_FRAME;
    h->slice_context_count = 1;
    h->workaround_bugs     = avctx->workaround_bugs;
    h->flags               = avctx->flags;

    /* set defaults */
    // s->decode_mb = ff_h263_decode_mb;
    if (!avctx->has_b_frames)
        h->low_delay = 1;

    avctx->chroma_sample_location = AVCHROMA_LOC_LEFT;

    ff_h264_decode_init_vlc();

    ff_init_cabac_states();

    h->pixel_shift        = 0;
    h->sps.bit_depth_luma = avctx->bits_per_raw_sample = 8;

    h->nb_slice_ctx = (avctx->active_thread_type & FF_THREAD_SLICE) ?  H264_MAX_THREADS : 1;
    h->slice_ctx = av_mallocz_array(h->nb_slice_ctx, sizeof(*h->slice_ctx));
    if (!h->slice_ctx) {
        h->nb_slice_ctx = 0;
        return AVERROR(ENOMEM);
    }

    h->thread_context[0] = h;
    for (i = 0; i < h->nb_slice_ctx; i++)
        h->slice_ctx[i].h264 = h->thread_context[0];

    h->outputed_poc      = h->next_outputed_poc = INT_MIN;
    for (i = 0; i < MAX_DELAYED_PIC_COUNT; i++)
        h->last_pocs[i] = INT_MIN;
    h->prev_poc_msb = 1 << 16;
    h->prev_frame_num = -1;
    h->x264_build   = -1;
    h->sei_fpa.frame_packing_arrangement_cancel_flag = -1;
    ff_h264_reset_sei(h);
    if (avctx->codec_id == AV_CODEC_ID_H264) {
        if (avctx->ticks_per_frame == 1) {
            if(h->avctx->time_base.den < INT_MAX/2) {
                h->avctx->time_base.den *= 2;
            } else
                h->avctx->time_base.num /= 2;
        }
        avctx->ticks_per_frame = 2;
    }

    if (avctx->extradata_size > 0 && avctx->extradata) {
        ret = ff_h264_decode_extradata(h, avctx->extradata, avctx->extradata_size);
        if (ret < 0) {
            ff_h264_free_context(h);
            return ret;
        }
    }

    if (h->sps.bitstream_restriction_flag &&
        h->avctx->has_b_frames < h->sps.num_reorder_frames) {
        h->avctx->has_b_frames = h->sps.num_reorder_frames;
        h->low_delay           = 0;
    }

    avctx->internal->allocate_progress = 1;

    ff_h264_flush_change(h);

    return 0;
}

static int decode_init_thread_copy(AVCodecContext *avctx)
{
    H264Context *h = avctx->priv_data;
    int i;

    if (!avctx->internal->is_copy)
        return 0;
    memset(h->sps_buffers, 0, sizeof(h->sps_buffers));
    memset(h->pps_buffers, 0, sizeof(h->pps_buffers));

    h->nb_slice_ctx = (avctx->active_thread_type & FF_THREAD_SLICE) ?  H264_MAX_THREADS : 1;
    h->slice_ctx = av_mallocz_array(h->nb_slice_ctx, sizeof(*h->slice_ctx));
    if (!h->slice_ctx) {
        h->nb_slice_ctx = 0;
        return AVERROR(ENOMEM);
    }

    for (i = 0; i < h->nb_slice_ctx; i++)
        h->slice_ctx[i].h264 = h;

    h->avctx               = avctx;
    h->rbsp_buffer         = NULL;
    h->rbsp_buffer_size    = 0;
    h->context_initialized = 0;

    return 0;
}

/**
 * Run setup operations that must be run after slice header decoding.
 * This includes finding the next displayed frame.
 *
 * @param h h264 master context
 * @param setup_finished enough NALs have been read that we can call
 * ff_thread_finish_setup()
 */
static void decode_postinit(H264Context *h, int setup_finished)
{
    H264Picture *out = h->cur_pic_ptr;
    H264Picture *cur = h->cur_pic_ptr;
    int i, pics, out_of_order, out_idx;

    h->cur_pic_ptr->f.pict_type = h->pict_type;

    if (h->next_output_pic)
        return;

    if (cur->field_poc[0] == INT_MAX || cur->field_poc[1] == INT_MAX) {
        /* FIXME: if we have two PAFF fields in one packet, we can't start
         * the next thread here. If we have one field per packet, we can.
         * The check in decode_nal_units() is not good enough to find this
         * yet, so we assume the worst for now. */
        // if (setup_finished)
        //    ff_thread_finish_setup(h->avctx);
        if (cur->field_poc[0] == INT_MAX && cur->field_poc[1] == INT_MAX)
            return;
        if (h->avctx->hwaccel || h->missing_fields <=1)
            return;
    }

    cur->f.interlaced_frame = 0;
    cur->f.repeat_pict      = 0;

    /* Signal interlacing information externally. */
    /* Prioritize picture timing SEI information over used
     * decoding process if it exists. */

    if (h->sps.pic_struct_present_flag) {
        switch (h->sei_pic_struct) {
        case SEI_PIC_STRUCT_FRAME:
            break;
        case SEI_PIC_STRUCT_TOP_FIELD:
        case SEI_PIC_STRUCT_BOTTOM_FIELD:
            cur->f.interlaced_frame = 1;
            break;
        case SEI_PIC_STRUCT_TOP_BOTTOM:
        case SEI_PIC_STRUCT_BOTTOM_TOP:
            if (FIELD_OR_MBAFF_PICTURE(h))
                cur->f.interlaced_frame = 1;
            else
                // try to flag soft telecine progressive
                cur->f.interlaced_frame = h->prev_interlaced_frame;
            break;
        case SEI_PIC_STRUCT_TOP_BOTTOM_TOP:
        case SEI_PIC_STRUCT_BOTTOM_TOP_BOTTOM:
            /* Signal the possibility of telecined film externally
             * (pic_struct 5,6). From these hints, let the applications
             * decide if they apply deinterlacing. */
            cur->f.repeat_pict = 1;
            break;
        case SEI_PIC_STRUCT_FRAME_DOUBLING:
            cur->f.repeat_pict = 2;
            break;
        case SEI_PIC_STRUCT_FRAME_TRIPLING:
            cur->f.repeat_pict = 4;
            break;
        }

        if ((h->sei_ct_type & 3) &&
            h->sei_pic_struct <= SEI_PIC_STRUCT_BOTTOM_TOP)
            cur->f.interlaced_frame = (h->sei_ct_type & (1 << 1)) != 0;
    } else {
        /* Derive interlacing flag from used decoding process. */
        cur->f.interlaced_frame = FIELD_OR_MBAFF_PICTURE(h);
    }
    h->prev_interlaced_frame = cur->f.interlaced_frame;

    if (cur->field_poc[0] != cur->field_poc[1]) {
        /* Derive top_field_first from field pocs. */
        cur->f.top_field_first = cur->field_poc[0] < cur->field_poc[1];
    } else {
        if (cur->f.interlaced_frame || h->sps.pic_struct_present_flag) {
            /* Use picture timing SEI information. Even if it is a
             * information of a past frame, better than nothing. */
            if (h->sei_pic_struct == SEI_PIC_STRUCT_TOP_BOTTOM ||
                h->sei_pic_struct == SEI_PIC_STRUCT_TOP_BOTTOM_TOP)
                cur->f.top_field_first = 1;
            else
                cur->f.top_field_first = 0;
        } else {
            /* Most likely progressive */
            cur->f.top_field_first = 0;
        }
    }

    if (h->sei_frame_packing_present &&
        h->frame_packing_arrangement_type >= 0 &&
        h->frame_packing_arrangement_type <= 6 &&
        h->content_interpretation_type > 0 &&
        h->content_interpretation_type < 3) {
        AVStereo3D *stereo = av_stereo3d_create_side_data(&cur->f);
        if (stereo) {
        switch (h->frame_packing_arrangement_type) {
        case 0:
            stereo->type = AV_STEREO3D_CHECKERBOARD;
            break;
        case 1:
            stereo->type = AV_STEREO3D_COLUMNS;
            break;
        case 2:
            stereo->type = AV_STEREO3D_LINES;
            break;
        case 3:
            if (h->quincunx_subsampling)
                stereo->type = AV_STEREO3D_SIDEBYSIDE_QUINCUNX;
            else
                stereo->type = AV_STEREO3D_SIDEBYSIDE;
            break;
        case 4:
            stereo->type = AV_STEREO3D_TOPBOTTOM;
            break;
        case 5:
            stereo->type = AV_STEREO3D_FRAMESEQUENCE;
            break;
        case 6:
            stereo->type = AV_STEREO3D_2D;
            break;
        }

        if (h->content_interpretation_type == 2)
            stereo->flags = AV_STEREO3D_FLAG_INVERT;
        }
    }

    if (h->sei_display_orientation_present &&
        (h->sei_anticlockwise_rotation || h->sei_hflip || h->sei_vflip)) {
        double angle = h->sei_anticlockwise_rotation * 360 / (double) (1 << 16);
        AVFrameSideData *rotation = av_frame_new_side_data(&cur->f,
                                                           AV_FRAME_DATA_DISPLAYMATRIX,
                                                           sizeof(int32_t) * 9);
        if (rotation) {
            av_display_rotation_set((int32_t *)rotation->data, angle);
            av_display_matrix_flip((int32_t *)rotation->data,
                                   h->sei_hflip, h->sei_vflip);
        }
    }

    cur->mmco_reset = h->mmco_reset;
    h->mmco_reset = 0;

    // FIXME do something with unavailable reference frames

    /* Sort B-frames into display order */

    if (h->sps.bitstream_restriction_flag &&
        h->avctx->has_b_frames < h->sps.num_reorder_frames) {
        h->avctx->has_b_frames = h->sps.num_reorder_frames;
        h->low_delay           = 0;
    }

    if (h->avctx->strict_std_compliance >= FF_COMPLIANCE_STRICT &&
        !h->sps.bitstream_restriction_flag) {
        h->avctx->has_b_frames = MAX_DELAYED_PIC_COUNT - 1;
        h->low_delay           = 0;
    }

    for (i = 0; 1; i++) {
        if(i == MAX_DELAYED_PIC_COUNT || cur->poc < h->last_pocs[i]){
            if(i)
                h->last_pocs[i-1] = cur->poc;
            break;
        } else if(i) {
            h->last_pocs[i-1]= h->last_pocs[i];
        }
    }
    out_of_order = MAX_DELAYED_PIC_COUNT - i;
    if(   cur->f.pict_type == AV_PICTURE_TYPE_B
       || (h->last_pocs[MAX_DELAYED_PIC_COUNT-2] > INT_MIN && h->last_pocs[MAX_DELAYED_PIC_COUNT-1] - h->last_pocs[MAX_DELAYED_PIC_COUNT-2] > 2))
        out_of_order = FFMAX(out_of_order, 1);
    if (out_of_order == MAX_DELAYED_PIC_COUNT) {
        av_log(h->avctx, AV_LOG_VERBOSE, "Invalid POC %d<%d\n", cur->poc, h->last_pocs[0]);
        for (i = 1; i < MAX_DELAYED_PIC_COUNT; i++)
            h->last_pocs[i] = INT_MIN;
        h->last_pocs[0] = cur->poc;
        cur->mmco_reset = 1;
    } else if(h->avctx->has_b_frames < out_of_order && !h->sps.bitstream_restriction_flag){
        av_log(h->avctx, AV_LOG_VERBOSE, "Increasing reorder buffer to %d\n", out_of_order);
        h->avctx->has_b_frames = out_of_order;
        h->low_delay = 0;
    }

    pics = 0;
    while (h->delayed_pic[pics])
        pics++;

    av_assert0(pics <= MAX_DELAYED_PIC_COUNT);

    h->delayed_pic[pics++] = cur;
    if (cur->reference == 0)
        cur->reference = DELAYED_PIC_REF;

    out     = h->delayed_pic[0];
    out_idx = 0;
    for (i = 1; h->delayed_pic[i] &&
                !h->delayed_pic[i]->f.key_frame &&
                !h->delayed_pic[i]->mmco_reset;
         i++)
        if (h->delayed_pic[i]->poc < out->poc) {
            out     = h->delayed_pic[i];
            out_idx = i;
        }
    if (h->avctx->has_b_frames == 0 &&
        (h->delayed_pic[0]->f.key_frame || h->delayed_pic[0]->mmco_reset))
        h->next_outputed_poc = INT_MIN;
    out_of_order = out->poc < h->next_outputed_poc;

    if (out_of_order || pics > h->avctx->has_b_frames) {
        out->reference &= ~DELAYED_PIC_REF;
        // for frame threading, the owner must be the second field's thread or
        // else the first thread can release the picture and reuse it unsafely
        for (i = out_idx; h->delayed_pic[i]; i++)
            h->delayed_pic[i] = h->delayed_pic[i + 1];
    }
    if (!out_of_order && pics > h->avctx->has_b_frames) {
        h->next_output_pic = out;
        if (out_idx == 0 && h->delayed_pic[0] && (h->delayed_pic[0]->f.key_frame || h->delayed_pic[0]->mmco_reset)) {
            h->next_outputed_poc = INT_MIN;
        } else
            h->next_outputed_poc = out->poc;
    } else {
        av_log(h->avctx, AV_LOG_DEBUG, "no picture %s\n", out_of_order ? "ooo" : "");
    }

    if (h->next_output_pic) {
        if (h->next_output_pic->recovered) {
            // We have reached an recovery point and all frames after it in
            // display order are "recovered".
            h->frame_recovered |= FRAME_RECOVERED_SEI;
        }
        h->next_output_pic->recovered |= !!(h->frame_recovered & FRAME_RECOVERED_SEI);
    }

    if (setup_finished && !h->avctx->hwaccel)
        ff_thread_finish_setup(h->avctx);
}

int ff_pred_weight_table(H264Context *h, H264SliceContext *sl)
{
    int list, i;
    int luma_def, chroma_def;

    sl->use_weight             = 0;
    sl->use_weight_chroma      = 0;
    sl->luma_log2_weight_denom = get_ue_golomb(&h->gb);
    if (h->sps.chroma_format_idc)
        sl->chroma_log2_weight_denom = get_ue_golomb(&h->gb);

    if (sl->luma_log2_weight_denom > 7U) {
        av_log(h->avctx, AV_LOG_ERROR, "luma_log2_weight_denom %d is out of range\n", sl->luma_log2_weight_denom);
        sl->luma_log2_weight_denom = 0;
    }
    if (sl->chroma_log2_weight_denom > 7U) {
        av_log(h->avctx, AV_LOG_ERROR, "chroma_log2_weight_denom %d is out of range\n", sl->chroma_log2_weight_denom);
        sl->chroma_log2_weight_denom = 0;
    }

    luma_def   = 1 << sl->luma_log2_weight_denom;
    chroma_def = 1 << sl->chroma_log2_weight_denom;

    for (list = 0; list < 2; list++) {
        sl->luma_weight_flag[list]   = 0;
        sl->chroma_weight_flag[list] = 0;
        for (i = 0; i < sl->ref_count[list]; i++) {
            int luma_weight_flag, chroma_weight_flag;

            luma_weight_flag = get_bits1(&h->gb);
            if (luma_weight_flag) {
                sl->luma_weight[i][list][0] = get_se_golomb(&h->gb);
                sl->luma_weight[i][list][1] = get_se_golomb(&h->gb);
                if (sl->luma_weight[i][list][0] != luma_def ||
                    sl->luma_weight[i][list][1] != 0) {
                    sl->use_weight             = 1;
                    sl->luma_weight_flag[list] = 1;
                }
            } else {
                sl->luma_weight[i][list][0] = luma_def;
                sl->luma_weight[i][list][1] = 0;
            }

            if (h->sps.chroma_format_idc) {
                chroma_weight_flag = get_bits1(&h->gb);
                if (chroma_weight_flag) {
                    int j;
                    for (j = 0; j < 2; j++) {
                        sl->chroma_weight[i][list][j][0] = get_se_golomb(&h->gb);
                        sl->chroma_weight[i][list][j][1] = get_se_golomb(&h->gb);
                        if (sl->chroma_weight[i][list][j][0] != chroma_def ||
                            sl->chroma_weight[i][list][j][1] != 0) {
                            sl->use_weight_chroma        = 1;
                            sl->chroma_weight_flag[list] = 1;
                        }
                    }
                } else {
                    int j;
                    for (j = 0; j < 2; j++) {
                        sl->chroma_weight[i][list][j][0] = chroma_def;
                        sl->chroma_weight[i][list][j][1] = 0;
                    }
                }
            }
        }
        if (sl->slice_type_nos != AV_PICTURE_TYPE_B)
            break;
    }
    sl->use_weight = sl->use_weight || sl->use_weight_chroma;
    return 0;
}

/**
 * instantaneous decoder refresh.
 */
static void idr(H264Context *h)
{
    int i;
    ff_h264_remove_all_refs(h);
    h->prev_frame_num        =
    h->prev_frame_num_offset = 0;
    h->prev_poc_msb          = 1<<16;
    h->prev_poc_lsb          = 0;
    for (i = 0; i < MAX_DELAYED_PIC_COUNT; i++)
        h->last_pocs[i] = INT_MIN;
}

/* forget old pics after a seek */
void ff_h264_flush_change(H264Context *h)
{
    int i, j;

    h->outputed_poc          = h->next_outputed_poc = INT_MIN;
    h->prev_interlaced_frame = 1;
    idr(h);

    h->prev_frame_num = -1;
    if (h->cur_pic_ptr) {
        h->cur_pic_ptr->reference = 0;
        for (j=i=0; h->delayed_pic[i]; i++)
            if (h->delayed_pic[i] != h->cur_pic_ptr)
                h->delayed_pic[j++] = h->delayed_pic[i];
        h->delayed_pic[j] = NULL;
    }
    ff_h264_unref_picture(h, &h->last_pic_for_ec);

    h->first_field = 0;
    ff_h264_reset_sei(h);
    h->recovery_frame = -1;
    h->frame_recovered = 0;
    h->current_slice = 0;
    h->mmco_reset = 1;
    for (i = 0; i < h->nb_slice_ctx; i++)
        h->slice_ctx[i].list_count = 0;
}

/* forget old pics after a seek */
static void flush_dpb(AVCodecContext *avctx)
{
    H264Context *h = avctx->priv_data;
    int i;

    memset(h->delayed_pic, 0, sizeof(h->delayed_pic));

    ff_h264_flush_change(h);

    if (h->DPB)
        for (i = 0; i < H264_MAX_PICTURE_COUNT; i++)
            ff_h264_unref_picture(h, &h->DPB[i]);
    h->cur_pic_ptr = NULL;
    ff_h264_unref_picture(h, &h->cur_pic);

    h->mb_y = 0;

    ff_h264_free_tables(h, 1);
    h->context_initialized = 0;
}

int ff_init_poc(H264Context *h, int pic_field_poc[2], int *pic_poc)
{
    const int max_frame_num = 1 << h->sps.log2_max_frame_num;
    int field_poc[2];

    h->frame_num_offset = h->prev_frame_num_offset;
    if (h->frame_num < h->prev_frame_num)
        h->frame_num_offset += max_frame_num;

    if (h->sps.poc_type == 0) {
        const int max_poc_lsb = 1 << h->sps.log2_max_poc_lsb;

        if (h->poc_lsb < h->prev_poc_lsb &&
            h->prev_poc_lsb - h->poc_lsb >= max_poc_lsb / 2)
            h->poc_msb = h->prev_poc_msb + max_poc_lsb;
        else if (h->poc_lsb > h->prev_poc_lsb &&
                 h->prev_poc_lsb - h->poc_lsb < -max_poc_lsb / 2)
            h->poc_msb = h->prev_poc_msb - max_poc_lsb;
        else
            h->poc_msb = h->prev_poc_msb;
        field_poc[0] =
        field_poc[1] = h->poc_msb + h->poc_lsb;
        if (h->picture_structure == PICT_FRAME)
            field_poc[1] += h->delta_poc_bottom;
    } else if (h->sps.poc_type == 1) {
        int abs_frame_num, expected_delta_per_poc_cycle, expectedpoc;
        int i;

        if (h->sps.poc_cycle_length != 0)
            abs_frame_num = h->frame_num_offset + h->frame_num;
        else
            abs_frame_num = 0;

        if (h->nal_ref_idc == 0 && abs_frame_num > 0)
            abs_frame_num--;

        expected_delta_per_poc_cycle = 0;
        for (i = 0; i < h->sps.poc_cycle_length; i++)
            // FIXME integrate during sps parse
            expected_delta_per_poc_cycle += h->sps.offset_for_ref_frame[i];

        if (abs_frame_num > 0) {
            int poc_cycle_cnt          = (abs_frame_num - 1) / h->sps.poc_cycle_length;
            int frame_num_in_poc_cycle = (abs_frame_num - 1) % h->sps.poc_cycle_length;

            expectedpoc = poc_cycle_cnt * expected_delta_per_poc_cycle;
            for (i = 0; i <= frame_num_in_poc_cycle; i++)
                expectedpoc = expectedpoc + h->sps.offset_for_ref_frame[i];
        } else
            expectedpoc = 0;

        if (h->nal_ref_idc == 0)
            expectedpoc = expectedpoc + h->sps.offset_for_non_ref_pic;

        field_poc[0] = expectedpoc + h->delta_poc[0];
        field_poc[1] = field_poc[0] + h->sps.offset_for_top_to_bottom_field;

        if (h->picture_structure == PICT_FRAME)
            field_poc[1] += h->delta_poc[1];
    } else {
        int poc = 2 * (h->frame_num_offset + h->frame_num);

        if (!h->nal_ref_idc)
            poc--;

        field_poc[0] = poc;
        field_poc[1] = poc;
    }

    if (h->picture_structure != PICT_BOTTOM_FIELD)
        pic_field_poc[0] = field_poc[0];
    if (h->picture_structure != PICT_TOP_FIELD)
        pic_field_poc[1] = field_poc[1];
    *pic_poc = FFMIN(pic_field_poc[0], pic_field_poc[1]);

    return 0;
}

/**
 * Compute profile from profile_idc and constraint_set?_flags.
 *
 * @param sps SPS
 *
 * @return profile as defined by FF_PROFILE_H264_*
 */
int ff_h264_get_profile(SPS *sps)
{
    int profile = sps->profile_idc;

    switch (sps->profile_idc) {
    case FF_PROFILE_H264_BASELINE:
        // constraint_set1_flag set to 1
        profile |= (sps->constraint_set_flags & 1 << 1) ? FF_PROFILE_H264_CONSTRAINED : 0;
        break;
    case FF_PROFILE_H264_HIGH_10:
    case FF_PROFILE_H264_HIGH_422:
    case FF_PROFILE_H264_HIGH_444_PREDICTIVE:
        // constraint_set3_flag set to 1
        profile |= (sps->constraint_set_flags & 1 << 3) ? FF_PROFILE_H264_INTRA : 0;
        break;
    }

    return profile;
}

int ff_h264_set_parameter_from_sps(H264Context *h)
{
    if (h->flags & CODEC_FLAG_LOW_DELAY ||
        (h->sps.bitstream_restriction_flag &&
         !h->sps.num_reorder_frames)) {
        if (h->avctx->has_b_frames > 1 || h->delayed_pic[0])
            av_log(h->avctx, AV_LOG_WARNING, "Delayed frames seen. "
                   "Reenabling low delay requires a codec flush.\n");
        else
            h->low_delay = 1;
    }

    if (h->avctx->has_b_frames < 2)
        h->avctx->has_b_frames = !h->low_delay;

    if (h->avctx->bits_per_raw_sample != h->sps.bit_depth_luma ||
        h->cur_chroma_format_idc      != h->sps.chroma_format_idc) {
        if (h->avctx->codec &&
            h->avctx->codec->capabilities & CODEC_CAP_HWACCEL_VDPAU &&
            (h->sps.bit_depth_luma != 8 || h->sps.chroma_format_idc > 1)) {
            av_log(h->avctx, AV_LOG_ERROR,
                   "VDPAU decoding does not support video colorspace.\n");
            return AVERROR_INVALIDDATA;
        }
        if (h->sps.bit_depth_luma >= 8 && h->sps.bit_depth_luma <= 14 &&
            h->sps.bit_depth_luma != 11 && h->sps.bit_depth_luma != 13) {
            h->avctx->bits_per_raw_sample = h->sps.bit_depth_luma;
            h->cur_chroma_format_idc      = h->sps.chroma_format_idc;
            h->pixel_shift                = h->sps.bit_depth_luma > 8;

            ff_h264dsp_init(&h->h264dsp, h->sps.bit_depth_luma,
                            h->sps.chroma_format_idc);
            ff_h264chroma_init(&h->h264chroma, h->sps.bit_depth_chroma);
            ff_h264qpel_init(&h->h264qpel, h->sps.bit_depth_luma);
            ff_h264_pred_init(&h->hpc, h->avctx->codec_id, h->sps.bit_depth_luma,
                              h->sps.chroma_format_idc);

            ff_videodsp_init(&h->vdsp, h->sps.bit_depth_luma);
        } else {
            av_log(h->avctx, AV_LOG_ERROR, "Unsupported bit depth %d\n",
                   h->sps.bit_depth_luma);
            return AVERROR_INVALIDDATA;
        }
    }
    return 0;
}

int ff_set_ref_count(H264Context *h, H264SliceContext *sl)
{
    int ref_count[2], list_count;
    int num_ref_idx_active_override_flag;

    // set defaults, might be overridden a few lines later
    ref_count[0] = h->pps.ref_count[0];
    ref_count[1] = h->pps.ref_count[1];

    if (sl->slice_type_nos != AV_PICTURE_TYPE_I) {
        unsigned max[2];
        max[0] = max[1] = h->picture_structure == PICT_FRAME ? 15 : 31;

        if (sl->slice_type_nos == AV_PICTURE_TYPE_B)
            sl->direct_spatial_mv_pred = get_bits1(&h->gb);
        num_ref_idx_active_override_flag = get_bits1(&h->gb);

        if (num_ref_idx_active_override_flag) {
            ref_count[0] = get_ue_golomb(&h->gb) + 1;
            if (sl->slice_type_nos == AV_PICTURE_TYPE_B) {
                ref_count[1] = get_ue_golomb(&h->gb) + 1;
            } else
                // full range is spec-ok in this case, even for frames
                ref_count[1] = 1;
        }

        if (ref_count[0]-1 > max[0] || ref_count[1]-1 > max[1]){
            av_log(h->avctx, AV_LOG_ERROR, "reference overflow %u > %u or %u > %u\n", ref_count[0]-1, max[0], ref_count[1]-1, max[1]);
            sl->ref_count[0] = sl->ref_count[1] = 0;
            sl->list_count   = 0;
            return AVERROR_INVALIDDATA;
        }

        if (sl->slice_type_nos == AV_PICTURE_TYPE_B)
            list_count = 2;
        else
            list_count = 1;
    } else {
        list_count   = 0;
        ref_count[0] = ref_count[1] = 0;
    }

    if (list_count   != sl->list_count   ||
        ref_count[0] != sl->ref_count[0] ||
        ref_count[1] != sl->ref_count[1]) {
        sl->ref_count[0] = ref_count[0];
        sl->ref_count[1] = ref_count[1];
        sl->list_count   = list_count;
        return 1;
    }

    return 0;
}

static const uint8_t start_code[] = { 0x00, 0x00, 0x01 };

static int get_bit_length(H264Context *h, const uint8_t *buf,
                          const uint8_t *ptr, int dst_length,
                          int i, int next_avc)
{
    if ((h->workaround_bugs & FF_BUG_AUTODETECT) && i + 3 < next_avc &&
        buf[i]     == 0x00 && buf[i + 1] == 0x00 &&
        buf[i + 2] == 0x01 && buf[i + 3] == 0xE0)
        h->workaround_bugs |= FF_BUG_TRUNCATED;

    if (!(h->workaround_bugs & FF_BUG_TRUNCATED))
        while (dst_length > 0 && ptr[dst_length - 1] == 0)
            dst_length--;

    if (!dst_length)
        return 0;

    return 8 * dst_length - decode_rbsp_trailing(h, ptr + dst_length - 1);
}

static int get_last_needed_nal(H264Context *h, const uint8_t *buf, int buf_size)
{
    int next_avc    = h->is_avc ? 0 : buf_size;
    int nal_index   = 0;
    int buf_index   = 0;
    int nals_needed = 0;
    int first_slice = 0;

    while(1) {
        int nalsize = 0;
        int dst_length, bit_length, consumed;
        const uint8_t *ptr;

        if (buf_index >= next_avc) {
            nalsize = get_avc_nalsize(h, buf, buf_size, &buf_index);
            if (nalsize < 0)
                break;
            next_avc = buf_index + nalsize;
        } else {
            buf_index = find_start_code(buf, buf_size, buf_index, next_avc);
            if (buf_index >= buf_size)
                break;
            if (buf_index >= next_avc)
                continue;
        }

        ptr = ff_h264_decode_nal(h, buf + buf_index, &dst_length, &consumed,
                                 next_avc - buf_index);

        if (!ptr || dst_length < 0)
            return AVERROR_INVALIDDATA;

        buf_index += consumed;

        bit_length = get_bit_length(h, buf, ptr, dst_length,
                                    buf_index, next_avc);
        nal_index++;

        /* packets can sometimes contain multiple PPS/SPS,
         * e.g. two PAFF field pictures in one packet, or a demuxer
         * which splits NALs strangely if so, when frame threading we
         * can't start the next thread until we've read all of them */
        switch (h->nal_unit_type) {
        case NAL_SPS:
        case NAL_PPS:
            nals_needed = nal_index;
            break;
        case NAL_DPA:
        case NAL_IDR_SLICE:
        case NAL_SLICE:
            init_get_bits(&h->gb, ptr, bit_length);
            if (!get_ue_golomb(&h->gb) ||
                !first_slice ||
                first_slice != h->nal_unit_type)
                nals_needed = nal_index;
            if (!first_slice)
                first_slice = h->nal_unit_type;
        }
    }

    return nals_needed;
}

static int decode_nal_units(H264Context *h, const uint8_t *buf, int buf_size,
                            int parse_extradata)
{
    AVCodecContext *const avctx = h->avctx;
    H264Context *hx; ///< thread context
    H264SliceContext *sl;
    int buf_index;
    unsigned context_count;
    int next_avc;
    int nals_needed = 0; ///< number of NALs that need decoding before the next frame thread starts
    int nal_index;
    int idr_cleared=0;
    int ret = 0;

    h->nal_unit_type= 0;

    if(!h->slice_context_count)
         h->slice_context_count= 1;
    h->max_contexts = h->slice_context_count;
    if (!(avctx->flags2 & CODEC_FLAG2_CHUNKS)) {
        h->current_slice = 0;
        if (!h->first_field)
            h->cur_pic_ptr = NULL;
        ff_h264_reset_sei(h);
    }

    if (h->nal_length_size == 4) {
        if (buf_size > 8 && AV_RB32(buf) == 1 && AV_RB32(buf+5) > (unsigned)buf_size) {
            h->is_avc = 0;
        }else if(buf_size > 3 && AV_RB32(buf) > 1 && AV_RB32(buf) <= (unsigned)buf_size)
            h->is_avc = 1;
    }

    if (avctx->active_thread_type & FF_THREAD_FRAME)
        nals_needed = get_last_needed_nal(h, buf, buf_size);

    {
        buf_index     = 0;
        context_count = 0;
        next_avc      = h->is_avc ? 0 : buf_size;
        nal_index     = 0;
        for (;;) {
            int consumed;
            int dst_length;
            int bit_length;
            const uint8_t *ptr;
            int nalsize = 0;
            int err;

            if (buf_index >= next_avc) {
                nalsize = get_avc_nalsize(h, buf, buf_size, &buf_index);
                if (nalsize < 0)
                    break;
                next_avc = buf_index + nalsize;
            } else {
                buf_index = find_start_code(buf, buf_size, buf_index, next_avc);
                if (buf_index >= buf_size)
                    break;
                if (buf_index >= next_avc)
                    continue;
            }

            hx = h->thread_context[context_count];
            sl = &h->slice_ctx[context_count];

            ptr = ff_h264_decode_nal(hx, buf + buf_index, &dst_length,
                                     &consumed, next_avc - buf_index);
            if (!ptr || dst_length < 0) {
                ret = -1;
                goto end;
            }

            bit_length = get_bit_length(h, buf, ptr, dst_length,
                                        buf_index + consumed, next_avc);

            if (h->avctx->debug & FF_DEBUG_STARTCODE)
                av_log(h->avctx, AV_LOG_DEBUG,
                       "NAL %d/%d at %d/%d length %d\n",
                       hx->nal_unit_type, hx->nal_ref_idc, buf_index, buf_size, dst_length);

            if (h->is_avc && (nalsize != consumed) && nalsize)
                av_log(h->avctx, AV_LOG_DEBUG,
                       "AVC: Consumed only %d bytes instead of %d\n",
                       consumed, nalsize);

            buf_index += consumed;
            nal_index++;

            if (avctx->skip_frame >= AVDISCARD_NONREF &&
                h->nal_ref_idc == 0 &&
                h->nal_unit_type != NAL_SEI)
                continue;

again:
            if (   (!(avctx->active_thread_type & FF_THREAD_FRAME) || nals_needed >= nal_index)
                && !h->current_slice)
                h->au_pps_id = -1;
            /* Ignore per frame NAL unit type during extradata
             * parsing. Decoding slices is not possible in codec init
             * with frame-mt */
            if (parse_extradata) {
                switch (hx->nal_unit_type) {
                case NAL_IDR_SLICE:
                case NAL_SLICE:
                case NAL_DPA:
                case NAL_DPB:
                case NAL_DPC:
                    av_log(h->avctx, AV_LOG_WARNING,
                           "Ignoring NAL %d in global header/extradata\n",
                           hx->nal_unit_type);
                    // fall through to next case
                case NAL_AUXILIARY_SLICE:
                    hx->nal_unit_type = NAL_FF_IGNORE;
                }
            }

            err = 0;

            switch (hx->nal_unit_type) {
            case NAL_IDR_SLICE:
                if ((ptr[0] & 0xFC) == 0x98) {
                    av_log(h->avctx, AV_LOG_ERROR, "Invalid inter IDR frame\n");
                    h->next_outputed_poc = INT_MIN;
                    ret = -1;
                    goto end;
                }
                if (h->nal_unit_type != NAL_IDR_SLICE) {
                    av_log(h->avctx, AV_LOG_ERROR,
                           "Invalid mix of idr and non-idr slices\n");
                    ret = -1;
                    goto end;
                }
                if(!idr_cleared)
                    idr(h); // FIXME ensure we don't lose some frames if there is reordering
                idr_cleared = 1;
                h->has_recovery_point = 1;
            case NAL_SLICE:
                init_get_bits(&hx->gb, ptr, bit_length);

                if ((err = ff_h264_decode_slice_header(hx, sl, h)))
                    break;

                if (h->sei_recovery_frame_cnt >= 0) {
                    if (h->frame_num != h->sei_recovery_frame_cnt || sl->slice_type_nos != AV_PICTURE_TYPE_I)
                        h->valid_recovery_point = 1;

                    if (   h->recovery_frame < 0
                        || ((h->recovery_frame - h->frame_num) & ((1 << h->sps.log2_max_frame_num)-1)) > h->sei_recovery_frame_cnt) {
                        h->recovery_frame = (h->frame_num + h->sei_recovery_frame_cnt) &
                                            ((1 << h->sps.log2_max_frame_num) - 1);

                        if (!h->valid_recovery_point)
                            h->recovery_frame = h->frame_num;
                    }
                }

                h->cur_pic_ptr->f.key_frame |=
                    (hx->nal_unit_type == NAL_IDR_SLICE);

                if (hx->nal_unit_type == NAL_IDR_SLICE ||
                    h->recovery_frame == h->frame_num) {
                    h->recovery_frame         = -1;
                    h->cur_pic_ptr->recovered = 1;
                }
                // If we have an IDR, all frames after it in decoded order are
                // "recovered".
                if (hx->nal_unit_type == NAL_IDR_SLICE)
                    h->frame_recovered |= FRAME_RECOVERED_IDR;
                h->frame_recovered |= 3*!!(avctx->flags2 & CODEC_FLAG2_SHOW_ALL);
                h->frame_recovered |= 3*!!(avctx->flags & CODEC_FLAG_OUTPUT_CORRUPT);
#if 1
                h->cur_pic_ptr->recovered |= h->frame_recovered;
#else
                h->cur_pic_ptr->recovered |= !!(h->frame_recovered & FRAME_RECOVERED_IDR);
#endif

                if (h->current_slice == 1) {
                    if (!(avctx->flags2 & CODEC_FLAG2_CHUNKS))
                        decode_postinit(h, nal_index >= nals_needed);

                    if (h->avctx->hwaccel &&
                        (ret = h->avctx->hwaccel->start_frame(h->avctx, NULL, 0)) < 0)
                        return ret;
                    if (CONFIG_H264_VDPAU_DECODER &&
                        h->avctx->codec->capabilities & CODEC_CAP_HWACCEL_VDPAU)
                        ff_vdpau_h264_picture_start(h);
                }

                if (sl->redundant_pic_count == 0) {
                    if (avctx->hwaccel) {
                        ret = avctx->hwaccel->decode_slice(avctx,
                                                           &buf[buf_index - consumed],
                                                           consumed);
                        if (ret < 0)
                            return ret;
                    } else if (CONFIG_H264_VDPAU_DECODER &&
                               h->avctx->codec->capabilities & CODEC_CAP_HWACCEL_VDPAU) {
                        ff_vdpau_add_data_chunk(h->cur_pic_ptr->f.data[0],
                                                start_code,
                                                sizeof(start_code));
                        ff_vdpau_add_data_chunk(h->cur_pic_ptr->f.data[0],
                                                &buf[buf_index - consumed],
                                                consumed);
                    } else
                        context_count++;
                }
                break;
            case NAL_DPA:
            case NAL_DPB:
            case NAL_DPC:
                avpriv_request_sample(avctx, "data partitioning");
                ret = AVERROR(ENOSYS);
                goto end;
                break;
            case NAL_SEI:
                init_get_bits(&h->gb, ptr, bit_length);
                ret = ff_h264_decode_sei(h);
                if (ret < 0 && (h->avctx->err_recognition & AV_EF_EXPLODE))
                    goto end;
                break;
            case NAL_SPS:
                init_get_bits(&h->gb, ptr, bit_length);
                if (ff_h264_decode_seq_parameter_set(h) < 0 && (h->is_avc ? nalsize : 1)) {
                    av_log(h->avctx, AV_LOG_DEBUG,
                           "SPS decoding failure, trying again with the complete NAL\n");
                    if (h->is_avc)
                        av_assert0(next_avc - buf_index + consumed == nalsize);
                    if ((next_avc - buf_index + consumed - 1) >= INT_MAX/8)
                        break;
                    init_get_bits(&h->gb, &buf[buf_index + 1 - consumed],
                                  8*(next_avc - buf_index + consumed - 1));
                    ff_h264_decode_seq_parameter_set(h);
                }

                break;
            case NAL_PPS:
                init_get_bits(&h->gb, ptr, bit_length);
                ret = ff_h264_decode_picture_parameter_set(h, bit_length);
                if (ret < 0 && (h->avctx->err_recognition & AV_EF_EXPLODE))
                    goto end;
                break;
            case NAL_AUD:
            case NAL_END_SEQUENCE:
            case NAL_END_STREAM:
            case NAL_FILLER_DATA:
            case NAL_SPS_EXT:
            case NAL_AUXILIARY_SLICE:
                break;
            case NAL_FF_IGNORE:
                break;
            default:
                av_log(avctx, AV_LOG_DEBUG, "Unknown NAL code: %d (%d bits)\n",
                       hx->nal_unit_type, bit_length);
            }

            if (context_count == h->max_contexts) {
                ret = ff_h264_execute_decode_slices(h, context_count);
                if (ret < 0 && (h->avctx->err_recognition & AV_EF_EXPLODE))
                    goto end;
                context_count = 0;
            }

            if (err < 0 || err == SLICE_SKIPED) {
                if (err < 0)
                    av_log(h->avctx, AV_LOG_ERROR, "decode_slice_header error\n");
                sl->ref_count[0] = sl->ref_count[1] = sl->list_count = 0;
            } else if (err == SLICE_SINGLETHREAD) {
                /* Slice could not be decoded in parallel mode, copy down
                 * NAL unit stuff to context 0 and restart. Note that
                 * rbsp_buffer is not transferred, but since we no longer
                 * run in parallel mode this should not be an issue. */
                h->nal_unit_type = hx->nal_unit_type;
                h->nal_ref_idc   = hx->nal_ref_idc;
                hx               = h;
                sl               = &h->slice_ctx[0];
                goto again;
            }
        }
    }
    if (context_count) {
        ret = ff_h264_execute_decode_slices(h, context_count);
        if (ret < 0 && (h->avctx->err_recognition & AV_EF_EXPLODE))
            goto end;
    }

    ret = 0;
end:
    /* clean up */
    if (h->cur_pic_ptr && !h->droppable) {
        ff_thread_report_progress(&h->cur_pic_ptr->tf, INT_MAX,
                                  h->picture_structure == PICT_BOTTOM_FIELD);
    }

    return (ret < 0) ? ret : buf_index;
}

/**
 * Return the number of bytes consumed for building the current frame.
 */
static int get_consumed_bytes(int pos, int buf_size)
{
    if (pos == 0)
        pos = 1;        // avoid infinite loops (I doubt that is needed but...)
    if (pos + 10 > buf_size)
        pos = buf_size; // oops ;)

    return pos;
}

static int output_frame(H264Context *h, AVFrame *dst, H264Picture *srcp)
{
    AVFrame *src = &srcp->f;
    const AVPixFmtDescriptor *desc = av_pix_fmt_desc_get(src->format);
    int i;
    int ret = av_frame_ref(dst, src);
    if (ret < 0)
        return ret;

    av_dict_set(&dst->metadata, "stereo_mode", ff_h264_sei_stereo_mode(h), 0);

    if (srcp->sei_recovery_frame_cnt == 0)
        dst->key_frame = 1;
    if (!srcp->crop)
        return 0;

    for (i = 0; i < desc->nb_components; i++) {
        int hshift = (i > 0) ? desc->log2_chroma_w : 0;
        int vshift = (i > 0) ? desc->log2_chroma_h : 0;
        int off    = ((srcp->crop_left >> hshift) << h->pixel_shift) +
                      (srcp->crop_top  >> vshift) * dst->linesize[i];
        dst->data[i] += off;
    }
    return 0;
}

static int is_extra(const uint8_t *buf, int buf_size)
{
    int cnt= buf[5]&0x1f;
    const uint8_t *p= buf+6;
    while(cnt--){
        int nalsize= AV_RB16(p) + 2;
        if(nalsize > buf_size - (p-buf) || p[2]!=0x67)
            return 0;
        p += nalsize;
    }
    cnt = *(p++);
    if(!cnt)
        return 0;
    while(cnt--){
        int nalsize= AV_RB16(p) + 2;
        if(nalsize > buf_size - (p-buf) || p[2]!=0x68)
            return 0;
        p += nalsize;
    }
    return 1;
}

static int h264_decode_frame(AVCodecContext *avctx, void *data,
                             int *got_frame, AVPacket *avpkt)
{
    const uint8_t *buf = avpkt->data;
    int buf_size       = avpkt->size;
    H264Context *h     = avctx->priv_data;
    AVFrame *pict      = data;
    int buf_index      = 0;
    H264Picture *out;
    int i, out_idx;
    int ret;

    h->flags = avctx->flags;

    ff_h264_unref_picture(h, &h->last_pic_for_ec);

    /* end of stream, output what is still in the buffers */
    if (buf_size == 0) {
 out:

        h->cur_pic_ptr = NULL;
        h->first_field = 0;

        // FIXME factorize this with the output code below
        out     = h->delayed_pic[0];
        out_idx = 0;
        for (i = 1;
             h->delayed_pic[i] &&
             !h->delayed_pic[i]->f.key_frame &&
             !h->delayed_pic[i]->mmco_reset;
             i++)
            if (h->delayed_pic[i]->poc < out->poc) {
                out     = h->delayed_pic[i];
                out_idx = i;
            }

        for (i = out_idx; h->delayed_pic[i]; i++)
            h->delayed_pic[i] = h->delayed_pic[i + 1];

        if (out) {
            out->reference &= ~DELAYED_PIC_REF;
            ret = output_frame(h, pict, out);
            if (ret < 0)
                return ret;
            *got_frame = 1;
        }

        return buf_index;
    }
    if (h->is_avc && av_packet_get_side_data(avpkt, AV_PKT_DATA_NEW_EXTRADATA, NULL)) {
        int side_size;
        uint8_t *side = av_packet_get_side_data(avpkt, AV_PKT_DATA_NEW_EXTRADATA, &side_size);
        if (is_extra(side, side_size))
            ff_h264_decode_extradata(h, side, side_size);
    }
    if(h->is_avc && buf_size >= 9 && buf[0]==1 && buf[2]==0 && (buf[4]&0xFC)==0xFC && (buf[5]&0x1F) && buf[8]==0x67){
        if (is_extra(buf, buf_size))
            return ff_h264_decode_extradata(h, buf, buf_size);
    }

    buf_index = decode_nal_units(h, buf, buf_size, 0);
    if (buf_index < 0)
        return AVERROR_INVALIDDATA;

    if (!h->cur_pic_ptr && h->nal_unit_type == NAL_END_SEQUENCE) {
        av_assert0(buf_index <= buf_size);
        goto out;
    }

    if (!(avctx->flags2 & CODEC_FLAG2_CHUNKS) && !h->cur_pic_ptr) {
        if (avctx->skip_frame >= AVDISCARD_NONREF ||
            buf_size >= 4 && !memcmp("Q264", buf, 4))
            return buf_size;
        av_log(avctx, AV_LOG_ERROR, "no frame!\n");
        return AVERROR_INVALIDDATA;
    }

    if (!(avctx->flags2 & CODEC_FLAG2_CHUNKS) ||
        (h->mb_y >= h->mb_height && h->mb_height)) {
        if (avctx->flags2 & CODEC_FLAG2_CHUNKS)
            decode_postinit(h, 1);

        ff_h264_field_end(h, &h->slice_ctx[0], 0);

        /* Wait for second field. */
        *got_frame = 0;
        if (h->next_output_pic && (
                                   h->next_output_pic->recovered)) {
            if (!h->next_output_pic->recovered)
                h->next_output_pic->f.flags |= AV_FRAME_FLAG_CORRUPT;

            if (!h->avctx->hwaccel &&
                 (h->next_output_pic->field_poc[0] == INT_MAX ||
                  h->next_output_pic->field_poc[1] == INT_MAX)
            ) {
                int p;
                AVFrame *f = &h->next_output_pic->f;
                int field = h->next_output_pic->field_poc[0] == INT_MAX;
                uint8_t *dst_data[4];
                int linesizes[4];
                const uint8_t *src_data[4];

                av_log(h->avctx, AV_LOG_DEBUG, "Duplicating field %d to fill missing\n", field);

                for (p = 0; p<4; p++) {
                    dst_data[p] = f->data[p] + (field^1)*f->linesize[p];
                    src_data[p] = f->data[p] +  field   *f->linesize[p];
                    linesizes[p] = 2*f->linesize[p];
                }

                av_image_copy(dst_data, linesizes, src_data, linesizes,
                              f->format, f->width, f->height>>1);
            }

            ret = output_frame(h, pict, h->next_output_pic);
            if (ret < 0)
                return ret;
            *got_frame = 1;
            if (CONFIG_MPEGVIDEO) {
                ff_print_debug_info2(h->avctx, pict, h->er.mbskip_table,
                                    h->next_output_pic->mb_type,
                                    h->next_output_pic->qscale_table,
                                    h->next_output_pic->motion_val,
                                    &h->low_delay,
                                    h->mb_width, h->mb_height, h->mb_stride, 1);
            }
        }
    }

    av_assert0(pict->buf[0] || !*got_frame);

    ff_h264_unref_picture(h, &h->last_pic_for_ec);

    return get_consumed_bytes(buf_index, buf_size);
}

av_cold void ff_h264_free_context(H264Context *h)
{
    int i;

    ff_h264_free_tables(h, 1); // FIXME cleanup init stuff perhaps

    av_freep(&h->slice_ctx);
    h->nb_slice_ctx = 0;

    for (i = 0; i < MAX_SPS_COUNT; i++)
        av_freep(h->sps_buffers + i);

    for (i = 0; i < MAX_PPS_COUNT; i++)
        av_freep(h->pps_buffers + i);
}

static av_cold int h264_decode_end(AVCodecContext *avctx)
{
    H264Context *h = avctx->priv_data;

    ff_h264_remove_all_refs(h);
    ff_h264_free_context(h);

    ff_h264_unref_picture(h, &h->cur_pic);
    ff_h264_unref_picture(h, &h->last_pic_for_ec);

    return 0;
}

static const AVProfile profiles[] = {
    { FF_PROFILE_H264_BASELINE,             "Baseline"              },
    { FF_PROFILE_H264_CONSTRAINED_BASELINE, "Constrained Baseline"  },
    { FF_PROFILE_H264_MAIN,                 "Main"                  },
    { FF_PROFILE_H264_EXTENDED,             "Extended"              },
    { FF_PROFILE_H264_HIGH,                 "High"                  },
    { FF_PROFILE_H264_HIGH_10,              "High 10"               },
    { FF_PROFILE_H264_HIGH_10_INTRA,        "High 10 Intra"         },
    { FF_PROFILE_H264_HIGH_422,             "High 4:2:2"            },
    { FF_PROFILE_H264_HIGH_422_INTRA,       "High 4:2:2 Intra"      },
    { FF_PROFILE_H264_HIGH_444,             "High 4:4:4"            },
    { FF_PROFILE_H264_HIGH_444_PREDICTIVE,  "High 4:4:4 Predictive" },
    { FF_PROFILE_H264_HIGH_444_INTRA,       "High 4:4:4 Intra"      },
    { FF_PROFILE_H264_CAVLC_444,            "CAVLC 4:4:4"           },
    { FF_PROFILE_UNKNOWN },
};

static const AVOption h264_options[] = {
    {"is_avc", "is avc", offsetof(H264Context, is_avc), FF_OPT_TYPE_INT, {.i64 = 0}, 0, 1, 0},
    {"nal_length_size", "nal_length_size", offsetof(H264Context, nal_length_size), FF_OPT_TYPE_INT, {.i64 = 0}, 0, 4, 0},
    {NULL}
};

static const AVClass h264_class = {
    .class_name = "H264 Decoder",
    .item_name  = av_default_item_name,
    .option     = h264_options,
    .version    = LIBAVUTIL_VERSION_INT,
};

AVCodec ff_h264_decoder = {
    .name                  = "h264",
    .long_name             = NULL_IF_CONFIG_SMALL("H.264 / AVC / MPEG-4 AVC / MPEG-4 part 10"),
    .type                  = AVMEDIA_TYPE_VIDEO,
    .id                    = AV_CODEC_ID_H264,
    .priv_data_size        = sizeof(H264Context),
    .init                  = ff_h264_decode_init,
    .close                 = h264_decode_end,
    .decode                = h264_decode_frame,
    .capabilities          = /*CODEC_CAP_DRAW_HORIZ_BAND |*/ CODEC_CAP_DR1 |
                             CODEC_CAP_DELAY | CODEC_CAP_SLICE_THREADS |
                             CODEC_CAP_FRAME_THREADS,
    .flush                 = flush_dpb,
    .init_thread_copy      = ONLY_IF_THREADS_ENABLED(decode_init_thread_copy),
    .update_thread_context = ONLY_IF_THREADS_ENABLED(ff_h264_update_thread_context),
    .profiles              = NULL_IF_CONFIG_SMALL(profiles),
    .priv_class            = &h264_class,
};

#if CONFIG_H264_VDPAU_DECODER
static const AVClass h264_vdpau_class = {
    .class_name = "H264 VDPAU Decoder",
    .item_name  = av_default_item_name,
    .option     = h264_options,
    .version    = LIBAVUTIL_VERSION_INT,
};

AVCodec ff_h264_vdpau_decoder = {
    .name           = "h264_vdpau",
    .long_name      = NULL_IF_CONFIG_SMALL("H.264 / AVC / MPEG-4 AVC / MPEG-4 part 10 (VDPAU acceleration)"),
    .type           = AVMEDIA_TYPE_VIDEO,
    .id             = AV_CODEC_ID_H264,
    .priv_data_size = sizeof(H264Context),
    .init           = ff_h264_decode_init,
    .close          = h264_decode_end,
    .decode         = h264_decode_frame,
    .capabilities   = CODEC_CAP_DR1 | CODEC_CAP_DELAY | CODEC_CAP_HWACCEL_VDPAU,
    .flush          = flush_dpb,
    .pix_fmts       = (const enum AVPixelFormat[]) { AV_PIX_FMT_VDPAU_H264,
                                                     AV_PIX_FMT_NONE},
    .profiles       = NULL_IF_CONFIG_SMALL(profiles),
    .priv_class     = &h264_vdpau_class,
};
#endif<|MERGE_RESOLUTION|>--- conflicted
+++ resolved
@@ -293,23 +293,8 @@
     }
 #endif
 
-<<<<<<< HEAD
-    // use second escape buffer for inter data
-    bufidx = h->nal_unit_type == NAL_DPC ? 1 : 0;
-
-    av_fast_padded_malloc(&h->rbsp_buffer[bufidx], &h->rbsp_buffer_size[bufidx], length+MAX_MBPAIR_SIZE);
-    dst = h->rbsp_buffer[bufidx];
-=======
-    if (i >= length - 1) { // no escaped 0
-        *dst_length = length;
-        *consumed   = length + 1; // +1 for the header
-        return src;
-    }
-
-    av_fast_malloc(&h->rbsp_buffer, &h->rbsp_buffer_size,
-                   length + FF_INPUT_BUFFER_PADDING_SIZE);
+    av_fast_padded_malloc(&h->rbsp_buffer, &h->rbsp_buffer_size, length+MAX_MBPAIR_SIZE);
     dst = h->rbsp_buffer;
->>>>>>> 404a416d
 
     if (!dst)
         return NULL;
