--- conflicted
+++ resolved
@@ -82,9 +82,6 @@
 #include "mpegvideoenc_template.c"
 #endif /* HAVE_SSSE3_INLINE */
 
-<<<<<<< HEAD
-av_cold void ff_dct_encode_init_x86(MpegEncContext *s)
-=======
 #if HAVE_INLINE_ASM
 static void  denoise_dct_mmx(MpegEncContext *s, int16_t *block){
     const int intra= s->mb_intra;
@@ -197,8 +194,7 @@
 }
 #endif /* HAVE_INLINE_ASM */
 
-av_cold void ff_MPV_encode_init_x86(MpegEncContext *s)
->>>>>>> dfc50ac8
+av_cold void ff_dct_encode_init_x86(MpegEncContext *s)
 {
     const int dct_algo = s->avctx->dct_algo;
     int i;
