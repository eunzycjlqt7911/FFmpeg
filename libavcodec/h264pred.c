/*
 * H.26L/H.264/AVC/JVT/14496-10/... encoder/decoder
 * Copyright (c) 2003 Michael Niedermayer <michaelni@gmx.at>
 *
 * This file is part of FFmpeg.
 *
 * FFmpeg is free software; you can redistribute it and/or
 * modify it under the terms of the GNU Lesser General Public
 * License as published by the Free Software Foundation; either
 * version 2.1 of the License, or (at your option) any later version.
 *
 * FFmpeg is distributed in the hope that it will be useful,
 * but WITHOUT ANY WARRANTY; without even the implied warranty of
 * MERCHANTABILITY or FITNESS FOR A PARTICULAR PURPOSE.  See the GNU
 * Lesser General Public License for more details.
 *
 * You should have received a copy of the GNU Lesser General Public
 * License along with FFmpeg; if not, write to the Free Software
 * Foundation, Inc., 51 Franklin Street, Fifth Floor, Boston, MA 02110-1301 USA
 */

/**
 * @file
 * H.264 / AVC / MPEG4 part10 prediction functions.
 * @author Michael Niedermayer <michaelni@gmx.at>
 */

#include "h264pred.h"

#define BIT_DEPTH 8
<<<<<<< HEAD
#include "h264pred_internal.h"
#undef BIT_DEPTH

#define BIT_DEPTH 9
#include "h264pred_internal.h"
#undef BIT_DEPTH

#define BIT_DEPTH 10
#include "h264pred_internal.h"
#undef BIT_DEPTH

=======
#include "h264pred_template.c"
#undef BIT_DEPTH

#define BIT_DEPTH 9
#include "h264pred_template.c"
#undef BIT_DEPTH

#define BIT_DEPTH 10
#include "h264pred_template.c"
#undef BIT_DEPTH

static void pred4x4_vertical_vp8_c(uint8_t *src, const uint8_t *topright, int stride){
    const int lt= src[-1-1*stride];
    LOAD_TOP_EDGE
    LOAD_TOP_RIGHT_EDGE
    uint32_t v = PACK_4U8((lt + 2*t0 + t1 + 2) >> 2,
                          (t0 + 2*t1 + t2 + 2) >> 2,
                          (t1 + 2*t2 + t3 + 2) >> 2,
                          (t2 + 2*t3 + t4 + 2) >> 2);

    AV_WN32A(src+0*stride, v);
    AV_WN32A(src+1*stride, v);
    AV_WN32A(src+2*stride, v);
    AV_WN32A(src+3*stride, v);
}

static void pred4x4_horizontal_vp8_c(uint8_t *src, const uint8_t *topright, int stride){
    const int lt= src[-1-1*stride];
    LOAD_LEFT_EDGE

    AV_WN32A(src+0*stride, ((lt + 2*l0 + l1 + 2) >> 2)*0x01010101);
    AV_WN32A(src+1*stride, ((l0 + 2*l1 + l2 + 2) >> 2)*0x01010101);
    AV_WN32A(src+2*stride, ((l1 + 2*l2 + l3 + 2) >> 2)*0x01010101);
    AV_WN32A(src+3*stride, ((l2 + 2*l3 + l3 + 2) >> 2)*0x01010101);
}

static void pred4x4_down_left_svq3_c(uint8_t *src, const uint8_t *topright, int stride){
    LOAD_TOP_EDGE
    LOAD_LEFT_EDGE
    const av_unused int unu0= t0;
    const av_unused int unu1= l0;

    src[0+0*stride]=(l1 + t1)>>1;
    src[1+0*stride]=
    src[0+1*stride]=(l2 + t2)>>1;
    src[2+0*stride]=
    src[1+1*stride]=
    src[0+2*stride]=
    src[3+0*stride]=
    src[2+1*stride]=
    src[1+2*stride]=
    src[0+3*stride]=
    src[3+1*stride]=
    src[2+2*stride]=
    src[1+3*stride]=
    src[3+2*stride]=
    src[2+3*stride]=
    src[3+3*stride]=(l3 + t3)>>1;
}

static void pred4x4_down_left_rv40_c(uint8_t *src, const uint8_t *topright, int stride){
    LOAD_TOP_EDGE
    LOAD_TOP_RIGHT_EDGE
    LOAD_LEFT_EDGE
    LOAD_DOWN_LEFT_EDGE

    src[0+0*stride]=(t0 + t2 + 2*t1 + 2 + l0 + l2 + 2*l1 + 2)>>3;
    src[1+0*stride]=
    src[0+1*stride]=(t1 + t3 + 2*t2 + 2 + l1 + l3 + 2*l2 + 2)>>3;
    src[2+0*stride]=
    src[1+1*stride]=
    src[0+2*stride]=(t2 + t4 + 2*t3 + 2 + l2 + l4 + 2*l3 + 2)>>3;
    src[3+0*stride]=
    src[2+1*stride]=
    src[1+2*stride]=
    src[0+3*stride]=(t3 + t5 + 2*t4 + 2 + l3 + l5 + 2*l4 + 2)>>3;
    src[3+1*stride]=
    src[2+2*stride]=
    src[1+3*stride]=(t4 + t6 + 2*t5 + 2 + l4 + l6 + 2*l5 + 2)>>3;
    src[3+2*stride]=
    src[2+3*stride]=(t5 + t7 + 2*t6 + 2 + l5 + l7 + 2*l6 + 2)>>3;
    src[3+3*stride]=(t6 + t7 + 1 + l6 + l7 + 1)>>2;
}

static void pred4x4_down_left_rv40_nodown_c(uint8_t *src, const uint8_t *topright, int stride){
    LOAD_TOP_EDGE
    LOAD_TOP_RIGHT_EDGE
    LOAD_LEFT_EDGE

    src[0+0*stride]=(t0 + t2 + 2*t1 + 2 + l0 + l2 + 2*l1 + 2)>>3;
    src[1+0*stride]=
    src[0+1*stride]=(t1 + t3 + 2*t2 + 2 + l1 + l3 + 2*l2 + 2)>>3;
    src[2+0*stride]=
    src[1+1*stride]=
    src[0+2*stride]=(t2 + t4 + 2*t3 + 2 + l2 + 3*l3 + 2)>>3;
    src[3+0*stride]=
    src[2+1*stride]=
    src[1+2*stride]=
    src[0+3*stride]=(t3 + t5 + 2*t4 + 2 + l3*4 + 2)>>3;
    src[3+1*stride]=
    src[2+2*stride]=
    src[1+3*stride]=(t4 + t6 + 2*t5 + 2 + l3*4 + 2)>>3;
    src[3+2*stride]=
    src[2+3*stride]=(t5 + t7 + 2*t6 + 2 + l3*4 + 2)>>3;
    src[3+3*stride]=(t6 + t7 + 1 + 2*l3 + 1)>>2;
}

static void pred4x4_vertical_left_rv40(uint8_t *src, const uint8_t *topright, int stride,
                                       const int l0, const int l1, const int l2, const int l3, const int l4){
    LOAD_TOP_EDGE
    LOAD_TOP_RIGHT_EDGE

    src[0+0*stride]=(2*t0 + 2*t1 + l1 + 2*l2 + l3 + 4)>>3;
    src[1+0*stride]=
    src[0+2*stride]=(t1 + t2 + 1)>>1;
    src[2+0*stride]=
    src[1+2*stride]=(t2 + t3 + 1)>>1;
    src[3+0*stride]=
    src[2+2*stride]=(t3 + t4+ 1)>>1;
    src[3+2*stride]=(t4 + t5+ 1)>>1;
    src[0+1*stride]=(t0 + 2*t1 + t2 + l2 + 2*l3 + l4 + 4)>>3;
    src[1+1*stride]=
    src[0+3*stride]=(t1 + 2*t2 + t3 + 2)>>2;
    src[2+1*stride]=
    src[1+3*stride]=(t2 + 2*t3 + t4 + 2)>>2;
    src[3+1*stride]=
    src[2+3*stride]=(t3 + 2*t4 + t5 + 2)>>2;
    src[3+3*stride]=(t4 + 2*t5 + t6 + 2)>>2;
}

static void pred4x4_vertical_left_rv40_c(uint8_t *src, const uint8_t *topright, int stride){
    LOAD_LEFT_EDGE
    LOAD_DOWN_LEFT_EDGE

    pred4x4_vertical_left_rv40(src, topright, stride, l0, l1, l2, l3, l4);
}

static void pred4x4_vertical_left_rv40_nodown_c(uint8_t *src, const uint8_t *topright, int stride){
    LOAD_LEFT_EDGE

    pred4x4_vertical_left_rv40(src, topright, stride, l0, l1, l2, l3, l3);
}

static void pred4x4_vertical_left_vp8_c(uint8_t *src, const uint8_t *topright, int stride){
    LOAD_TOP_EDGE
    LOAD_TOP_RIGHT_EDGE

    src[0+0*stride]=(t0 + t1 + 1)>>1;
    src[1+0*stride]=
    src[0+2*stride]=(t1 + t2 + 1)>>1;
    src[2+0*stride]=
    src[1+2*stride]=(t2 + t3 + 1)>>1;
    src[3+0*stride]=
    src[2+2*stride]=(t3 + t4 + 1)>>1;
    src[0+1*stride]=(t0 + 2*t1 + t2 + 2)>>2;
    src[1+1*stride]=
    src[0+3*stride]=(t1 + 2*t2 + t3 + 2)>>2;
    src[2+1*stride]=
    src[1+3*stride]=(t2 + 2*t3 + t4 + 2)>>2;
    src[3+1*stride]=
    src[2+3*stride]=(t3 + 2*t4 + t5 + 2)>>2;
    src[3+2*stride]=(t4 + 2*t5 + t6 + 2)>>2;
    src[3+3*stride]=(t5 + 2*t6 + t7 + 2)>>2;
}

static void pred4x4_horizontal_up_rv40_c(uint8_t *src, const uint8_t *topright, int stride){
    LOAD_LEFT_EDGE
    LOAD_DOWN_LEFT_EDGE
    LOAD_TOP_EDGE
    LOAD_TOP_RIGHT_EDGE

    src[0+0*stride]=(t1 + 2*t2 + t3 + 2*l0 + 2*l1 + 4)>>3;
    src[1+0*stride]=(t2 + 2*t3 + t4 + l0 + 2*l1 + l2 + 4)>>3;
    src[2+0*stride]=
    src[0+1*stride]=(t3 + 2*t4 + t5 + 2*l1 + 2*l2 + 4)>>3;
    src[3+0*stride]=
    src[1+1*stride]=(t4 + 2*t5 + t6 + l1 + 2*l2 + l3 + 4)>>3;
    src[2+1*stride]=
    src[0+2*stride]=(t5 + 2*t6 + t7 + 2*l2 + 2*l3 + 4)>>3;
    src[3+1*stride]=
    src[1+2*stride]=(t6 + 3*t7 + l2 + 3*l3 + 4)>>3;
    src[3+2*stride]=
    src[1+3*stride]=(l3 + 2*l4 + l5 + 2)>>2;
    src[0+3*stride]=
    src[2+2*stride]=(t6 + t7 + l3 + l4 + 2)>>2;
    src[2+3*stride]=(l4 + l5 + 1)>>1;
    src[3+3*stride]=(l4 + 2*l5 + l6 + 2)>>2;
}

static void pred4x4_horizontal_up_rv40_nodown_c(uint8_t *src, const uint8_t *topright, int stride){
    LOAD_LEFT_EDGE
    LOAD_TOP_EDGE
    LOAD_TOP_RIGHT_EDGE

    src[0+0*stride]=(t1 + 2*t2 + t3 + 2*l0 + 2*l1 + 4)>>3;
    src[1+0*stride]=(t2 + 2*t3 + t4 + l0 + 2*l1 + l2 + 4)>>3;
    src[2+0*stride]=
    src[0+1*stride]=(t3 + 2*t4 + t5 + 2*l1 + 2*l2 + 4)>>3;
    src[3+0*stride]=
    src[1+1*stride]=(t4 + 2*t5 + t6 + l1 + 2*l2 + l3 + 4)>>3;
    src[2+1*stride]=
    src[0+2*stride]=(t5 + 2*t6 + t7 + 2*l2 + 2*l3 + 4)>>3;
    src[3+1*stride]=
    src[1+2*stride]=(t6 + 3*t7 + l2 + 3*l3 + 4)>>3;
    src[3+2*stride]=
    src[1+3*stride]=l3;
    src[0+3*stride]=
    src[2+2*stride]=(t6 + t7 + 2*l3 + 2)>>2;
    src[2+3*stride]=
    src[3+3*stride]=l3;
}

static void pred4x4_tm_vp8_c(uint8_t *src, const uint8_t *topright, int stride){
    uint8_t *cm = ff_cropTbl + MAX_NEG_CROP - src[-1-stride];
    uint8_t *top = src-stride;
    int y;

    for (y = 0; y < 4; y++) {
        uint8_t *cm_in = cm + src[-1];
        src[0] = cm_in[top[0]];
        src[1] = cm_in[top[1]];
        src[2] = cm_in[top[2]];
        src[3] = cm_in[top[3]];
        src += stride;
    }
}

static void pred16x16_plane_svq3_c(uint8_t *src, int stride){
    pred16x16_plane_compat_8_c(src, stride, 1, 0);
}

static void pred16x16_plane_rv40_c(uint8_t *src, int stride){
    pred16x16_plane_compat_8_c(src, stride, 0, 1);
}

static void pred16x16_tm_vp8_c(uint8_t *src, int stride){
    uint8_t *cm = ff_cropTbl + MAX_NEG_CROP - src[-1-stride];
    uint8_t *top = src-stride;
    int y;

    for (y = 0; y < 16; y++) {
        uint8_t *cm_in = cm + src[-1];
        src[0]  = cm_in[top[0]];
        src[1]  = cm_in[top[1]];
        src[2]  = cm_in[top[2]];
        src[3]  = cm_in[top[3]];
        src[4]  = cm_in[top[4]];
        src[5]  = cm_in[top[5]];
        src[6]  = cm_in[top[6]];
        src[7]  = cm_in[top[7]];
        src[8]  = cm_in[top[8]];
        src[9]  = cm_in[top[9]];
        src[10] = cm_in[top[10]];
        src[11] = cm_in[top[11]];
        src[12] = cm_in[top[12]];
        src[13] = cm_in[top[13]];
        src[14] = cm_in[top[14]];
        src[15] = cm_in[top[15]];
        src += stride;
    }
}

static void pred8x8_left_dc_rv40_c(uint8_t *src, int stride){
    int i;
    int dc0;

    dc0=0;
    for(i=0;i<8; i++)
        dc0+= src[-1+i*stride];
    dc0= 0x01010101*((dc0 + 4)>>3);

    for(i=0; i<8; i++){
        ((uint32_t*)(src+i*stride))[0]=
        ((uint32_t*)(src+i*stride))[1]= dc0;
    }
}

static void pred8x8_top_dc_rv40_c(uint8_t *src, int stride){
    int i;
    int dc0;

    dc0=0;
    for(i=0;i<8; i++)
        dc0+= src[i-stride];
    dc0= 0x01010101*((dc0 + 4)>>3);

    for(i=0; i<8; i++){
        ((uint32_t*)(src+i*stride))[0]=
        ((uint32_t*)(src+i*stride))[1]= dc0;
    }
}

static void pred8x8_dc_rv40_c(uint8_t *src, int stride){
    int i;
    int dc0=0;

    for(i=0;i<4; i++){
        dc0+= src[-1+i*stride] + src[i-stride];
        dc0+= src[4+i-stride];
        dc0+= src[-1+(i+4)*stride];
    }
    dc0= 0x01010101*((dc0 + 8)>>4);

    for(i=0; i<4; i++){
        ((uint32_t*)(src+i*stride))[0]= dc0;
        ((uint32_t*)(src+i*stride))[1]= dc0;
    }
    for(i=4; i<8; i++){
        ((uint32_t*)(src+i*stride))[0]= dc0;
        ((uint32_t*)(src+i*stride))[1]= dc0;
    }
}

static void pred8x8_tm_vp8_c(uint8_t *src, int stride){
    uint8_t *cm = ff_cropTbl + MAX_NEG_CROP - src[-1-stride];
    uint8_t *top = src-stride;
    int y;

    for (y = 0; y < 8; y++) {
        uint8_t *cm_in = cm + src[-1];
        src[0] = cm_in[top[0]];
        src[1] = cm_in[top[1]];
        src[2] = cm_in[top[2]];
        src[3] = cm_in[top[3]];
        src[4] = cm_in[top[4]];
        src[5] = cm_in[top[5]];
        src[6] = cm_in[top[6]];
        src[7] = cm_in[top[7]];
        src += stride;
    }
}

>>>>>>> b6675279
/**
 * Set the intra prediction function pointers.
 */
void ff_h264_pred_init(H264PredContext *h, int codec_id, const int bit_depth){
//    MpegEncContext * const s = &h->s;

#undef FUNC
#undef FUNCC
#define FUNC(a, depth) a ## _ ## depth
#define FUNCC(a, depth) a ## _ ## depth ## _c
<<<<<<< HEAD
=======
#define FUNCD(a) a ## _c
>>>>>>> b6675279

#define H264_PRED(depth) \
    if(codec_id != CODEC_ID_RV40){\
        if(codec_id == CODEC_ID_VP8) {\
<<<<<<< HEAD
            h->pred4x4[VERT_PRED       ]= FUNCC(pred4x4_vertical_vp8      , depth);\
            h->pred4x4[HOR_PRED        ]= FUNCC(pred4x4_horizontal_vp8    , depth);\
=======
            h->pred4x4[VERT_PRED       ]= FUNCD(pred4x4_vertical_vp8);\
            h->pred4x4[HOR_PRED        ]= FUNCD(pred4x4_horizontal_vp8);\
>>>>>>> b6675279
        } else {\
            h->pred4x4[VERT_PRED       ]= FUNCC(pred4x4_vertical          , depth);\
            h->pred4x4[HOR_PRED        ]= FUNCC(pred4x4_horizontal        , depth);\
        }\
        h->pred4x4[DC_PRED             ]= FUNCC(pred4x4_dc                , depth);\
        if(codec_id == CODEC_ID_SVQ3)\
<<<<<<< HEAD
            h->pred4x4[DIAG_DOWN_LEFT_PRED ]= FUNCC(pred4x4_down_left_svq3, depth);\
=======
            h->pred4x4[DIAG_DOWN_LEFT_PRED ]= FUNCD(pred4x4_down_left_svq3);\
>>>>>>> b6675279
        else\
            h->pred4x4[DIAG_DOWN_LEFT_PRED ]= FUNCC(pred4x4_down_left     , depth);\
        h->pred4x4[DIAG_DOWN_RIGHT_PRED]= FUNCC(pred4x4_down_right        , depth);\
        h->pred4x4[VERT_RIGHT_PRED     ]= FUNCC(pred4x4_vertical_right    , depth);\
        h->pred4x4[HOR_DOWN_PRED       ]= FUNCC(pred4x4_horizontal_down   , depth);\
        if (codec_id == CODEC_ID_VP8) {\
<<<<<<< HEAD
            h->pred4x4[VERT_LEFT_PRED  ]= FUNCC(pred4x4_vertical_left_vp8 , depth);\
=======
            h->pred4x4[VERT_LEFT_PRED  ]= FUNCD(pred4x4_vertical_left_vp8);\
>>>>>>> b6675279
        } else\
            h->pred4x4[VERT_LEFT_PRED  ]= FUNCC(pred4x4_vertical_left     , depth);\
        h->pred4x4[HOR_UP_PRED         ]= FUNCC(pred4x4_horizontal_up     , depth);\
        if(codec_id != CODEC_ID_VP8) {\
            h->pred4x4[LEFT_DC_PRED    ]= FUNCC(pred4x4_left_dc           , depth);\
            h->pred4x4[TOP_DC_PRED     ]= FUNCC(pred4x4_top_dc            , depth);\
            h->pred4x4[DC_128_PRED     ]= FUNCC(pred4x4_128_dc            , depth);\
        } else {\
<<<<<<< HEAD
            h->pred4x4[TM_VP8_PRED     ]= FUNCC(pred4x4_tm_vp8            , depth);\
=======
            h->pred4x4[TM_VP8_PRED     ]= FUNCD(pred4x4_tm_vp8);\
>>>>>>> b6675279
            h->pred4x4[DC_127_PRED     ]= FUNCC(pred4x4_127_dc            , depth);\
            h->pred4x4[DC_129_PRED     ]= FUNCC(pred4x4_129_dc            , depth);\
            h->pred4x4[VERT_VP8_PRED   ]= FUNCC(pred4x4_vertical          , depth);\
            h->pred4x4[HOR_VP8_PRED    ]= FUNCC(pred4x4_horizontal        , depth);\
        }\
    }else{\
        h->pred4x4[VERT_PRED           ]= FUNCC(pred4x4_vertical          , depth);\
        h->pred4x4[HOR_PRED            ]= FUNCC(pred4x4_horizontal        , depth);\
        h->pred4x4[DC_PRED             ]= FUNCC(pred4x4_dc                , depth);\
<<<<<<< HEAD
        h->pred4x4[DIAG_DOWN_LEFT_PRED ]= FUNCC(pred4x4_down_left_rv40    , depth);\
        h->pred4x4[DIAG_DOWN_RIGHT_PRED]= FUNCC(pred4x4_down_right        , depth);\
        h->pred4x4[VERT_RIGHT_PRED     ]= FUNCC(pred4x4_vertical_right    , depth);\
        h->pred4x4[HOR_DOWN_PRED       ]= FUNCC(pred4x4_horizontal_down   , depth);\
        h->pred4x4[VERT_LEFT_PRED      ]= FUNCC(pred4x4_vertical_left_rv40, depth);\
        h->pred4x4[HOR_UP_PRED         ]= FUNCC(pred4x4_horizontal_up_rv40, depth);\
        h->pred4x4[LEFT_DC_PRED        ]= FUNCC(pred4x4_left_dc           , depth);\
        h->pred4x4[TOP_DC_PRED         ]= FUNCC(pred4x4_top_dc            , depth);\
        h->pred4x4[DC_128_PRED         ]= FUNCC(pred4x4_128_dc            , depth);\
        h->pred4x4[DIAG_DOWN_LEFT_PRED_RV40_NODOWN]= FUNCC(pred4x4_down_left_rv40_nodown, depth);\
        h->pred4x4[HOR_UP_PRED_RV40_NODOWN]= FUNCC(pred4x4_horizontal_up_rv40_nodown    , depth);\
        h->pred4x4[VERT_LEFT_PRED_RV40_NODOWN]= FUNCC(pred4x4_vertical_left_rv40_nodown , depth);\
=======
        h->pred4x4[DIAG_DOWN_LEFT_PRED ]= FUNCD(pred4x4_down_left_rv40);\
        h->pred4x4[DIAG_DOWN_RIGHT_PRED]= FUNCC(pred4x4_down_right        , depth);\
        h->pred4x4[VERT_RIGHT_PRED     ]= FUNCC(pred4x4_vertical_right    , depth);\
        h->pred4x4[HOR_DOWN_PRED       ]= FUNCC(pred4x4_horizontal_down   , depth);\
        h->pred4x4[VERT_LEFT_PRED      ]= FUNCD(pred4x4_vertical_left_rv40);\
        h->pred4x4[HOR_UP_PRED         ]= FUNCD(pred4x4_horizontal_up_rv40);\
        h->pred4x4[LEFT_DC_PRED        ]= FUNCC(pred4x4_left_dc           , depth);\
        h->pred4x4[TOP_DC_PRED         ]= FUNCC(pred4x4_top_dc            , depth);\
        h->pred4x4[DC_128_PRED         ]= FUNCC(pred4x4_128_dc            , depth);\
        h->pred4x4[DIAG_DOWN_LEFT_PRED_RV40_NODOWN]= FUNCD(pred4x4_down_left_rv40_nodown);\
        h->pred4x4[HOR_UP_PRED_RV40_NODOWN]= FUNCD(pred4x4_horizontal_up_rv40_nodown);\
        h->pred4x4[VERT_LEFT_PRED_RV40_NODOWN]= FUNCD(pred4x4_vertical_left_rv40_nodown);\
>>>>>>> b6675279
    }\
\
    h->pred8x8l[VERT_PRED           ]= FUNCC(pred8x8l_vertical            , depth);\
    h->pred8x8l[HOR_PRED            ]= FUNCC(pred8x8l_horizontal          , depth);\
    h->pred8x8l[DC_PRED             ]= FUNCC(pred8x8l_dc                  , depth);\
    h->pred8x8l[DIAG_DOWN_LEFT_PRED ]= FUNCC(pred8x8l_down_left           , depth);\
    h->pred8x8l[DIAG_DOWN_RIGHT_PRED]= FUNCC(pred8x8l_down_right          , depth);\
    h->pred8x8l[VERT_RIGHT_PRED     ]= FUNCC(pred8x8l_vertical_right      , depth);\
    h->pred8x8l[HOR_DOWN_PRED       ]= FUNCC(pred8x8l_horizontal_down     , depth);\
    h->pred8x8l[VERT_LEFT_PRED      ]= FUNCC(pred8x8l_vertical_left       , depth);\
    h->pred8x8l[HOR_UP_PRED         ]= FUNCC(pred8x8l_horizontal_up       , depth);\
    h->pred8x8l[LEFT_DC_PRED        ]= FUNCC(pred8x8l_left_dc             , depth);\
    h->pred8x8l[TOP_DC_PRED         ]= FUNCC(pred8x8l_top_dc              , depth);\
    h->pred8x8l[DC_128_PRED         ]= FUNCC(pred8x8l_128_dc              , depth);\
\
    h->pred8x8[VERT_PRED8x8   ]= FUNCC(pred8x8_vertical                   , depth);\
    h->pred8x8[HOR_PRED8x8    ]= FUNCC(pred8x8_horizontal                 , depth);\
    if (codec_id != CODEC_ID_VP8) {\
        h->pred8x8[PLANE_PRED8x8]= FUNCC(pred8x8_plane                    , depth);\
    } else\
<<<<<<< HEAD
        h->pred8x8[PLANE_PRED8x8]= FUNCC(pred8x8_tm_vp8                   , depth);\
=======
        h->pred8x8[PLANE_PRED8x8]= FUNCD(pred8x8_tm_vp8);\
>>>>>>> b6675279
    if(codec_id != CODEC_ID_RV40 && codec_id != CODEC_ID_VP8){\
        h->pred8x8[DC_PRED8x8     ]= FUNCC(pred8x8_dc                     , depth);\
        h->pred8x8[LEFT_DC_PRED8x8]= FUNCC(pred8x8_left_dc                , depth);\
        h->pred8x8[TOP_DC_PRED8x8 ]= FUNCC(pred8x8_top_dc                 , depth);\
        h->pred8x8[ALZHEIMER_DC_L0T_PRED8x8 ]= FUNC(pred8x8_mad_cow_dc_l0t, depth);\
        h->pred8x8[ALZHEIMER_DC_0LT_PRED8x8 ]= FUNC(pred8x8_mad_cow_dc_0lt, depth);\
        h->pred8x8[ALZHEIMER_DC_L00_PRED8x8 ]= FUNC(pred8x8_mad_cow_dc_l00, depth);\
        h->pred8x8[ALZHEIMER_DC_0L0_PRED8x8 ]= FUNC(pred8x8_mad_cow_dc_0l0, depth);\
    }else{\
<<<<<<< HEAD
        h->pred8x8[DC_PRED8x8     ]= FUNCC(pred8x8_dc_rv40                , depth);\
        h->pred8x8[LEFT_DC_PRED8x8]= FUNCC(pred8x8_left_dc_rv40           , depth);\
        h->pred8x8[TOP_DC_PRED8x8 ]= FUNCC(pred8x8_top_dc_rv40            , depth);\
=======
        h->pred8x8[DC_PRED8x8     ]= FUNCD(pred8x8_dc_rv40);\
        h->pred8x8[LEFT_DC_PRED8x8]= FUNCD(pred8x8_left_dc_rv40);\
        h->pred8x8[TOP_DC_PRED8x8 ]= FUNCD(pred8x8_top_dc_rv40);\
>>>>>>> b6675279
        if (codec_id == CODEC_ID_VP8) {\
            h->pred8x8[DC_127_PRED8x8]= FUNCC(pred8x8_127_dc              , depth);\
            h->pred8x8[DC_129_PRED8x8]= FUNCC(pred8x8_129_dc              , depth);\
        }\
    }\
    h->pred8x8[DC_128_PRED8x8 ]= FUNCC(pred8x8_128_dc                     , depth);\
\
    h->pred16x16[DC_PRED8x8     ]= FUNCC(pred16x16_dc                     , depth);\
    h->pred16x16[VERT_PRED8x8   ]= FUNCC(pred16x16_vertical               , depth);\
    h->pred16x16[HOR_PRED8x8    ]= FUNCC(pred16x16_horizontal             , depth);\
    switch(codec_id){\
    case CODEC_ID_SVQ3:\
<<<<<<< HEAD
       h->pred16x16[PLANE_PRED8x8  ]= FUNCC(pred16x16_plane_svq3          , depth);\
       break;\
    case CODEC_ID_RV40:\
       h->pred16x16[PLANE_PRED8x8  ]= FUNCC(pred16x16_plane_rv40          , depth);\
       break;\
    case CODEC_ID_VP8:\
       h->pred16x16[PLANE_PRED8x8  ]= FUNCC(pred16x16_tm_vp8              , depth);\
=======
       h->pred16x16[PLANE_PRED8x8  ]= FUNCD(pred16x16_plane_svq3);\
       break;\
    case CODEC_ID_RV40:\
       h->pred16x16[PLANE_PRED8x8  ]= FUNCD(pred16x16_plane_rv40);\
       break;\
    case CODEC_ID_VP8:\
       h->pred16x16[PLANE_PRED8x8  ]= FUNCD(pred16x16_tm_vp8);\
>>>>>>> b6675279
       h->pred16x16[DC_127_PRED8x8]= FUNCC(pred16x16_127_dc               , depth);\
       h->pred16x16[DC_129_PRED8x8]= FUNCC(pred16x16_129_dc               , depth);\
       break;\
    default:\
       h->pred16x16[PLANE_PRED8x8  ]= FUNCC(pred16x16_plane               , depth);\
       break;\
    }\
    h->pred16x16[LEFT_DC_PRED8x8]= FUNCC(pred16x16_left_dc                , depth);\
    h->pred16x16[TOP_DC_PRED8x8 ]= FUNCC(pred16x16_top_dc                 , depth);\
    h->pred16x16[DC_128_PRED8x8 ]= FUNCC(pred16x16_128_dc                 , depth);\
\
    /* special lossless h/v prediction for h264 */ \
    h->pred4x4_add  [VERT_PRED   ]= FUNCC(pred4x4_vertical_add            , depth);\
    h->pred4x4_add  [ HOR_PRED   ]= FUNCC(pred4x4_horizontal_add          , depth);\
    h->pred8x8l_add [VERT_PRED   ]= FUNCC(pred8x8l_vertical_add           , depth);\
    h->pred8x8l_add [ HOR_PRED   ]= FUNCC(pred8x8l_horizontal_add         , depth);\
    h->pred8x8_add  [VERT_PRED8x8]= FUNCC(pred8x8_vertical_add            , depth);\
    h->pred8x8_add  [ HOR_PRED8x8]= FUNCC(pred8x8_horizontal_add          , depth);\
    h->pred16x16_add[VERT_PRED8x8]= FUNCC(pred16x16_vertical_add          , depth);\
    h->pred16x16_add[ HOR_PRED8x8]= FUNCC(pred16x16_horizontal_add        , depth);\

    switch (bit_depth) {
        case 9:
            H264_PRED(9)
            break;
        case 10:
            H264_PRED(10)
            break;
        default:
            H264_PRED(8)
            break;
    }

    if (ARCH_ARM) ff_h264_pred_init_arm(h, codec_id, bit_depth);
    if (HAVE_MMX) ff_h264_pred_init_x86(h, codec_id, bit_depth);
}<|MERGE_RESOLUTION|>--- conflicted
+++ resolved
@@ -28,19 +28,6 @@
 #include "h264pred.h"
 
 #define BIT_DEPTH 8
-<<<<<<< HEAD
-#include "h264pred_internal.h"
-#undef BIT_DEPTH
-
-#define BIT_DEPTH 9
-#include "h264pred_internal.h"
-#undef BIT_DEPTH
-
-#define BIT_DEPTH 10
-#include "h264pred_internal.h"
-#undef BIT_DEPTH
-
-=======
 #include "h264pred_template.c"
 #undef BIT_DEPTH
 
@@ -373,7 +360,6 @@
     }
 }
 
->>>>>>> b6675279
 /**
  * Set the intra prediction function pointers.
  */
@@ -384,43 +370,27 @@
 #undef FUNCC
 #define FUNC(a, depth) a ## _ ## depth
 #define FUNCC(a, depth) a ## _ ## depth ## _c
-<<<<<<< HEAD
-=======
 #define FUNCD(a) a ## _c
->>>>>>> b6675279
 
 #define H264_PRED(depth) \
     if(codec_id != CODEC_ID_RV40){\
         if(codec_id == CODEC_ID_VP8) {\
-<<<<<<< HEAD
-            h->pred4x4[VERT_PRED       ]= FUNCC(pred4x4_vertical_vp8      , depth);\
-            h->pred4x4[HOR_PRED        ]= FUNCC(pred4x4_horizontal_vp8    , depth);\
-=======
             h->pred4x4[VERT_PRED       ]= FUNCD(pred4x4_vertical_vp8);\
             h->pred4x4[HOR_PRED        ]= FUNCD(pred4x4_horizontal_vp8);\
->>>>>>> b6675279
         } else {\
             h->pred4x4[VERT_PRED       ]= FUNCC(pred4x4_vertical          , depth);\
             h->pred4x4[HOR_PRED        ]= FUNCC(pred4x4_horizontal        , depth);\
         }\
         h->pred4x4[DC_PRED             ]= FUNCC(pred4x4_dc                , depth);\
         if(codec_id == CODEC_ID_SVQ3)\
-<<<<<<< HEAD
-            h->pred4x4[DIAG_DOWN_LEFT_PRED ]= FUNCC(pred4x4_down_left_svq3, depth);\
-=======
             h->pred4x4[DIAG_DOWN_LEFT_PRED ]= FUNCD(pred4x4_down_left_svq3);\
->>>>>>> b6675279
         else\
             h->pred4x4[DIAG_DOWN_LEFT_PRED ]= FUNCC(pred4x4_down_left     , depth);\
         h->pred4x4[DIAG_DOWN_RIGHT_PRED]= FUNCC(pred4x4_down_right        , depth);\
         h->pred4x4[VERT_RIGHT_PRED     ]= FUNCC(pred4x4_vertical_right    , depth);\
         h->pred4x4[HOR_DOWN_PRED       ]= FUNCC(pred4x4_horizontal_down   , depth);\
         if (codec_id == CODEC_ID_VP8) {\
-<<<<<<< HEAD
-            h->pred4x4[VERT_LEFT_PRED  ]= FUNCC(pred4x4_vertical_left_vp8 , depth);\
-=======
             h->pred4x4[VERT_LEFT_PRED  ]= FUNCD(pred4x4_vertical_left_vp8);\
->>>>>>> b6675279
         } else\
             h->pred4x4[VERT_LEFT_PRED  ]= FUNCC(pred4x4_vertical_left     , depth);\
         h->pred4x4[HOR_UP_PRED         ]= FUNCC(pred4x4_horizontal_up     , depth);\
@@ -429,11 +399,7 @@
             h->pred4x4[TOP_DC_PRED     ]= FUNCC(pred4x4_top_dc            , depth);\
             h->pred4x4[DC_128_PRED     ]= FUNCC(pred4x4_128_dc            , depth);\
         } else {\
-<<<<<<< HEAD
-            h->pred4x4[TM_VP8_PRED     ]= FUNCC(pred4x4_tm_vp8            , depth);\
-=======
             h->pred4x4[TM_VP8_PRED     ]= FUNCD(pred4x4_tm_vp8);\
->>>>>>> b6675279
             h->pred4x4[DC_127_PRED     ]= FUNCC(pred4x4_127_dc            , depth);\
             h->pred4x4[DC_129_PRED     ]= FUNCC(pred4x4_129_dc            , depth);\
             h->pred4x4[VERT_VP8_PRED   ]= FUNCC(pred4x4_vertical          , depth);\
@@ -443,20 +409,6 @@
         h->pred4x4[VERT_PRED           ]= FUNCC(pred4x4_vertical          , depth);\
         h->pred4x4[HOR_PRED            ]= FUNCC(pred4x4_horizontal        , depth);\
         h->pred4x4[DC_PRED             ]= FUNCC(pred4x4_dc                , depth);\
-<<<<<<< HEAD
-        h->pred4x4[DIAG_DOWN_LEFT_PRED ]= FUNCC(pred4x4_down_left_rv40    , depth);\
-        h->pred4x4[DIAG_DOWN_RIGHT_PRED]= FUNCC(pred4x4_down_right        , depth);\
-        h->pred4x4[VERT_RIGHT_PRED     ]= FUNCC(pred4x4_vertical_right    , depth);\
-        h->pred4x4[HOR_DOWN_PRED       ]= FUNCC(pred4x4_horizontal_down   , depth);\
-        h->pred4x4[VERT_LEFT_PRED      ]= FUNCC(pred4x4_vertical_left_rv40, depth);\
-        h->pred4x4[HOR_UP_PRED         ]= FUNCC(pred4x4_horizontal_up_rv40, depth);\
-        h->pred4x4[LEFT_DC_PRED        ]= FUNCC(pred4x4_left_dc           , depth);\
-        h->pred4x4[TOP_DC_PRED         ]= FUNCC(pred4x4_top_dc            , depth);\
-        h->pred4x4[DC_128_PRED         ]= FUNCC(pred4x4_128_dc            , depth);\
-        h->pred4x4[DIAG_DOWN_LEFT_PRED_RV40_NODOWN]= FUNCC(pred4x4_down_left_rv40_nodown, depth);\
-        h->pred4x4[HOR_UP_PRED_RV40_NODOWN]= FUNCC(pred4x4_horizontal_up_rv40_nodown    , depth);\
-        h->pred4x4[VERT_LEFT_PRED_RV40_NODOWN]= FUNCC(pred4x4_vertical_left_rv40_nodown , depth);\
-=======
         h->pred4x4[DIAG_DOWN_LEFT_PRED ]= FUNCD(pred4x4_down_left_rv40);\
         h->pred4x4[DIAG_DOWN_RIGHT_PRED]= FUNCC(pred4x4_down_right        , depth);\
         h->pred4x4[VERT_RIGHT_PRED     ]= FUNCC(pred4x4_vertical_right    , depth);\
@@ -469,7 +421,6 @@
         h->pred4x4[DIAG_DOWN_LEFT_PRED_RV40_NODOWN]= FUNCD(pred4x4_down_left_rv40_nodown);\
         h->pred4x4[HOR_UP_PRED_RV40_NODOWN]= FUNCD(pred4x4_horizontal_up_rv40_nodown);\
         h->pred4x4[VERT_LEFT_PRED_RV40_NODOWN]= FUNCD(pred4x4_vertical_left_rv40_nodown);\
->>>>>>> b6675279
     }\
 \
     h->pred8x8l[VERT_PRED           ]= FUNCC(pred8x8l_vertical            , depth);\
@@ -490,11 +441,7 @@
     if (codec_id != CODEC_ID_VP8) {\
         h->pred8x8[PLANE_PRED8x8]= FUNCC(pred8x8_plane                    , depth);\
     } else\
-<<<<<<< HEAD
-        h->pred8x8[PLANE_PRED8x8]= FUNCC(pred8x8_tm_vp8                   , depth);\
-=======
         h->pred8x8[PLANE_PRED8x8]= FUNCD(pred8x8_tm_vp8);\
->>>>>>> b6675279
     if(codec_id != CODEC_ID_RV40 && codec_id != CODEC_ID_VP8){\
         h->pred8x8[DC_PRED8x8     ]= FUNCC(pred8x8_dc                     , depth);\
         h->pred8x8[LEFT_DC_PRED8x8]= FUNCC(pred8x8_left_dc                , depth);\
@@ -504,15 +451,9 @@
         h->pred8x8[ALZHEIMER_DC_L00_PRED8x8 ]= FUNC(pred8x8_mad_cow_dc_l00, depth);\
         h->pred8x8[ALZHEIMER_DC_0L0_PRED8x8 ]= FUNC(pred8x8_mad_cow_dc_0l0, depth);\
     }else{\
-<<<<<<< HEAD
-        h->pred8x8[DC_PRED8x8     ]= FUNCC(pred8x8_dc_rv40                , depth);\
-        h->pred8x8[LEFT_DC_PRED8x8]= FUNCC(pred8x8_left_dc_rv40           , depth);\
-        h->pred8x8[TOP_DC_PRED8x8 ]= FUNCC(pred8x8_top_dc_rv40            , depth);\
-=======
         h->pred8x8[DC_PRED8x8     ]= FUNCD(pred8x8_dc_rv40);\
         h->pred8x8[LEFT_DC_PRED8x8]= FUNCD(pred8x8_left_dc_rv40);\
         h->pred8x8[TOP_DC_PRED8x8 ]= FUNCD(pred8x8_top_dc_rv40);\
->>>>>>> b6675279
         if (codec_id == CODEC_ID_VP8) {\
             h->pred8x8[DC_127_PRED8x8]= FUNCC(pred8x8_127_dc              , depth);\
             h->pred8x8[DC_129_PRED8x8]= FUNCC(pred8x8_129_dc              , depth);\
@@ -525,15 +466,6 @@
     h->pred16x16[HOR_PRED8x8    ]= FUNCC(pred16x16_horizontal             , depth);\
     switch(codec_id){\
     case CODEC_ID_SVQ3:\
-<<<<<<< HEAD
-       h->pred16x16[PLANE_PRED8x8  ]= FUNCC(pred16x16_plane_svq3          , depth);\
-       break;\
-    case CODEC_ID_RV40:\
-       h->pred16x16[PLANE_PRED8x8  ]= FUNCC(pred16x16_plane_rv40          , depth);\
-       break;\
-    case CODEC_ID_VP8:\
-       h->pred16x16[PLANE_PRED8x8  ]= FUNCC(pred16x16_tm_vp8              , depth);\
-=======
        h->pred16x16[PLANE_PRED8x8  ]= FUNCD(pred16x16_plane_svq3);\
        break;\
     case CODEC_ID_RV40:\
@@ -541,7 +473,6 @@
        break;\
     case CODEC_ID_VP8:\
        h->pred16x16[PLANE_PRED8x8  ]= FUNCD(pred16x16_tm_vp8);\
->>>>>>> b6675279
        h->pred16x16[DC_127_PRED8x8]= FUNCC(pred16x16_127_dc               , depth);\
        h->pred16x16[DC_129_PRED8x8]= FUNCC(pred16x16_129_dc               , depth);\
        break;\
