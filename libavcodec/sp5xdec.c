/*
 * Sunplus JPEG decoder (SP5X)
 * Copyright (c) 2003 Alex Beregszaszi
 *
 * This file is part of FFmpeg.
 *
 * FFmpeg is free software; you can redistribute it and/or
 * modify it under the terms of the GNU Lesser General Public
 * License as published by the Free Software Foundation; either
 * version 2.1 of the License, or (at your option) any later version.
 *
 * FFmpeg is distributed in the hope that it will be useful,
 * but WITHOUT ANY WARRANTY; without even the implied warranty of
 * MERCHANTABILITY or FITNESS FOR A PARTICULAR PURPOSE.  See the GNU
 * Lesser General Public License for more details.
 *
 * You should have received a copy of the GNU Lesser General Public
 * License along with FFmpeg; if not, write to the Free Software
 * Foundation, Inc., 51 Franklin Street, Fifth Floor, Boston, MA 02110-1301 USA
 */

/**
 * @file
 * Sunplus JPEG decoder (SP5X).
 */

#include "avcodec.h"
#include "internal.h"
#include "mjpeg.h"
#include "mjpegdec.h"
#include "sp5x.h"


static int sp5x_decode_frame(AVCodecContext *avctx,
                              void *data, int *got_frame,
                              AVPacket *avpkt)
{
    const uint8_t *buf = avpkt->data;
    int buf_size = avpkt->size;
    AVPacket avpkt_recoded;
    const int qscale = 5;
    uint8_t *recoded;
    int i = 0, j = 0;

    if (!avctx->width || !avctx->height)
        return -1;

    recoded = av_mallocz(buf_size + 1024);
    if (!recoded)
        return -1;

    /* SOI */
    recoded[j++] = 0xFF;
    recoded[j++] = 0xD8;

    memcpy(recoded+j, &sp5x_data_dqt[0], sizeof(sp5x_data_dqt));
    memcpy(recoded+j+5, &sp5x_quant_table[qscale * 2], 64);
    memcpy(recoded+j+70, &sp5x_quant_table[(qscale * 2) + 1], 64);
    j += sizeof(sp5x_data_dqt);

    memcpy(recoded+j, &sp5x_data_dht[0], sizeof(sp5x_data_dht));
    j += sizeof(sp5x_data_dht);

    memcpy(recoded+j, &sp5x_data_sof[0], sizeof(sp5x_data_sof));
    AV_WB16(recoded+j+5, avctx->coded_height);
    AV_WB16(recoded+j+7, avctx->coded_width);
    j += sizeof(sp5x_data_sof);

    memcpy(recoded+j, &sp5x_data_sos[0], sizeof(sp5x_data_sos));
    j += sizeof(sp5x_data_sos);

    if(avctx->codec_id==AV_CODEC_ID_AMV)
        for (i = 2; i < buf_size-2 && j < buf_size+1024-2; i++)
            recoded[j++] = buf[i];
    else
    for (i = 14; i < buf_size && j < buf_size+1024-3; i++)
    {
        recoded[j++] = buf[i];
        if (buf[i] == 0xff)
            recoded[j++] = 0;
    }

    /* EOI */
    recoded[j++] = 0xFF;
    recoded[j++] = 0xD9;

    av_init_packet(&avpkt_recoded);
    avpkt_recoded.data = recoded;
    avpkt_recoded.size = j;
    i = ff_mjpeg_decode_frame(avctx, data, got_frame, &avpkt_recoded);

    av_free(recoded);

    return i < 0 ? i : avpkt->size;
}

#if CONFIG_SP5X_DECODER
AVCodec ff_sp5x_decoder = {
    .name           = "sp5x",
    .long_name      = NULL_IF_CONFIG_SMALL("Sunplus JPEG (SP5X)"),
    .type           = AVMEDIA_TYPE_VIDEO,
    .id             = AV_CODEC_ID_SP5X,
    .priv_data_size = sizeof(MJpegDecodeContext),
    .init           = ff_mjpeg_decode_init,
    .close          = ff_mjpeg_decode_end,
    .decode         = sp5x_decode_frame,
    .capabilities   = CODEC_CAP_DR1,
<<<<<<< HEAD
    .max_lowres     = 3,
=======
    .caps_internal  = FF_CODEC_CAP_INIT_THREADSAFE,
>>>>>>> 5a0e953c
};
#endif
#if CONFIG_AMV_DECODER
AVCodec ff_amv_decoder = {
    .name           = "amv",
    .long_name      = NULL_IF_CONFIG_SMALL("AMV Video"),
    .type           = AVMEDIA_TYPE_VIDEO,
    .id             = AV_CODEC_ID_AMV,
    .priv_data_size = sizeof(MJpegDecodeContext),
    .init           = ff_mjpeg_decode_init,
    .close          = ff_mjpeg_decode_end,
    .decode         = sp5x_decode_frame,
<<<<<<< HEAD
    .max_lowres     = 3,
};
#endif
=======
    .caps_internal  = FF_CODEC_CAP_INIT_THREADSAFE,
};
>>>>>>> 5a0e953c
<|MERGE_RESOLUTION|>--- conflicted
+++ resolved
@@ -105,11 +105,8 @@
     .close          = ff_mjpeg_decode_end,
     .decode         = sp5x_decode_frame,
     .capabilities   = CODEC_CAP_DR1,
-<<<<<<< HEAD
     .max_lowres     = 3,
-=======
     .caps_internal  = FF_CODEC_CAP_INIT_THREADSAFE,
->>>>>>> 5a0e953c
 };
 #endif
 #if CONFIG_AMV_DECODER
@@ -122,11 +119,7 @@
     .init           = ff_mjpeg_decode_init,
     .close          = ff_mjpeg_decode_end,
     .decode         = sp5x_decode_frame,
-<<<<<<< HEAD
     .max_lowres     = 3,
-};
-#endif
-=======
     .caps_internal  = FF_CODEC_CAP_INIT_THREADSAFE,
 };
->>>>>>> 5a0e953c
+#endif