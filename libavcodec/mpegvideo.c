--- conflicted
+++ resolved
@@ -377,12 +377,7 @@
     int i;
 
     // edge emu needs blocksize + filter length - 1 (=17x17 for halfpel / 21x21 for h264)
-<<<<<<< HEAD
-    FF_ALLOCZ_OR_GOTO(s->avctx, s->allocated_edge_emu_buffer, (s->width+64)*2*21*2*2, fail); //(width + edge + align)*interlaced*MBsize*tolerance
-    s->edge_emu_buffer= s->allocated_edge_emu_buffer + (s->width+64)*2*21*2;
-=======
     FF_ALLOCZ_OR_GOTO(s->avctx, s->edge_emu_buffer, (s->width+64)*2*21*2, fail); //(width + edge + align)*interlaced*MBsize*tolerance
->>>>>>> a72cad0a
 
      //FIXME should be linesize instead of s->width*2 but that is not known before get_buffer()
     FF_ALLOCZ_OR_GOTO(s->avctx, s->me.scratchpad,  (s->width+64)*4*16*2*sizeof(uint8_t), fail)
@@ -2332,14 +2327,6 @@
 
         edge_h= FFMIN(h, s->v_edge_pos - y);
 
-<<<<<<< HEAD
-        s->dsp.draw_edges(s->current_picture_ptr->f.data[0] +  y         *s->linesize  , s->linesize,
-                          s->h_edge_pos        , edge_h        , EDGE_WIDTH        , EDGE_WIDTH        , sides);
-        s->dsp.draw_edges(s->current_picture_ptr->f.data[1] + (y>>vshift)*s->uvlinesize, s->uvlinesize,
-                          s->h_edge_pos>>hshift, edge_h>>vshift, EDGE_WIDTH>>hshift, EDGE_WIDTH>>vshift, sides);
-        s->dsp.draw_edges(s->current_picture_ptr->f.data[2] + (y>>vshift)*s->uvlinesize, s->uvlinesize,
-                          s->h_edge_pos>>hshift, edge_h>>vshift, EDGE_WIDTH>>hshift, EDGE_WIDTH>>vshift, sides);
-=======
         s->dsp.draw_edges(s->current_picture_ptr->f.data[0] +  y         *s->linesize,
                           s->linesize,           s->h_edge_pos,         edge_h,
                           EDGE_WIDTH,            EDGE_WIDTH,            sides);
@@ -2349,7 +2336,6 @@
         s->dsp.draw_edges(s->current_picture_ptr->f.data[2] + (y>>vshift)*s->uvlinesize,
                           s->uvlinesize,         s->h_edge_pos>>hshift, edge_h>>vshift,
                           EDGE_WIDTH>>hshift,    EDGE_WIDTH>>vshift,    sides);
->>>>>>> a72cad0a
     }
 
     h= FFMIN(h, s->avctx->height - y);
