--- conflicted
+++ resolved
@@ -971,13 +971,8 @@
                                    (int64_t)subband_samples[l][m - n];
                         else if (s->predictor_history)
                             sum += ff_dca_adpcm_vb[s->dca_chan[k].prediction_vq[l]][n - 1] *
-<<<<<<< HEAD
-                                   s->dca_chan[k].subband_samples_hist[l][m - n + 4];
-                    subband_samples[l][m] += sum * (1.0f / 8192);
-=======
                                    (int64_t)s->dca_chan[k].subband_samples_hist[l][m - n + 4];
                     subband_samples[l][m] += (int32_t)(sum + (1 << 12) >> 13);
->>>>>>> aebf0707
                 }
             }
 
