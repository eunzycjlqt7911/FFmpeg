/*
 * Copyright (c) 2000 Fabrice Bellard
 * Copyright (c) 2002 Francois Revol
 * Copyright (c) 2006 Baptiste Coudurier
 *
 * first version by Francois Revol <revol@free.fr>
 *
 * This file is part of FFmpeg.
 *
 * FFmpeg is free software; you can redistribute it and/or
 * modify it under the terms of the GNU Lesser General Public
 * License as published by the Free Software Foundation; either
 * version 2.1 of the License, or (at your option) any later version.
 *
 * FFmpeg is distributed in the hope that it will be useful,
 * but WITHOUT ANY WARRANTY; without even the implied warranty of
 * MERCHANTABILITY or FITNESS FOR A PARTICULAR PURPOSE.  See the GNU
 * Lesser General Public License for more details.
 *
 * You should have received a copy of the GNU Lesser General Public
 * License along with FFmpeg; if not, write to the Free Software
 * Foundation, Inc., 51 Franklin Street, Fifth Floor, Boston, MA 02110-1301 USA
 */

/**
 * @file
 * GIF encoder
 * @see http://www.w3.org/Graphics/GIF/spec-gif89a.txt
 */

#define BITSTREAM_WRITER_LE
#include "libavutil/opt.h"
#include "libavutil/imgutils.h"
#include "avcodec.h"
#include "bytestream.h"
#include "internal.h"
#include "lzw.h"
#include "gif.h"

#include "put_bits.h"

typedef struct {
<<<<<<< HEAD
    const AVClass *class;
=======
>>>>>>> 57e7b3a8
    LZWState *lzw;
    uint8_t *buf;
    AVFrame *last_frame;
    int flags;
    uint32_t palette[AVPALETTE_COUNT];  ///< local reference palette for !pal8
    uint8_t *tmpl;                      ///< temporary line buffer
} GIFContext;

enum {
    GF_OFFSETTING = 1<<0,
    GF_TRANSDIFF  = 1<<1,
};

static int pick_palette_entry(const uint8_t *buf, int linesize, int w, int h)
{
    int histogram[AVPALETTE_COUNT] = {0};
    int x, y, i;

    for (y = 0; y < h; y++) {
        for (x = 0; x < w; x++)
            histogram[buf[x]]++;
        buf += linesize;
    }
    for (i = 0; i < FF_ARRAY_ELEMS(histogram); i++)
        if (!histogram[i])
            return i;
    return -1;
}

static int gif_image_write_image(AVCodecContext *avctx,
                                 uint8_t **bytestream, uint8_t *end,
                                 const uint32_t *palette,
                                 const uint8_t *buf, const int linesize,
                                 AVPacket *pkt)
{
    GIFContext *s = avctx->priv_data;
    int len = 0, height = avctx->height, width = avctx->width, x, y;
    int x_start = 0, y_start = 0, trans = -1;
    const uint8_t *ptr;

    /* Crop image */
    // TODO support with palette change
    if ((s->flags & GF_OFFSETTING) && s->last_frame && !palette) {
        const uint8_t *ref = s->last_frame->data[0];
        const int ref_linesize = s->last_frame->linesize[0];
        int x_end = avctx->width  - 1,
            y_end = avctx->height - 1;

        /* skip common lines */
        while (y_start < y_end) {
            if (memcmp(ref + y_start*ref_linesize, buf + y_start*linesize, width))
                break;
            y_start++;
        }
        while (y_end > y_start) {
            if (memcmp(ref + y_end*ref_linesize, buf + y_end*linesize, width))
                break;
            y_end--;
        }
        height = y_end + 1 - y_start;

        /* skip common columns */
        while (x_start < x_end) {
            int same_column = 1;
            for (y = y_start; y < y_end; y++) {
                if (ref[y*ref_linesize + x_start] != buf[y*linesize + x_start]) {
                    same_column = 0;
                    break;
                }
            }
            if (!same_column)
                break;
            x_start++;
        }
        while (x_end > x_start) {
            int same_column = 1;
            for (y = y_start; y < y_end; y++) {
                if (ref[y*ref_linesize + x_end] != buf[y*linesize + x_end]) {
                    same_column = 0;
                    break;
                }
            }
            if (!same_column)
                break;
            x_end--;
        }
        width = x_end + 1 - x_start;

        av_log(avctx, AV_LOG_DEBUG,"%dx%d image at pos (%d;%d) [area:%dx%d]\n",
               width, height, x_start, y_start, avctx->width, avctx->height);
    }

    /* image block */
    bytestream_put_byte(bytestream, GIF_IMAGE_SEPARATOR);
    bytestream_put_le16(bytestream, x_start);
    bytestream_put_le16(bytestream, y_start);
    bytestream_put_le16(bytestream, width);
    bytestream_put_le16(bytestream, height);

    if (!palette) {
        bytestream_put_byte(bytestream, 0x00); /* flags */
    } else {
        unsigned i;
        bytestream_put_byte(bytestream, 1<<7 | 0x7); /* flags */
        for (i = 0; i < AVPALETTE_COUNT; i++) {
            const uint32_t v = palette[i];
            bytestream_put_be24(bytestream, v);
        }
    }

    /* TODO: support with palette change (pal8) */
    if ((s->flags & GF_TRANSDIFF) && s->last_frame && !palette) {
        trans = pick_palette_entry(buf + y_start*linesize + x_start,
                                   linesize, width, height);
        if (trans < 0) { // TODO, patch welcome
            av_log(avctx, AV_LOG_DEBUG, "No available color, can not use transparency\n");
        } else {
            uint8_t *pal_exdata = av_packet_new_side_data(pkt, AV_PKT_DATA_PALETTE, AVPALETTE_SIZE);
            if (!pal_exdata)
                return AVERROR(ENOMEM);
            memcpy(pal_exdata, s->palette, AVPALETTE_SIZE);
            pal_exdata[trans*4 + 3*!HAVE_BIGENDIAN] = 0x00;
        }
    }

    bytestream_put_byte(bytestream, 0x08);

    ff_lzw_encode_init(s->lzw, s->buf, 2 * width * height,
                       12, FF_LZW_GIF, put_bits);

    ptr = buf + y_start*linesize + x_start;
    if (trans >= 0) {
        const int ref_linesize = s->last_frame->linesize[0];
        const uint8_t *ref = s->last_frame->data[0] + y_start*ref_linesize + x_start;

        for (y = 0; y < height; y++) {
            memcpy(s->tmpl, ptr, width);
            for (x = 0; x < width; x++)
                if (ref[x] == ptr[x])
                    s->tmpl[x] = trans;
            len += ff_lzw_encode(s->lzw, s->tmpl, width);
            ptr += linesize;
            ref += ref_linesize;
        }
    } else {
        for (y = 0; y < height; y++) {
            len += ff_lzw_encode(s->lzw, ptr, width);
            ptr += linesize;
        }
    }
    len += ff_lzw_encode_flush(s->lzw, flush_put_bits);

    ptr = s->buf;
    while (len > 0) {
        int size = FFMIN(255, len);
        bytestream_put_byte(bytestream, size);
        if (end - *bytestream < size)
            return -1;
        bytestream_put_buffer(bytestream, ptr, size);
        ptr += size;
        len -= size;
    }
    bytestream_put_byte(bytestream, 0x00); /* end of image block */
    return 0;
}

static av_cold int gif_encode_init(AVCodecContext *avctx)
{
    GIFContext *s = avctx->priv_data;

<<<<<<< HEAD
    if (avctx->width > 65535 || avctx->height > 65535) {
        av_log(avctx, AV_LOG_ERROR, "GIF does not support resolutions above 65535x65535\n");
        return AVERROR(EINVAL);
    }
=======
    avctx->coded_frame = av_frame_alloc();
    if (!avctx->coded_frame)
        return AVERROR(ENOMEM);

    avctx->coded_frame->pict_type = AV_PICTURE_TYPE_I;
    avctx->coded_frame->key_frame = 1;
>>>>>>> 57e7b3a8

    s->lzw = av_mallocz(ff_lzw_encode_state_size);
    s->buf = av_malloc(avctx->width*avctx->height*2);
    s->tmpl = av_malloc(avctx->width);
    if (!s->tmpl || !s->buf || !s->lzw)
        return AVERROR(ENOMEM);

    if (avpriv_set_systematic_pal2(s->palette, avctx->pix_fmt) < 0)
        av_assert0(avctx->pix_fmt == AV_PIX_FMT_PAL8);

    return 0;
}

static int gif_encode_frame(AVCodecContext *avctx, AVPacket *pkt,
                            const AVFrame *pict, int *got_packet)
{
<<<<<<< HEAD
    GIFContext *s = avctx->priv_data;
    AVFrame *const p = (AVFrame *)pict;
=======
>>>>>>> 57e7b3a8
    uint8_t *outbuf_ptr, *end;
    const uint32_t *palette = NULL;
    int ret;

    if ((ret = ff_alloc_packet2(avctx, pkt, avctx->width*avctx->height*7/5 + FF_MIN_BUFFER_SIZE)) < 0)
        return ret;
    outbuf_ptr = pkt->data;
    end        = pkt->data + pkt->size;

<<<<<<< HEAD
    p->pict_type = AV_PICTURE_TYPE_I;
    p->key_frame = 1;

    if (avctx->pix_fmt == AV_PIX_FMT_PAL8) {
        uint8_t *pal_exdata = av_packet_new_side_data(pkt, AV_PKT_DATA_PALETTE, AVPALETTE_SIZE);
        if (!pal_exdata)
            return AVERROR(ENOMEM);
        memcpy(pal_exdata, p->data[1], AVPALETTE_SIZE);
        palette = (uint32_t*)p->data[1];
    }

    gif_image_write_image(avctx, &outbuf_ptr, end, palette,
                          pict->data[0], pict->linesize[0], pkt);
    if (!s->last_frame) {
        s->last_frame = av_frame_alloc();
        if (!s->last_frame)
            return AVERROR(ENOMEM);
    }
    av_frame_unref(s->last_frame);
    ret = av_frame_ref(s->last_frame, (AVFrame*)pict);
    if (ret < 0)
        return ret;
=======
    gif_image_write_header(avctx, &outbuf_ptr, (uint32_t *)pict->data[1]);
    gif_image_write_image(avctx, &outbuf_ptr, end, pict->data[0], pict->linesize[0]);
>>>>>>> 57e7b3a8

    pkt->size   = outbuf_ptr - pkt->data;
    pkt->flags |= AV_PKT_FLAG_KEY;
    *got_packet = 1;

    return 0;
}

static int gif_encode_close(AVCodecContext *avctx)
{
    GIFContext *s = avctx->priv_data;

    av_frame_free(&avctx->coded_frame);

    av_freep(&s->lzw);
    av_freep(&s->buf);
    av_frame_free(&s->last_frame);
    av_freep(&s->tmpl);
    return 0;
}

#define OFFSET(x) offsetof(GIFContext, x)
#define FLAGS AV_OPT_FLAG_VIDEO_PARAM | AV_OPT_FLAG_ENCODING_PARAM
static const AVOption gif_options[] = {
    { "gifflags", "set GIF flags", OFFSET(flags), AV_OPT_TYPE_FLAGS, {.i64 = GF_OFFSETTING|GF_TRANSDIFF}, 0, INT_MAX, FLAGS, "flags" },
        { "offsetting", "enable picture offsetting", 0, AV_OPT_TYPE_CONST, {.i64=GF_OFFSETTING}, INT_MIN, INT_MAX, FLAGS, "flags" },
        { "transdiff", "enable transparency detection between frames", 0, AV_OPT_TYPE_CONST, {.i64=GF_TRANSDIFF}, INT_MIN, INT_MAX, FLAGS, "flags" },
    { NULL }
};

static const AVClass gif_class = {
    .class_name = "GIF encoder",
    .item_name  = av_default_item_name,
    .option     = gif_options,
    .version    = LIBAVUTIL_VERSION_INT,
};

AVCodec ff_gif_encoder = {
    .name           = "gif",
    .long_name      = NULL_IF_CONFIG_SMALL("GIF (Graphics Interchange Format)"),
    .type           = AVMEDIA_TYPE_VIDEO,
    .id             = AV_CODEC_ID_GIF,
    .priv_data_size = sizeof(GIFContext),
    .init           = gif_encode_init,
    .encode2        = gif_encode_frame,
    .close          = gif_encode_close,
    .pix_fmts       = (const enum AVPixelFormat[]){
        AV_PIX_FMT_RGB8, AV_PIX_FMT_BGR8, AV_PIX_FMT_RGB4_BYTE, AV_PIX_FMT_BGR4_BYTE,
        AV_PIX_FMT_GRAY8, AV_PIX_FMT_PAL8, AV_PIX_FMT_NONE
    },
    .priv_class     = &gif_class,
};<|MERGE_RESOLUTION|>--- conflicted
+++ resolved
@@ -40,10 +40,7 @@
 #include "put_bits.h"
 
 typedef struct {
-<<<<<<< HEAD
     const AVClass *class;
-=======
->>>>>>> 57e7b3a8
     LZWState *lzw;
     uint8_t *buf;
     AVFrame *last_frame;
@@ -214,19 +211,17 @@
 {
     GIFContext *s = avctx->priv_data;
 
-<<<<<<< HEAD
     if (avctx->width > 65535 || avctx->height > 65535) {
         av_log(avctx, AV_LOG_ERROR, "GIF does not support resolutions above 65535x65535\n");
         return AVERROR(EINVAL);
     }
-=======
+
     avctx->coded_frame = av_frame_alloc();
     if (!avctx->coded_frame)
         return AVERROR(ENOMEM);
 
     avctx->coded_frame->pict_type = AV_PICTURE_TYPE_I;
     avctx->coded_frame->key_frame = 1;
->>>>>>> 57e7b3a8
 
     s->lzw = av_mallocz(ff_lzw_encode_state_size);
     s->buf = av_malloc(avctx->width*avctx->height*2);
@@ -243,11 +238,7 @@
 static int gif_encode_frame(AVCodecContext *avctx, AVPacket *pkt,
                             const AVFrame *pict, int *got_packet)
 {
-<<<<<<< HEAD
     GIFContext *s = avctx->priv_data;
-    AVFrame *const p = (AVFrame *)pict;
-=======
->>>>>>> 57e7b3a8
     uint8_t *outbuf_ptr, *end;
     const uint32_t *palette = NULL;
     int ret;
@@ -257,16 +248,12 @@
     outbuf_ptr = pkt->data;
     end        = pkt->data + pkt->size;
 
-<<<<<<< HEAD
-    p->pict_type = AV_PICTURE_TYPE_I;
-    p->key_frame = 1;
-
     if (avctx->pix_fmt == AV_PIX_FMT_PAL8) {
         uint8_t *pal_exdata = av_packet_new_side_data(pkt, AV_PKT_DATA_PALETTE, AVPALETTE_SIZE);
         if (!pal_exdata)
             return AVERROR(ENOMEM);
-        memcpy(pal_exdata, p->data[1], AVPALETTE_SIZE);
-        palette = (uint32_t*)p->data[1];
+        memcpy(pal_exdata, pict->data[1], AVPALETTE_SIZE);
+        palette = (uint32_t*)pict->data[1];
     }
 
     gif_image_write_image(avctx, &outbuf_ptr, end, palette,
@@ -280,10 +267,6 @@
     ret = av_frame_ref(s->last_frame, (AVFrame*)pict);
     if (ret < 0)
         return ret;
-=======
-    gif_image_write_header(avctx, &outbuf_ptr, (uint32_t *)pict->data[1]);
-    gif_image_write_image(avctx, &outbuf_ptr, end, pict->data[0], pict->linesize[0]);
->>>>>>> 57e7b3a8
 
     pkt->size   = outbuf_ptr - pkt->data;
     pkt->flags |= AV_PKT_FLAG_KEY;
