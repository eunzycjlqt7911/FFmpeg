--- conflicted
+++ resolved
@@ -191,11 +191,7 @@
     .magic = "\200theora",
     .magicsize = 7,
     .header = theora_header,
-<<<<<<< HEAD
     .packet = theora_packet,
-    .gptopts = theora_gptopts
-=======
     .gptopts = theora_gptopts,
     .nb_header = 3,
->>>>>>> 7751e469
 };