--- conflicted
+++ resolved
@@ -84,19 +84,6 @@
 /*@}*/
 
 
-<<<<<<< HEAD
-#if FF_API_OLD_INTERRUPT_CB
-static int default_interrupt_cb(void);
-int (*url_interrupt_cb)(void) = default_interrupt_cb;
-#endif
-
-URLProtocol *av_protocol_next(URLProtocol *p)
-{
-    return ffurl_protocol_next(p);
-}
-
-=======
->>>>>>> e771e6dd
 const char *avio_enum_protocols(void **opaque, int output)
 {
     URLProtocol **p = opaque;
