/*
 * Session Announcement Protocol (RFC 2974) muxer
 * Copyright (c) 2010 Martin Storsjo
 *
 * This file is part of FFmpeg.
 *
 * FFmpeg is free software; you can redistribute it and/or
 * modify it under the terms of the GNU Lesser General Public
 * License as published by the Free Software Foundation; either
 * version 2.1 of the License, or (at your option) any later version.
 *
 * FFmpeg is distributed in the hope that it will be useful,
 * but WITHOUT ANY WARRANTY; without even the implied warranty of
 * MERCHANTABILITY or FITNESS FOR A PARTICULAR PURPOSE.  See the GNU
 * Lesser General Public License for more details.
 *
 * You should have received a copy of the GNU Lesser General Public
 * License along with FFmpeg; if not, write to the Free Software
 * Foundation, Inc., 51 Franklin Street, Fifth Floor, Boston, MA 02110-1301 USA
 */

#include "avformat.h"
#include "libavutil/parseutils.h"
#include "libavutil/random_seed.h"
#include "libavutil/avstring.h"
#include "libavutil/dict.h"
#include "libavutil/intreadwrite.h"
#include "libavutil/time.h"
#include "internal.h"
#include "network.h"
#include "os_support.h"
#include "rtpenc_chain.h"
#include "url.h"

struct SAPState {
    uint8_t    *ann;
    int         ann_size;
    URLContext *ann_fd;
    int64_t     last_time;
};

static int sap_write_close(AVFormatContext *s)
{
    struct SAPState *sap = s->priv_data;
    int i;

    for (i = 0; i < s->nb_streams; i++) {
        AVFormatContext *rtpctx = s->streams[i]->priv_data;
        if (!rtpctx)
            continue;
        av_write_trailer(rtpctx);
        avio_closep(&rtpctx->pb);
        avformat_free_context(rtpctx);
        s->streams[i]->priv_data = NULL;
    }

    if (sap->last_time && sap->ann && sap->ann_fd) {
        sap->ann[0] |= 4; /* Session deletion*/
        ffurl_write(sap->ann_fd, sap->ann, sap->ann_size);
    }

    av_freep(&sap->ann);
    if (sap->ann_fd)
        ffurl_close(sap->ann_fd);
    ff_network_close();
    return 0;
}

static int sap_write_header(AVFormatContext *s)
{
    struct SAPState *sap = s->priv_data;
    char host[1024], path[1024], url[1024], announce_addr[50] = "";
    char *option_list;
    int port = 9875, base_port = 5004, i, pos = 0, same_port = 0, ttl = 255;
    AVFormatContext **contexts = NULL;
    int ret = 0;
    struct sockaddr_storage localaddr;
    socklen_t addrlen = sizeof(localaddr);
    int udp_fd;
    AVDictionaryEntry* title = av_dict_get(s->metadata, "title", NULL, 0);

    if (!ff_network_init())
        return AVERROR(EIO);

    /* extract hostname and port */
    av_url_split(NULL, 0, NULL, 0, host, sizeof(host), &base_port,
                 path, sizeof(path), s->filename);
    if (base_port < 0)
        base_port = 5004;

    /* search for options */
    option_list = strrchr(path, '?');
    if (option_list) {
        char buf[50];
        if (av_find_info_tag(buf, sizeof(buf), "announce_port", option_list)) {
            port = strtol(buf, NULL, 10);
        }
        if (av_find_info_tag(buf, sizeof(buf), "same_port", option_list)) {
            same_port = strtol(buf, NULL, 10);
        }
        if (av_find_info_tag(buf, sizeof(buf), "ttl", option_list)) {
            ttl = strtol(buf, NULL, 10);
        }
        if (av_find_info_tag(buf, sizeof(buf), "announce_addr", option_list)) {
            av_strlcpy(announce_addr, buf, sizeof(announce_addr));
        }
    }

    if (!announce_addr[0]) {
        struct addrinfo hints = { 0 }, *ai = NULL;
        hints.ai_family = AF_UNSPEC;
        if (getaddrinfo(host, NULL, &hints, &ai)) {
            av_log(s, AV_LOG_ERROR, "Unable to resolve %s\n", host);
            ret = AVERROR(EIO);
            goto fail;
        }
        if (ai->ai_family == AF_INET) {
            /* Also known as sap.mcast.net */
            av_strlcpy(announce_addr, "224.2.127.254", sizeof(announce_addr));
#if HAVE_STRUCT_SOCKADDR_IN6
        } else if (ai->ai_family == AF_INET6) {
            /* With IPv6, you can use the same destination in many different
             * multicast subnets, to choose how far you want it routed.
             * This one is intended to be routed globally. */
            av_strlcpy(announce_addr, "ff0e::2:7ffe", sizeof(announce_addr));
#endif
        } else {
            freeaddrinfo(ai);
            av_log(s, AV_LOG_ERROR, "Host %s resolved to unsupported "
                                    "address family\n", host);
            ret = AVERROR(EIO);
            goto fail;
        }
        freeaddrinfo(ai);
    }

    contexts = av_mallocz_array(s->nb_streams, sizeof(AVFormatContext*));
    if (!contexts) {
        ret = AVERROR(ENOMEM);
        goto fail;
    }

    if (s->start_time_realtime == 0  ||  s->start_time_realtime == AV_NOPTS_VALUE)
        s->start_time_realtime = av_gettime();
    for (i = 0; i < s->nb_streams; i++) {
        URLContext *fd;

        ff_url_join(url, sizeof(url), "rtp", NULL, host, base_port,
                    "?ttl=%d", ttl);
        if (!same_port)
            base_port += 2;
<<<<<<< HEAD
        ret = ffurl_open_whitelist(&fd, url, AVIO_FLAG_WRITE,
                                   &s->interrupt_callback, NULL,
                                   s->protocol_whitelist, s->protocol_blacklist);
=======
        ret = ffurl_open(&fd, url, AVIO_FLAG_WRITE, &s->interrupt_callback, NULL,
                         sap->protocols, NULL);
>>>>>>> fab8156b
        if (ret) {
            ret = AVERROR(EIO);
            goto fail;
        }
        ret = ff_rtp_chain_mux_open(&contexts[i], s, s->streams[i], fd, 0, i);
        if (ret < 0)
            goto fail;
        s->streams[i]->priv_data = contexts[i];
        s->streams[i]->time_base = contexts[i]->streams[0]->time_base;
        av_strlcpy(contexts[i]->filename, url, sizeof(contexts[i]->filename));
    }

    if (s->nb_streams > 0 && title)
        av_dict_set(&contexts[0]->metadata, "title", title->value, 0);

    ff_url_join(url, sizeof(url), "udp", NULL, announce_addr, port,
                "?ttl=%d&connect=1", ttl);
<<<<<<< HEAD
    ret = ffurl_open_whitelist(&sap->ann_fd, url, AVIO_FLAG_WRITE,
                               &s->interrupt_callback, NULL,
                               s->protocol_whitelist, s->protocol_blacklist);
=======
    ret = ffurl_open(&sap->ann_fd, url, AVIO_FLAG_WRITE,
                     &s->interrupt_callback, NULL, sap->protocols, NULL);
>>>>>>> fab8156b
    if (ret) {
        ret = AVERROR(EIO);
        goto fail;
    }

    udp_fd = ffurl_get_file_handle(sap->ann_fd);
    if (getsockname(udp_fd, (struct sockaddr*) &localaddr, &addrlen)) {
        ret = AVERROR(EIO);
        goto fail;
    }
    if (localaddr.ss_family != AF_INET
#if HAVE_STRUCT_SOCKADDR_IN6
        && localaddr.ss_family != AF_INET6
#endif
        ) {
        av_log(s, AV_LOG_ERROR, "Unsupported protocol family\n");
        ret = AVERROR(EIO);
        goto fail;
    }
    sap->ann_size = 8192;
    sap->ann = av_mallocz(sap->ann_size);
    if (!sap->ann) {
        ret = AVERROR(EIO);
        goto fail;
    }
    sap->ann[pos] = (1 << 5);
#if HAVE_STRUCT_SOCKADDR_IN6
    if (localaddr.ss_family == AF_INET6)
        sap->ann[pos] |= 0x10;
#endif
    pos++;
    sap->ann[pos++] = 0; /* Authentication length */
    AV_WB16(&sap->ann[pos], av_get_random_seed());
    pos += 2;
    if (localaddr.ss_family == AF_INET) {
        memcpy(&sap->ann[pos], &((struct sockaddr_in*)&localaddr)->sin_addr,
               sizeof(struct in_addr));
        pos += sizeof(struct in_addr);
#if HAVE_STRUCT_SOCKADDR_IN6
    } else {
        memcpy(&sap->ann[pos], &((struct sockaddr_in6*)&localaddr)->sin6_addr,
               sizeof(struct in6_addr));
        pos += sizeof(struct in6_addr);
#endif
    }

    av_strlcpy(&sap->ann[pos], "application/sdp", sap->ann_size - pos);
    pos += strlen(&sap->ann[pos]) + 1;

    if (av_sdp_create(contexts, s->nb_streams, &sap->ann[pos],
                      sap->ann_size - pos)) {
        ret = AVERROR_INVALIDDATA;
        goto fail;
    }
    av_freep(&contexts);
    av_log(s, AV_LOG_VERBOSE, "SDP:\n%s\n", &sap->ann[pos]);
    pos += strlen(&sap->ann[pos]);
    sap->ann_size = pos;

    if (sap->ann_size > sap->ann_fd->max_packet_size) {
        av_log(s, AV_LOG_ERROR, "Announcement too large to send in one "
                                "packet\n");
        goto fail;
    }

    return 0;

fail:
    av_free(contexts);
    sap_write_close(s);
    return ret;
}

static int sap_write_packet(AVFormatContext *s, AVPacket *pkt)
{
    AVFormatContext *rtpctx;
    struct SAPState *sap = s->priv_data;
    int64_t now = av_gettime_relative();

    if (!sap->last_time || now - sap->last_time > 5000000) {
        int ret = ffurl_write(sap->ann_fd, sap->ann, sap->ann_size);
        /* Don't abort even if we get "Destination unreachable" */
        if (ret < 0 && ret != AVERROR(ECONNREFUSED))
            return ret;
        sap->last_time = now;
    }
    rtpctx = s->streams[pkt->stream_index]->priv_data;
    return ff_write_chained(rtpctx, 0, pkt, s, 0);
}

AVOutputFormat ff_sap_muxer = {
    .name              = "sap",
    .long_name         = NULL_IF_CONFIG_SMALL("SAP output"),
    .priv_data_size    = sizeof(struct SAPState),
    .audio_codec       = AV_CODEC_ID_AAC,
    .video_codec       = AV_CODEC_ID_MPEG4,
    .write_header      = sap_write_header,
    .write_packet      = sap_write_packet,
    .write_trailer     = sap_write_close,
    .flags             = AVFMT_NOFILE | AVFMT_GLOBALHEADER,
};<|MERGE_RESOLUTION|>--- conflicted
+++ resolved
@@ -149,14 +149,9 @@
                     "?ttl=%d", ttl);
         if (!same_port)
             base_port += 2;
-<<<<<<< HEAD
         ret = ffurl_open_whitelist(&fd, url, AVIO_FLAG_WRITE,
                                    &s->interrupt_callback, NULL,
-                                   s->protocol_whitelist, s->protocol_blacklist);
-=======
-        ret = ffurl_open(&fd, url, AVIO_FLAG_WRITE, &s->interrupt_callback, NULL,
-                         sap->protocols, NULL);
->>>>>>> fab8156b
+                                   s->protocol_whitelist, s->protocol_blacklist, NULL);
         if (ret) {
             ret = AVERROR(EIO);
             goto fail;
@@ -174,14 +169,9 @@
 
     ff_url_join(url, sizeof(url), "udp", NULL, announce_addr, port,
                 "?ttl=%d&connect=1", ttl);
-<<<<<<< HEAD
     ret = ffurl_open_whitelist(&sap->ann_fd, url, AVIO_FLAG_WRITE,
                                &s->interrupt_callback, NULL,
-                               s->protocol_whitelist, s->protocol_blacklist);
-=======
-    ret = ffurl_open(&sap->ann_fd, url, AVIO_FLAG_WRITE,
-                     &s->interrupt_callback, NULL, sap->protocols, NULL);
->>>>>>> fab8156b
+                               s->protocol_whitelist, s->protocol_blacklist, NULL);
     if (ret) {
         ret = AVERROR(EIO);
         goto fail;
