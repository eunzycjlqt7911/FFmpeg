/*
 * MPEG-DASH ISO BMFF segmenter
 * Copyright (c) 2014 Martin Storsjo
 *
 * This file is part of FFmpeg.
 *
 * FFmpeg is free software; you can redistribute it and/or
 * modify it under the terms of the GNU Lesser General Public
 * License as published by the Free Software Foundation; either
 * version 2.1 of the License, or (at your option) any later version.
 *
 * FFmpeg is distributed in the hope that it will be useful,
 * but WITHOUT ANY WARRANTY; without even the implied warranty of
 * MERCHANTABILITY or FITNESS FOR A PARTICULAR PURPOSE.  See the GNU
 * Lesser General Public License for more details.
 *
 * You should have received a copy of the GNU Lesser General Public
 * License along with FFmpeg; if not, write to the Free Software
 * Foundation, Inc., 51 Franklin Street, Fifth Floor, Boston, MA 02110-1301 USA
 */

#include "config.h"
#if HAVE_UNISTD_H
#include <unistd.h>
#endif

#include "libavutil/avassert.h"
#include "libavutil/avutil.h"
#include "libavutil/avstring.h"
#include "libavutil/intreadwrite.h"
#include "libavutil/mathematics.h"
#include "libavutil/opt.h"
#include "libavutil/rational.h"
#include "libavutil/time_internal.h"

#include "avc.h"
#include "avformat.h"
#include "avio_internal.h"
#include "internal.h"
#include "isom.h"
#include "os_support.h"
#include "url.h"
#include "dash.h"

typedef struct Segment {
    char file[1024];
    int64_t start_pos;
    int range_length, index_length;
    int64_t time;
    int duration;
    int n;
} Segment;

typedef struct AdaptationSet {
    char id[10];
    enum AVMediaType media_type;
    AVDictionary *metadata;
} AdaptationSet;

typedef struct OutputStream {
    AVFormatContext *ctx;
    int ctx_inited, as_idx;
    uint8_t iobuf[32768];
    AVIOContext *out;
    int packets_written;
    char initfile[1024];
    int64_t init_start_pos;
    int init_range_length;
    int nb_segments, segments_size, segment_index;
    Segment **segments;
    int64_t first_pts, start_pts, max_pts;
    int64_t last_dts;
    int bit_rate;
    char bandwidth_str[64];

    char codec_str[100];
} OutputStream;

typedef struct DASHContext {
    const AVClass *class;  /* Class for private options. */
    char *adaptation_sets;
    AdaptationSet *as;
    int nb_as;
    int window_size;
    int extra_window_size;
    int min_seg_duration;
    int remove_at_exit;
    int use_template;
    int use_timeline;
    int single_file;
    OutputStream *streams;
    int has_video;
    int64_t last_duration;
    int64_t total_duration;
    char availability_start_time[100];
    char dirname[1024];
    const char *single_file_name;
    const char *init_seg_name;
    const char *media_seg_name;
    AVRational min_frame_rate, max_frame_rate;
    int ambiguous_frame_rate;
    const char *utc_timing_url;
} DASHContext;

static int dash_write(void *opaque, uint8_t *buf, int buf_size)
{
    OutputStream *os = opaque;
    if (os->out)
        avio_write(os->out, buf, buf_size);
    return buf_size;
}

// RFC 6381
static void set_codec_str(AVFormatContext *s, AVCodecParameters *par,
                          char *str, int size)
{
    const AVCodecTag *tags[2] = { NULL, NULL };
    uint32_t tag;
    if (par->codec_type == AVMEDIA_TYPE_VIDEO)
        tags[0] = ff_codec_movvideo_tags;
    else if (par->codec_type == AVMEDIA_TYPE_AUDIO)
        tags[0] = ff_codec_movaudio_tags;
    else
        return;

    tag = av_codec_get_tag(tags, par->codec_id);
    if (!tag)
        return;
    if (size < 5)
        return;

    AV_WL32(str, tag);
    str[4] = '\0';
    if (!strcmp(str, "mp4a") || !strcmp(str, "mp4v")) {
        uint32_t oti;
        tags[0] = ff_mp4_obj_type;
        oti = av_codec_get_tag(tags, par->codec_id);
        if (oti)
            av_strlcatf(str, size, ".%02"PRIx32, oti);
        else
            return;

        if (tag == MKTAG('m', 'p', '4', 'a')) {
            if (par->extradata_size >= 2) {
                int aot = par->extradata[0] >> 3;
                if (aot == 31)
                    aot = ((AV_RB16(par->extradata) >> 5) & 0x3f) + 32;
                av_strlcatf(str, size, ".%d", aot);
            }
        } else if (tag == MKTAG('m', 'p', '4', 'v')) {
            // Unimplemented, should output ProfileLevelIndication as a decimal number
            av_log(s, AV_LOG_WARNING, "Incomplete RFC 6381 codec string for mp4v\n");
        }
    } else if (!strcmp(str, "avc1")) {
        uint8_t *tmpbuf = NULL;
        uint8_t *extradata = par->extradata;
        int extradata_size = par->extradata_size;
        if (!extradata_size)
            return;
        if (extradata[0] != 1) {
            AVIOContext *pb;
            if (avio_open_dyn_buf(&pb) < 0)
                return;
            if (ff_isom_write_avcc(pb, extradata, extradata_size) < 0) {
                ffio_free_dyn_buf(&pb);
                return;
            }
            extradata_size = avio_close_dyn_buf(pb, &extradata);
            tmpbuf = extradata;
        }

        if (extradata_size >= 4)
            av_strlcatf(str, size, ".%02x%02x%02x",
                        extradata[1], extradata[2], extradata[3]);
        av_free(tmpbuf);
    }
}

static void dash_free(AVFormatContext *s)
{
    DASHContext *c = s->priv_data;
    int i, j;

    if (c->as) {
        for (i = 0; i < c->nb_as; i++)
            av_dict_free(&c->as[i].metadata);
        av_freep(&c->as);
        c->nb_as = 0;
    }

    if (!c->streams)
        return;
    for (i = 0; i < s->nb_streams; i++) {
        OutputStream *os = &c->streams[i];
        if (os->ctx && os->ctx_inited)
            av_write_trailer(os->ctx);
        if (os->ctx && os->ctx->pb)
            av_free(os->ctx->pb);
        ff_format_io_close(s, &os->out);
        if (os->ctx)
            avformat_free_context(os->ctx);
        for (j = 0; j < os->nb_segments; j++)
            av_free(os->segments[j]);
        av_free(os->segments);
    }
    av_freep(&c->streams);
}

static void output_segment_list(OutputStream *os, AVIOContext *out, DASHContext *c)
{
    int i, start_index = 0, start_number = 1;
    if (c->window_size) {
        start_index  = FFMAX(os->nb_segments   - c->window_size, 0);
        start_number = FFMAX(os->segment_index - c->window_size, 1);
    }

    if (c->use_template) {
        int timescale = c->use_timeline ? os->ctx->streams[0]->time_base.den : AV_TIME_BASE;
        avio_printf(out, "\t\t\t\t<SegmentTemplate timescale=\"%d\" ", timescale);
        if (!c->use_timeline)
            avio_printf(out, "duration=\"%"PRId64"\" ", c->last_duration);
        avio_printf(out, "initialization=\"%s\" media=\"%s\" startNumber=\"%d\">\n", c->init_seg_name, c->media_seg_name, c->use_timeline ? start_number : 1);
        if (c->use_timeline) {
            int64_t cur_time = 0;
            avio_printf(out, "\t\t\t\t\t<SegmentTimeline>\n");
            for (i = start_index; i < os->nb_segments; ) {
                Segment *seg = os->segments[i];
                int repeat = 0;
                avio_printf(out, "\t\t\t\t\t\t<S ");
                if (i == start_index || seg->time != cur_time) {
                    cur_time = seg->time;
                    avio_printf(out, "t=\"%"PRId64"\" ", seg->time);
                }
                avio_printf(out, "d=\"%d\" ", seg->duration);
                while (i + repeat + 1 < os->nb_segments &&
                       os->segments[i + repeat + 1]->duration == seg->duration &&
                       os->segments[i + repeat + 1]->time == os->segments[i + repeat]->time + os->segments[i + repeat]->duration)
                    repeat++;
                if (repeat > 0)
                    avio_printf(out, "r=\"%d\" ", repeat);
                avio_printf(out, "/>\n");
                i += 1 + repeat;
                cur_time += (1 + repeat) * seg->duration;
            }
            avio_printf(out, "\t\t\t\t\t</SegmentTimeline>\n");
        }
        avio_printf(out, "\t\t\t\t</SegmentTemplate>\n");
    } else if (c->single_file) {
        avio_printf(out, "\t\t\t\t<BaseURL>%s</BaseURL>\n", os->initfile);
        avio_printf(out, "\t\t\t\t<SegmentList timescale=\"%d\" duration=\"%"PRId64"\" startNumber=\"%d\">\n", AV_TIME_BASE, c->last_duration, start_number);
        avio_printf(out, "\t\t\t\t\t<Initialization range=\"%"PRId64"-%"PRId64"\" />\n", os->init_start_pos, os->init_start_pos + os->init_range_length - 1);
        for (i = start_index; i < os->nb_segments; i++) {
            Segment *seg = os->segments[i];
            avio_printf(out, "\t\t\t\t\t<SegmentURL mediaRange=\"%"PRId64"-%"PRId64"\" ", seg->start_pos, seg->start_pos + seg->range_length - 1);
            if (seg->index_length)
                avio_printf(out, "indexRange=\"%"PRId64"-%"PRId64"\" ", seg->start_pos, seg->start_pos + seg->index_length - 1);
            avio_printf(out, "/>\n");
        }
        avio_printf(out, "\t\t\t\t</SegmentList>\n");
    } else {
        avio_printf(out, "\t\t\t\t<SegmentList timescale=\"%d\" duration=\"%"PRId64"\" startNumber=\"%d\">\n", AV_TIME_BASE, c->last_duration, start_number);
        avio_printf(out, "\t\t\t\t\t<Initialization sourceURL=\"%s\" />\n", os->initfile);
        for (i = start_index; i < os->nb_segments; i++) {
            Segment *seg = os->segments[i];
            avio_printf(out, "\t\t\t\t\t<SegmentURL media=\"%s\" />\n", seg->file);
        }
        avio_printf(out, "\t\t\t\t</SegmentList>\n");
    }
}

static char *xmlescape(const char *str) {
    int outlen = strlen(str)*3/2 + 6;
    char *out = av_realloc(NULL, outlen + 1);
    int pos = 0;
    if (!out)
        return NULL;
    for (; *str; str++) {
        if (pos + 6 > outlen) {
            char *tmp;
            outlen = 2 * outlen + 6;
            tmp = av_realloc(out, outlen + 1);
            if (!tmp) {
                av_free(out);
                return NULL;
            }
            out = tmp;
        }
        if (*str == '&') {
            memcpy(&out[pos], "&amp;", 5);
            pos += 5;
        } else if (*str == '<') {
            memcpy(&out[pos], "&lt;", 4);
            pos += 4;
        } else if (*str == '>') {
            memcpy(&out[pos], "&gt;", 4);
            pos += 4;
        } else if (*str == '\'') {
            memcpy(&out[pos], "&apos;", 6);
            pos += 6;
        } else if (*str == '\"') {
            memcpy(&out[pos], "&quot;", 6);
            pos += 6;
        } else {
            out[pos++] = *str;
        }
    }
    out[pos] = '\0';
    return out;
}

static void write_time(AVIOContext *out, int64_t time)
{
    int seconds = time / AV_TIME_BASE;
    int fractions = time % AV_TIME_BASE;
    int minutes = seconds / 60;
    int hours = minutes / 60;
    seconds %= 60;
    minutes %= 60;
    avio_printf(out, "PT");
    if (hours)
        avio_printf(out, "%dH", hours);
    if (hours || minutes)
        avio_printf(out, "%dM", minutes);
    avio_printf(out, "%d.%dS", seconds, fractions / (AV_TIME_BASE / 10));
}

static void format_date_now(char *buf, int size)
{
    time_t t = time(NULL);
    struct tm *ptm, tmbuf;
    ptm = gmtime_r(&t, &tmbuf);
    if (ptm) {
        if (!strftime(buf, size, "%Y-%m-%dT%H:%M:%SZ", ptm))
            buf[0] = '\0';
    }
}

static int write_adaptation_set(AVFormatContext *s, AVIOContext *out, int as_index)
{
    DASHContext *c = s->priv_data;
    AdaptationSet *as = &c->as[as_index];
    AVDictionaryEntry *lang, *role;
    int i;

    avio_printf(out, "\t\t<AdaptationSet id=\"%s\" contentType=\"%s\" segmentAlignment=\"true\" bitstreamSwitching=\"true\"",
                as->id, as->media_type == AVMEDIA_TYPE_VIDEO ? "video" : "audio");
<<<<<<< HEAD
    if (as->media_type == AVMEDIA_TYPE_VIDEO && c->max_frame_rate.num && !c->ambiguous_frame_rate)
        avio_printf(out, " %s=\"%d/%d\"", (av_cmp_q(c->min_frame_rate, c->max_frame_rate) < 0) ? "maxFrameRate" : "frameRate", c->max_frame_rate.num, c->max_frame_rate.den);
    avio_printf(out, ">\n");
=======
    lang = av_dict_get(as->metadata, "language", NULL, 0);
    if (lang)
        avio_printf(out, " lang=\"%s\"", lang->value);
    avio_printf(out, ">\n");

    role = av_dict_get(as->metadata, "role", NULL, 0);
    if (role)
        avio_printf(out, "\t\t\t<Role schemeIdUri=\"urn:mpeg:dash:role:2011\" value=\"%s\"/>\n", role->value);
>>>>>>> dce2929e

    for (i = 0; i < s->nb_streams; i++) {
        OutputStream *os = &c->streams[i];

        if (os->as_idx - 1 != as_index)
            continue;

        if (as->media_type == AVMEDIA_TYPE_VIDEO) {
            AVStream *st = s->streams[i];
            avio_printf(out, "\t\t\t<Representation id=\"%d\" mimeType=\"video/mp4\" codecs=\"%s\"%s width=\"%d\" height=\"%d\"",
                i, os->codec_str, os->bandwidth_str, s->streams[i]->codecpar->width, s->streams[i]->codecpar->height);
            if (st->avg_frame_rate.num)
                avio_printf(out, " frameRate=\"%d/%d\"", st->avg_frame_rate.num, st->avg_frame_rate.den);
            avio_printf(out, ">\n");
        } else {
            avio_printf(out, "\t\t\t<Representation id=\"%d\" mimeType=\"audio/mp4\" codecs=\"%s\"%s audioSamplingRate=\"%d\">\n",
                i, os->codec_str, os->bandwidth_str, s->streams[i]->codecpar->sample_rate);
            avio_printf(out, "\t\t\t\t<AudioChannelConfiguration schemeIdUri=\"urn:mpeg:dash:23003:3:audio_channel_configuration:2011\" value=\"%d\" />\n",
                s->streams[i]->codecpar->channels);
        }
        output_segment_list(os, out, c);
        avio_printf(out, "\t\t\t</Representation>\n");
    }
    avio_printf(out, "\t\t</AdaptationSet>\n");

    return 0;
}

static int add_adaptation_set(AVFormatContext *s, AdaptationSet **as, enum AVMediaType type)
{
    DASHContext *c = s->priv_data;

    void *mem = av_realloc(c->as, sizeof(*c->as) * (c->nb_as + 1));
    if (!mem)
        return AVERROR(ENOMEM);
    c->as = mem;
    ++c->nb_as;

    *as = &c->as[c->nb_as - 1];
    memset(*as, 0, sizeof(**as));
    (*as)->media_type = type;

    return 0;
}

static int adaptation_set_add_stream(AVFormatContext *s, int as_idx, int i)
{
    DASHContext *c = s->priv_data;
    AdaptationSet *as = &c->as[as_idx - 1];
    OutputStream *os = &c->streams[i];

    if (as->media_type != s->streams[i]->codecpar->codec_type) {
        av_log(s, AV_LOG_ERROR, "Codec type of stream %d doesn't match AdaptationSet's media type\n", i);
        return AVERROR(EINVAL);
    } else if (os->as_idx) {
        av_log(s, AV_LOG_ERROR, "Stream %d is already assigned to an AdaptationSet\n", i);
        return AVERROR(EINVAL);
    }
    os->as_idx = as_idx;

    return 0;
}

static int parse_adaptation_sets(AVFormatContext *s)
{
    DASHContext *c = s->priv_data;
    const char *p = c->adaptation_sets;
    enum { new_set, parse_id, parsing_streams } state;
    AdaptationSet *as;
    int i, n, ret;

    // default: one AdaptationSet for each stream
    if (!p) {
        for (i = 0; i < s->nb_streams; i++) {
            if ((ret = add_adaptation_set(s, &as, s->streams[i]->codecpar->codec_type)) < 0)
                return ret;
            snprintf(as->id, sizeof(as->id), "%d", i);

            c->streams[i].as_idx = c->nb_as;
        }
        goto end;
    }

    // syntax id=0,streams=0,1,2 id=1,streams=3,4 and so on
    state = new_set;
    while (*p) {
        if (*p == ' ') {
            p++;
            continue;
        } else if (state == new_set && av_strstart(p, "id=", &p)) {

            if ((ret = add_adaptation_set(s, &as, AVMEDIA_TYPE_UNKNOWN)) < 0)
                return ret;

            n = strcspn(p, ",");
            snprintf(as->id, sizeof(as->id), "%.*s", n, p);

            p += n;
            if (*p)
                p++;
            state = parse_id;
        } else if (state == parse_id && av_strstart(p, "streams=", &p)) {
            state = parsing_streams;
        } else if (state == parsing_streams) {
            AdaptationSet *as = &c->as[c->nb_as - 1];
            char idx_str[8], *end_str;

            n = strcspn(p, " ,");
            snprintf(idx_str, sizeof(idx_str), "%.*s", n, p);
            p += n;

            // if value is "a" or "v", map all streams of that type
            if (as->media_type == AVMEDIA_TYPE_UNKNOWN && (idx_str[0] == 'v' || idx_str[0] == 'a')) {
                enum AVMediaType type = (idx_str[0] == 'v') ? AVMEDIA_TYPE_VIDEO : AVMEDIA_TYPE_AUDIO;
                av_log(s, AV_LOG_DEBUG, "Map all streams of type %s\n", idx_str);

                for (i = 0; i < s->nb_streams; i++) {
                    if (s->streams[i]->codecpar->codec_type != type)
                        continue;

                    as->media_type = s->streams[i]->codecpar->codec_type;

                    if ((ret = adaptation_set_add_stream(s, c->nb_as, i)) < 0)
                        return ret;
                }
            } else { // select single stream
                i = strtol(idx_str, &end_str, 10);
                if (idx_str == end_str || i < 0 || i >= s->nb_streams) {
                    av_log(s, AV_LOG_ERROR, "Selected stream \"%s\" not found!\n", idx_str);
                    return AVERROR(EINVAL);
                }
                av_log(s, AV_LOG_DEBUG, "Map stream %d\n", i);

                if (as->media_type == AVMEDIA_TYPE_UNKNOWN) {
                    as->media_type = s->streams[i]->codecpar->codec_type;
                }

                if ((ret = adaptation_set_add_stream(s, c->nb_as, i)) < 0)
                    return ret;
            }

            if (*p == ' ')
                state = new_set;
            if (*p)
                p++;
        } else {
            return AVERROR(EINVAL);
        }
    }

end:
    // check for unassigned streams
    for (i = 0; i < s->nb_streams; i++) {
        OutputStream *os = &c->streams[i];
        if (!os->as_idx) {
            av_log(s, AV_LOG_ERROR, "Stream %d is not mapped to an AdaptationSet\n", i);
            return AVERROR(EINVAL);
        }
    }
    return 0;
}

static int write_manifest(AVFormatContext *s, int final)
{
    DASHContext *c = s->priv_data;
    AVIOContext *out;
    char temp_filename[1024];
    int ret, i;
    const char *proto = avio_find_protocol_name(s->filename);
    int use_rename = proto && !strcmp(proto, "file");
    static unsigned int warned_non_file = 0;
    AVDictionaryEntry *title = av_dict_get(s->metadata, "title", NULL, 0);

    if (!use_rename && !warned_non_file++)
        av_log(s, AV_LOG_ERROR, "Cannot use rename on non file protocol, this may lead to races and temporary partial files\n");

    snprintf(temp_filename, sizeof(temp_filename), use_rename ? "%s.tmp" : "%s", s->filename);
    ret = s->io_open(s, &out, temp_filename, AVIO_FLAG_WRITE, NULL);
    if (ret < 0) {
        av_log(s, AV_LOG_ERROR, "Unable to open %s for writing\n", temp_filename);
        return ret;
    }
    avio_printf(out, "<?xml version=\"1.0\" encoding=\"utf-8\"?>\n");
    avio_printf(out, "<MPD xmlns:xsi=\"http://www.w3.org/2001/XMLSchema-instance\"\n"
                "\txmlns=\"urn:mpeg:dash:schema:mpd:2011\"\n"
                "\txmlns:xlink=\"http://www.w3.org/1999/xlink\"\n"
                "\txsi:schemaLocation=\"urn:mpeg:DASH:schema:MPD:2011 http://standards.iso.org/ittf/PubliclyAvailableStandards/MPEG-DASH_schema_files/DASH-MPD.xsd\"\n"
                "\tprofiles=\"urn:mpeg:dash:profile:isoff-live:2011\"\n"
                "\ttype=\"%s\"\n", final ? "static" : "dynamic");
    if (final) {
        avio_printf(out, "\tmediaPresentationDuration=\"");
        write_time(out, c->total_duration);
        avio_printf(out, "\"\n");
    } else {
        int64_t update_period = c->last_duration / AV_TIME_BASE;
        char now_str[100];
        if (c->use_template && !c->use_timeline)
            update_period = 500;
        avio_printf(out, "\tminimumUpdatePeriod=\"PT%"PRId64"S\"\n", update_period);
        avio_printf(out, "\tsuggestedPresentationDelay=\"PT%"PRId64"S\"\n", c->last_duration / AV_TIME_BASE);
        if (!c->availability_start_time[0] && s->nb_streams > 0 && c->streams[0].nb_segments > 0) {
            format_date_now(c->availability_start_time, sizeof(c->availability_start_time));
        }
        if (c->availability_start_time[0])
            avio_printf(out, "\tavailabilityStartTime=\"%s\"\n", c->availability_start_time);
        format_date_now(now_str, sizeof(now_str));
        if (now_str[0])
            avio_printf(out, "\tpublishTime=\"%s\"\n", now_str);
        if (c->window_size && c->use_template) {
            avio_printf(out, "\ttimeShiftBufferDepth=\"");
            write_time(out, c->last_duration * c->window_size);
            avio_printf(out, "\"\n");
        }
    }
    avio_printf(out, "\tminBufferTime=\"");
    write_time(out, c->last_duration * 2);
    avio_printf(out, "\">\n");
    avio_printf(out, "\t<ProgramInformation>\n");
    if (title) {
        char *escaped = xmlescape(title->value);
        avio_printf(out, "\t\t<Title>%s</Title>\n", escaped);
        av_free(escaped);
    }
    avio_printf(out, "\t</ProgramInformation>\n");
    if (c->utc_timing_url)
        avio_printf(out, "\t<UTCTiming schemeIdUri=\"urn:mpeg:dash:utc:http-xsdate:2014\" value=\"%s\"/>\n", c->utc_timing_url);

    if (c->window_size && s->nb_streams > 0 && c->streams[0].nb_segments > 0 && !c->use_template) {
        OutputStream *os = &c->streams[0];
        int start_index = FFMAX(os->nb_segments - c->window_size, 0);
        int64_t start_time = av_rescale_q(os->segments[start_index]->time, s->streams[0]->time_base, AV_TIME_BASE_Q);
        avio_printf(out, "\t<Period id=\"0\" start=\"");
        write_time(out, start_time);
        avio_printf(out, "\">\n");
    } else {
        avio_printf(out, "\t<Period id=\"0\" start=\"PT0.0S\">\n");
    }

    for (i = 0; i < c->nb_as; i++) {
        if ((ret = write_adaptation_set(s, out, i)) < 0)
            return ret;
    }
    avio_printf(out, "\t</Period>\n");
    avio_printf(out, "</MPD>\n");
    avio_flush(out);
    ff_format_io_close(s, &out);

    if (use_rename)
        return avpriv_io_move(temp_filename, s->filename);

    return 0;
}

<<<<<<< HEAD
static int dash_init(AVFormatContext *s)
=======
static int dict_copy_entry(AVDictionary **dst, const AVDictionary *src, const char *key)
{
    AVDictionaryEntry *entry = av_dict_get(src, key, NULL, 0);
    if (entry)
        av_dict_set(dst, key, entry->value, AV_DICT_DONT_OVERWRITE);
    return 0;
}

static int dash_write_header(AVFormatContext *s)
>>>>>>> dce2929e
{
    DASHContext *c = s->priv_data;
    int ret = 0, i;
    AVOutputFormat *oformat;
    char *ptr;
    char basename[1024];

    if (c->single_file_name)
        c->single_file = 1;
    if (c->single_file)
        c->use_template = 0;
    c->ambiguous_frame_rate = 0;

    av_strlcpy(c->dirname, s->filename, sizeof(c->dirname));
    ptr = strrchr(c->dirname, '/');
    if (ptr) {
        av_strlcpy(basename, &ptr[1], sizeof(basename));
        ptr[1] = '\0';
    } else {
        c->dirname[0] = '\0';
        av_strlcpy(basename, s->filename, sizeof(basename));
    }

    ptr = strrchr(basename, '.');
    if (ptr)
        *ptr = '\0';

    oformat = av_guess_format("mp4", NULL, NULL);
    if (!oformat)
        return AVERROR_MUXER_NOT_FOUND;

    c->streams = av_mallocz(sizeof(*c->streams) * s->nb_streams);
    if (!c->streams)
        return AVERROR(ENOMEM);

    if ((ret = parse_adaptation_sets(s)) < 0)
        return ret;

    for (i = 0; i < s->nb_streams; i++) {
        OutputStream *os = &c->streams[i];
        AdaptationSet *as = &c->as[os->as_idx - 1];
        AVFormatContext *ctx;
        AVStream *st;
        AVDictionary *opts = NULL;
        char filename[1024];

        os->bit_rate = s->streams[i]->codecpar->bit_rate;
        if (os->bit_rate) {
            snprintf(os->bandwidth_str, sizeof(os->bandwidth_str),
                     " bandwidth=\"%d\"", os->bit_rate);
        } else {
            int level = s->strict_std_compliance >= FF_COMPLIANCE_STRICT ?
                        AV_LOG_ERROR : AV_LOG_WARNING;
            av_log(s, level, "No bit rate set for stream %d\n", i);
            if (s->strict_std_compliance >= FF_COMPLIANCE_STRICT)
                return AVERROR(EINVAL);
        }

        // copy AdaptationSet language and role from stream metadata
        dict_copy_entry(&as->metadata, s->streams[i]->metadata, "language");
        dict_copy_entry(&as->metadata, s->streams[i]->metadata, "role");

        ctx = avformat_alloc_context();
        if (!ctx)
            return AVERROR(ENOMEM);
        os->ctx = ctx;
        ctx->oformat = oformat;
        ctx->interrupt_callback = s->interrupt_callback;
        ctx->opaque             = s->opaque;
        ctx->io_close           = s->io_close;
        ctx->io_open            = s->io_open;

        if (!(st = avformat_new_stream(ctx, NULL)))
            return AVERROR(ENOMEM);
        avcodec_parameters_copy(st->codecpar, s->streams[i]->codecpar);
        st->sample_aspect_ratio = s->streams[i]->sample_aspect_ratio;
        st->time_base = s->streams[i]->time_base;
        ctx->avoid_negative_ts = s->avoid_negative_ts;
        ctx->flags = s->flags;

        ctx->pb = avio_alloc_context(os->iobuf, sizeof(os->iobuf), AVIO_FLAG_WRITE, os, NULL, dash_write, NULL);
        if (!ctx->pb)
            return AVERROR(ENOMEM);

        if (c->single_file) {
            if (c->single_file_name)
                ff_dash_fill_tmpl_params(os->initfile, sizeof(os->initfile), c->single_file_name, i, 0, os->bit_rate, 0);
            else
                snprintf(os->initfile, sizeof(os->initfile), "%s-stream%d.m4s", basename, i);
        } else {
            ff_dash_fill_tmpl_params(os->initfile, sizeof(os->initfile), c->init_seg_name, i, 0, os->bit_rate, 0);
        }
        snprintf(filename, sizeof(filename), "%s%s", c->dirname, os->initfile);
        ret = s->io_open(s, &os->out, filename, AVIO_FLAG_WRITE, NULL);
        if (ret < 0)
            return ret;
        os->init_start_pos = 0;

        av_dict_set(&opts, "movflags", "frag_custom+dash+delay_moov", 0);
        if ((ret = avformat_init_output(ctx, &opts)) < 0)
            return ret;
        os->ctx_inited = 1;
        avio_flush(ctx->pb);
        av_dict_free(&opts);

        av_log(s, AV_LOG_VERBOSE, "Representation %d init segment will be written to: %s\n", i, filename);

        s->streams[i]->time_base = st->time_base;
        // If the muxer wants to shift timestamps, request to have them shifted
        // already before being handed to this muxer, so we don't have mismatches
        // between the MPD and the actual segments.
        s->avoid_negative_ts = ctx->avoid_negative_ts;
        if (st->codecpar->codec_type == AVMEDIA_TYPE_VIDEO) {
            AVRational avg_frame_rate = s->streams[i]->avg_frame_rate;
            if (avg_frame_rate.num > 0) {
                if (av_cmp_q(avg_frame_rate, c->min_frame_rate) < 0)
                    c->min_frame_rate = avg_frame_rate;
                if (av_cmp_q(c->max_frame_rate, avg_frame_rate) < 0)
                    c->max_frame_rate = avg_frame_rate;
            } else {
                c->ambiguous_frame_rate = 1;
            }
            c->has_video = 1;
        }

        set_codec_str(s, st->codecpar, os->codec_str, sizeof(os->codec_str));
        os->first_pts = AV_NOPTS_VALUE;
        os->max_pts = AV_NOPTS_VALUE;
        os->last_dts = AV_NOPTS_VALUE;
        os->segment_index = 1;
    }

    if (!c->has_video && c->min_seg_duration <= 0) {
        av_log(s, AV_LOG_WARNING, "no video stream and no min seg duration set\n");
        return AVERROR(EINVAL);
    }
    return 0;
}

static int dash_write_header(AVFormatContext *s)
{
    DASHContext *c = s->priv_data;
    int i, ret;
    for (i = 0; i < s->nb_streams; i++) {
        OutputStream *os = &c->streams[i];
        if ((ret = avformat_write_header(os->ctx, NULL)) < 0) {
            dash_free(s);
            return ret;
        }
    }
    ret = write_manifest(s, 0);
    if (!ret)
        av_log(s, AV_LOG_VERBOSE, "Manifest written to: %s\n", s->filename);
    return ret;
}

static int add_segment(OutputStream *os, const char *file,
                       int64_t time, int duration,
                       int64_t start_pos, int64_t range_length,
                       int64_t index_length)
{
    int err;
    Segment *seg;
    if (os->nb_segments >= os->segments_size) {
        os->segments_size = (os->segments_size + 1) * 2;
        if ((err = av_reallocp(&os->segments, sizeof(*os->segments) *
                               os->segments_size)) < 0) {
            os->segments_size = 0;
            os->nb_segments = 0;
            return err;
        }
    }
    seg = av_mallocz(sizeof(*seg));
    if (!seg)
        return AVERROR(ENOMEM);
    av_strlcpy(seg->file, file, sizeof(seg->file));
    seg->time = time;
    seg->duration = duration;
    if (seg->time < 0) { // If pts<0, it is expected to be cut away with an edit list
        seg->duration += seg->time;
        seg->time = 0;
    }
    seg->start_pos = start_pos;
    seg->range_length = range_length;
    seg->index_length = index_length;
    os->segments[os->nb_segments++] = seg;
    os->segment_index++;
    return 0;
}

static void write_styp(AVIOContext *pb)
{
    avio_wb32(pb, 24);
    ffio_wfourcc(pb, "styp");
    ffio_wfourcc(pb, "msdh");
    avio_wb32(pb, 0); /* minor */
    ffio_wfourcc(pb, "msdh");
    ffio_wfourcc(pb, "msix");
}

static void find_index_range(AVFormatContext *s, const char *full_path,
                             int64_t pos, int *index_length)
{
    uint8_t buf[8];
    AVIOContext *pb;
    int ret;

    ret = s->io_open(s, &pb, full_path, AVIO_FLAG_READ, NULL);
    if (ret < 0)
        return;
    if (avio_seek(pb, pos, SEEK_SET) != pos) {
        ff_format_io_close(s, &pb);
        return;
    }
    ret = avio_read(pb, buf, 8);
    ff_format_io_close(s, &pb);
    if (ret < 8)
        return;
    if (AV_RL32(&buf[4]) != MKTAG('s', 'i', 'd', 'x'))
        return;
    *index_length = AV_RB32(&buf[0]);
}

static int update_stream_extradata(AVFormatContext *s, OutputStream *os,
                                   AVCodecParameters *par)
{
    uint8_t *extradata;

    if (os->ctx->streams[0]->codecpar->extradata_size || !par->extradata_size)
        return 0;

    extradata = av_malloc(par->extradata_size);

    if (!extradata)
        return AVERROR(ENOMEM);

    memcpy(extradata, par->extradata, par->extradata_size);

    os->ctx->streams[0]->codecpar->extradata = extradata;
    os->ctx->streams[0]->codecpar->extradata_size = par->extradata_size;

    set_codec_str(s, par, os->codec_str, sizeof(os->codec_str));

    return 0;
}

static int dash_flush(AVFormatContext *s, int final, int stream)
{
    DASHContext *c = s->priv_data;
    int i, ret = 0;

    const char *proto = avio_find_protocol_name(s->filename);
    int use_rename = proto && !strcmp(proto, "file");

    int cur_flush_segment_index = 0;
    if (stream >= 0)
        cur_flush_segment_index = c->streams[stream].segment_index;

    for (i = 0; i < s->nb_streams; i++) {
        OutputStream *os = &c->streams[i];
        char filename[1024] = "", full_path[1024], temp_path[1024];
        int64_t start_pos;
        int range_length, index_length = 0;

        if (!os->packets_written)
            continue;

        // Flush the single stream that got a keyframe right now.
        // Flush all audio streams as well, in sync with video keyframes,
        // but not the other video streams.
        if (stream >= 0 && i != stream) {
            if (s->streams[i]->codecpar->codec_type != AVMEDIA_TYPE_AUDIO)
                continue;
            // Make sure we don't flush audio streams multiple times, when
            // all video streams are flushed one at a time.
            if (c->has_video && os->segment_index > cur_flush_segment_index)
                continue;
        }

        if (!os->init_range_length) {
            av_write_frame(os->ctx, NULL);
            os->init_range_length = avio_tell(os->ctx->pb);
            if (!c->single_file)
                ff_format_io_close(s, &os->out);
        }

        start_pos = avio_tell(os->ctx->pb);

        if (!c->single_file) {
            ff_dash_fill_tmpl_params(filename, sizeof(filename), c->media_seg_name, i, os->segment_index, os->bit_rate, os->start_pts);
            snprintf(full_path, sizeof(full_path), "%s%s", c->dirname, filename);
            snprintf(temp_path, sizeof(temp_path), use_rename ? "%s.tmp" : "%s", full_path);
            ret = s->io_open(s, &os->out, temp_path, AVIO_FLAG_WRITE, NULL);
            if (ret < 0)
                break;
            write_styp(os->ctx->pb);
        } else {
            snprintf(full_path, sizeof(full_path), "%s%s", c->dirname, os->initfile);
        }

        av_write_frame(os->ctx, NULL);
        avio_flush(os->ctx->pb);
        os->packets_written = 0;

        range_length = avio_tell(os->ctx->pb) - start_pos;
        if (c->single_file) {
            find_index_range(s, full_path, start_pos, &index_length);
        } else {
            ff_format_io_close(s, &os->out);

            if (use_rename) {
                ret = avpriv_io_move(temp_path, full_path);
                if (ret < 0)
                    break;
            }
        }

        if (!os->bit_rate) {
            // calculate average bitrate of first segment
            int64_t bitrate = (int64_t) range_length * 8 * AV_TIME_BASE / (os->max_pts - os->start_pts);
            if (bitrate >= 0) {
                os->bit_rate = bitrate;
                snprintf(os->bandwidth_str, sizeof(os->bandwidth_str),
                     " bandwidth=\"%d\"", os->bit_rate);
            }
        }
        add_segment(os, filename, os->start_pts, os->max_pts - os->start_pts, start_pos, range_length, index_length);
        av_log(s, AV_LOG_VERBOSE, "Representation %d media segment %d written to: %s\n", i, os->segment_index, full_path);
    }

    if (c->window_size || (final && c->remove_at_exit)) {
        for (i = 0; i < s->nb_streams; i++) {
            OutputStream *os = &c->streams[i];
            int j;
            int remove = os->nb_segments - c->window_size - c->extra_window_size;
            if (final && c->remove_at_exit)
                remove = os->nb_segments;
            if (remove > 0) {
                for (j = 0; j < remove; j++) {
                    char filename[1024];
                    snprintf(filename, sizeof(filename), "%s%s", c->dirname, os->segments[j]->file);
                    unlink(filename);
                    av_free(os->segments[j]);
                }
                os->nb_segments -= remove;
                memmove(os->segments, os->segments + remove, os->nb_segments * sizeof(*os->segments));
            }
        }
    }

    if (ret >= 0)
        ret = write_manifest(s, final);
    return ret;
}

static int dash_write_packet(AVFormatContext *s, AVPacket *pkt)
{
    DASHContext *c = s->priv_data;
    AVStream *st = s->streams[pkt->stream_index];
    OutputStream *os = &c->streams[pkt->stream_index];
    int ret;

    ret = update_stream_extradata(s, os, st->codecpar);
    if (ret < 0)
        return ret;

    // Fill in a heuristic guess of the packet duration, if none is available.
    // The mp4 muxer will do something similar (for the last packet in a fragment)
    // if nothing is set (setting it for the other packets doesn't hurt).
    // By setting a nonzero duration here, we can be sure that the mp4 muxer won't
    // invoke its heuristic (this doesn't have to be identical to that algorithm),
    // so that we know the exact timestamps of fragments.
    if (!pkt->duration && os->last_dts != AV_NOPTS_VALUE)
        pkt->duration = pkt->dts - os->last_dts;
    os->last_dts = pkt->dts;

    // If forcing the stream to start at 0, the mp4 muxer will set the start
    // timestamps to 0. Do the same here, to avoid mismatches in duration/timestamps.
    if (os->first_pts == AV_NOPTS_VALUE &&
        s->avoid_negative_ts == AVFMT_AVOID_NEG_TS_MAKE_ZERO) {
        pkt->pts -= pkt->dts;
        pkt->dts  = 0;
    }

    if (os->first_pts == AV_NOPTS_VALUE)
        os->first_pts = pkt->pts;

    if ((!c->has_video || st->codecpar->codec_type == AVMEDIA_TYPE_VIDEO) &&
        pkt->flags & AV_PKT_FLAG_KEY && os->packets_written &&
        av_compare_ts(pkt->pts - os->start_pts, st->time_base,
                      c->min_seg_duration, AV_TIME_BASE_Q) >= 0) {
        int64_t prev_duration = c->last_duration;

        c->last_duration = av_rescale_q(pkt->pts - os->start_pts,
                                        st->time_base,
                                        AV_TIME_BASE_Q);
        c->total_duration = av_rescale_q(pkt->pts - os->first_pts,
                                         st->time_base,
                                         AV_TIME_BASE_Q);

        if ((!c->use_timeline || !c->use_template) && prev_duration) {
            if (c->last_duration < prev_duration*9/10 ||
                c->last_duration > prev_duration*11/10) {
                av_log(s, AV_LOG_WARNING,
                       "Segment durations differ too much, enable use_timeline "
                       "and use_template, or keep a stricter keyframe interval\n");
            }
        }

        if ((ret = dash_flush(s, 0, pkt->stream_index)) < 0)
            return ret;
    }

    if (!os->packets_written) {
        // If we wrote a previous segment, adjust the start time of the segment
        // to the end of the previous one (which is the same as the mp4 muxer
        // does). This avoids gaps in the timeline.
        if (os->max_pts != AV_NOPTS_VALUE)
            os->start_pts = os->max_pts;
        else
            os->start_pts = pkt->pts;
    }
    if (os->max_pts == AV_NOPTS_VALUE)
        os->max_pts = pkt->pts + pkt->duration;
    else
        os->max_pts = FFMAX(os->max_pts, pkt->pts + pkt->duration);
    os->packets_written++;
    return ff_write_chained(os->ctx, 0, pkt, s, 0);
}

static int dash_write_trailer(AVFormatContext *s)
{
    DASHContext *c = s->priv_data;

    if (s->nb_streams > 0) {
        OutputStream *os = &c->streams[0];
        // If no segments have been written so far, try to do a crude
        // guess of the segment duration
        if (!c->last_duration)
            c->last_duration = av_rescale_q(os->max_pts - os->start_pts,
                                            s->streams[0]->time_base,
                                            AV_TIME_BASE_Q);
        c->total_duration = av_rescale_q(os->max_pts - os->first_pts,
                                         s->streams[0]->time_base,
                                         AV_TIME_BASE_Q);
    }
    dash_flush(s, 1, -1);

    if (c->remove_at_exit) {
        char filename[1024];
        int i;
        for (i = 0; i < s->nb_streams; i++) {
            OutputStream *os = &c->streams[i];
            snprintf(filename, sizeof(filename), "%s%s", c->dirname, os->initfile);
            unlink(filename);
        }
        unlink(s->filename);
    }

    return 0;
}

static int dash_check_bitstream(struct AVFormatContext *s, const AVPacket *avpkt)
{
    DASHContext *c = s->priv_data;
    OutputStream *os = &c->streams[avpkt->stream_index];
    AVFormatContext *oc = os->ctx;
    if (oc->oformat->check_bitstream) {
        int ret;
        AVPacket pkt = *avpkt;
        pkt.stream_index = 0;
        ret = oc->oformat->check_bitstream(oc, &pkt);
        if (ret == 1) {
            AVStream *st = s->streams[avpkt->stream_index];
            AVStream *ost = oc->streams[0];
            st->internal->bsfcs = ost->internal->bsfcs;
            st->internal->nb_bsfcs = ost->internal->nb_bsfcs;
            ost->internal->bsfcs = NULL;
            ost->internal->nb_bsfcs = 0;
        }
        return ret;
    }
    return 1;
}

#define OFFSET(x) offsetof(DASHContext, x)
#define E AV_OPT_FLAG_ENCODING_PARAM
static const AVOption options[] = {
    { "adaptation_sets", "Adaptation sets. Syntax: id=0,streams=0,1,2 id=1,streams=3,4 and so on", OFFSET(adaptation_sets), AV_OPT_TYPE_STRING, { 0 }, 0, 0, AV_OPT_FLAG_ENCODING_PARAM },
    { "window_size", "number of segments kept in the manifest", OFFSET(window_size), AV_OPT_TYPE_INT, { .i64 = 0 }, 0, INT_MAX, E },
    { "extra_window_size", "number of segments kept outside of the manifest before removing from disk", OFFSET(extra_window_size), AV_OPT_TYPE_INT, { .i64 = 5 }, 0, INT_MAX, E },
    { "min_seg_duration", "minimum segment duration (in microseconds)", OFFSET(min_seg_duration), AV_OPT_TYPE_INT64, { .i64 = 5000000 }, 0, INT_MAX, E },
    { "remove_at_exit", "remove all segments when finished", OFFSET(remove_at_exit), AV_OPT_TYPE_BOOL, { .i64 = 0 }, 0, 1, E },
    { "use_template", "Use SegmentTemplate instead of SegmentList", OFFSET(use_template), AV_OPT_TYPE_BOOL, { .i64 = 1 }, 0, 1, E },
    { "use_timeline", "Use SegmentTimeline in SegmentTemplate", OFFSET(use_timeline), AV_OPT_TYPE_BOOL, { .i64 = 1 }, 0, 1, E },
    { "single_file", "Store all segments in one file, accessed using byte ranges", OFFSET(single_file), AV_OPT_TYPE_BOOL, { .i64 = 0 }, 0, 1, E },
    { "single_file_name", "DASH-templated name to be used for baseURL. Implies storing all segments in one file, accessed using byte ranges", OFFSET(single_file_name), AV_OPT_TYPE_STRING, { .str = NULL }, 0, 0, E },
    { "init_seg_name", "DASH-templated name to used for the initialization segment", OFFSET(init_seg_name), AV_OPT_TYPE_STRING, {.str = "init-stream$RepresentationID$.m4s"}, 0, 0, E },
    { "media_seg_name", "DASH-templated name to used for the media segments", OFFSET(media_seg_name), AV_OPT_TYPE_STRING, {.str = "chunk-stream$RepresentationID$-$Number%05d$.m4s"}, 0, 0, E },
    { "utc_timing_url", "URL of the page that will return the UTC timestamp in ISO format", OFFSET(utc_timing_url), AV_OPT_TYPE_STRING, { 0 }, 0, 0, E },
    { NULL },
};

static const AVClass dash_class = {
    .class_name = "dash muxer",
    .item_name  = av_default_item_name,
    .option     = options,
    .version    = LIBAVUTIL_VERSION_INT,
};

AVOutputFormat ff_dash_muxer = {
    .name           = "dash",
    .long_name      = NULL_IF_CONFIG_SMALL("DASH Muxer"),
    .priv_data_size = sizeof(DASHContext),
    .audio_codec    = AV_CODEC_ID_AAC,
    .video_codec    = AV_CODEC_ID_H264,
    .flags          = AVFMT_GLOBALHEADER | AVFMT_NOFILE | AVFMT_TS_NEGATIVE,
    .init           = dash_init,
    .write_header   = dash_write_header,
    .write_packet   = dash_write_packet,
    .write_trailer  = dash_write_trailer,
    .deinit         = dash_free,
    .check_bitstream = dash_check_bitstream,
    .priv_class     = &dash_class,
};<|MERGE_RESOLUTION|>--- conflicted
+++ resolved
@@ -344,11 +344,8 @@
 
     avio_printf(out, "\t\t<AdaptationSet id=\"%s\" contentType=\"%s\" segmentAlignment=\"true\" bitstreamSwitching=\"true\"",
                 as->id, as->media_type == AVMEDIA_TYPE_VIDEO ? "video" : "audio");
-<<<<<<< HEAD
     if (as->media_type == AVMEDIA_TYPE_VIDEO && c->max_frame_rate.num && !c->ambiguous_frame_rate)
         avio_printf(out, " %s=\"%d/%d\"", (av_cmp_q(c->min_frame_rate, c->max_frame_rate) < 0) ? "maxFrameRate" : "frameRate", c->max_frame_rate.num, c->max_frame_rate.den);
-    avio_printf(out, ">\n");
-=======
     lang = av_dict_get(as->metadata, "language", NULL, 0);
     if (lang)
         avio_printf(out, " lang=\"%s\"", lang->value);
@@ -357,7 +354,6 @@
     role = av_dict_get(as->metadata, "role", NULL, 0);
     if (role)
         avio_printf(out, "\t\t\t<Role schemeIdUri=\"urn:mpeg:dash:role:2011\" value=\"%s\"/>\n", role->value);
->>>>>>> dce2929e
 
     for (i = 0; i < s->nb_streams; i++) {
         OutputStream *os = &c->streams[i];
@@ -611,9 +607,6 @@
     return 0;
 }
 
-<<<<<<< HEAD
-static int dash_init(AVFormatContext *s)
-=======
 static int dict_copy_entry(AVDictionary **dst, const AVDictionary *src, const char *key)
 {
     AVDictionaryEntry *entry = av_dict_get(src, key, NULL, 0);
@@ -622,8 +615,7 @@
     return 0;
 }
 
-static int dash_write_header(AVFormatContext *s)
->>>>>>> dce2929e
+static int dash_init(AVFormatContext *s)
 {
     DASHContext *c = s->priv_data;
     int ret = 0, i;
