/*
 * Raw TAK demuxer
 * Copyright (c) 2012 Paul B Mahol
 *
 * This file is part of FFmpeg.
 *
 * FFmpeg is free software; you can redistribute it and/or
 * modify it under the terms of the GNU Lesser General Public
 * License as published by the Free Software Foundation; either
 * version 2.1 of the License, or (at your option) any later version.
 *
 * FFmpeg is distributed in the hope that it will be useful,
 * but WITHOUT ANY WARRANTY; without even the implied warranty of
 * MERCHANTABILITY or FITNESS FOR A PARTICULAR PURPOSE.  See the GNU
 * Lesser General Public License for more details.
 *
 * You should have received a copy of the GNU Lesser General Public
 * License along with FFmpeg; if not, write to the Free Software
 * Foundation, Inc., 51 Franklin Street, Fifth Floor, Boston, MA 02110-1301 USA
 */

#include "libavutil/crc.h"
#include "libavcodec/tak.h"
#include "avformat.h"
#include "avio_internal.h"
#include "internal.h"
#include "rawdec.h"
#include "apetag.h"

typedef struct TAKDemuxContext {
    int     mlast_frame;
    int64_t data_end;
} TAKDemuxContext;

static int tak_probe(AVProbeData *p)
{
    if (!memcmp(p->buf, "tBaK", 4))
        return AVPROBE_SCORE_EXTENSION;
    return 0;
}

static unsigned long tak_check_crc(unsigned long checksum, const uint8_t *buf,
                                   unsigned int len)
{
    return av_crc(av_crc_get_table(AV_CRC_24_IEEE), checksum, buf, len);
}

static int tak_read_header(AVFormatContext *s)
{
    TAKDemuxContext *tc = s->priv_data;
    AVIOContext *pb     = s->pb;
    GetBitContext gb;
    AVStream *st;
    uint8_t *buffer = NULL;
    int ret;

    st = avformat_new_stream(s, 0);
    if (!st)
        return AVERROR(ENOMEM);

    st->codec->codec_type = AVMEDIA_TYPE_AUDIO;
    st->codec->codec_id   = AV_CODEC_ID_TAK;
    st->need_parsing      = AVSTREAM_PARSE_FULL_RAW;

    tc->mlast_frame = 0;
    if (avio_rl32(pb) != MKTAG('t', 'B', 'a', 'K')) {
        avio_seek(pb, -4, SEEK_CUR);
        return 0;
    }

    while (!avio_feof(pb)) {
        enum TAKMetaDataType type;
        int size;

        type = avio_r8(pb) & 0x7f;
        size = avio_rl24(pb);

        switch (type) {
        case TAK_METADATA_STREAMINFO:
        case TAK_METADATA_LAST_FRAME:
        case TAK_METADATA_ENCODER:
<<<<<<< HEAD
            if (size <= 3)
                return AVERROR_INVALIDDATA;

            buffer = av_malloc(size - 3 + FF_INPUT_BUFFER_PADDING_SIZE);
=======
            buffer = av_malloc(size + AV_INPUT_BUFFER_PADDING_SIZE);
>>>>>>> 059a9348
            if (!buffer)
                return AVERROR(ENOMEM);
            memset(buffer + size - 3, 0, FF_INPUT_BUFFER_PADDING_SIZE);

            ffio_init_checksum(pb, tak_check_crc, 0xCE04B7U);
            if (avio_read(pb, buffer, size - 3) != size - 3) {
                av_freep(&buffer);
                return AVERROR(EIO);
            }
            if (ffio_get_checksum(s->pb) != avio_rb24(pb)) {
                av_log(s, AV_LOG_ERROR, "%d metadata block CRC error.\n", type);
                if (s->error_recognition & AV_EF_EXPLODE) {
                    av_freep(&buffer);
                    return AVERROR_INVALIDDATA;
                }
            }

            init_get_bits8(&gb, buffer, size - 3);
            break;
        case TAK_METADATA_MD5: {
            uint8_t md5[16];
            int i;

            if (size != 19)
                return AVERROR_INVALIDDATA;
            ffio_init_checksum(pb, tak_check_crc, 0xCE04B7U);
            avio_read(pb, md5, 16);
            if (ffio_get_checksum(s->pb) != avio_rb24(pb)) {
                av_log(s, AV_LOG_ERROR, "MD5 metadata block CRC error.\n");
                if (s->error_recognition & AV_EF_EXPLODE)
                    return AVERROR_INVALIDDATA;
            }

            av_log(s, AV_LOG_VERBOSE, "MD5=");
            for (i = 0; i < 16; i++)
                av_log(s, AV_LOG_VERBOSE, "%02x", md5[i]);
            av_log(s, AV_LOG_VERBOSE, "\n");
            break;
        }
        case TAK_METADATA_END: {
            int64_t curpos = avio_tell(pb);

            if (pb->seekable) {
                ff_ape_parse_tag(s);
                avio_seek(pb, curpos, SEEK_SET);
            }

            tc->data_end += curpos;
            return 0;
        }
        default:
            ret = avio_skip(pb, size);
            if (ret < 0)
                return ret;
        }

        if (type == TAK_METADATA_STREAMINFO) {
            TAKStreamInfo ti;

            avpriv_tak_parse_streaminfo(&gb, &ti);
            if (ti.samples > 0)
                st->duration = ti.samples;
            st->codec->bits_per_coded_sample = ti.bps;
            if (ti.ch_layout)
                st->codec->channel_layout = ti.ch_layout;
            st->codec->sample_rate           = ti.sample_rate;
            st->codec->channels              = ti.channels;
            st->start_time                   = 0;
            avpriv_set_pts_info(st, 64, 1, st->codec->sample_rate);
            st->codec->extradata             = buffer;
            st->codec->extradata_size        = size - 3;
            buffer                           = NULL;
        } else if (type == TAK_METADATA_LAST_FRAME) {
            if (size != 11)
                return AVERROR_INVALIDDATA;
            tc->mlast_frame = 1;
            tc->data_end    = get_bits64(&gb, TAK_LAST_FRAME_POS_BITS) +
                              get_bits(&gb, TAK_LAST_FRAME_SIZE_BITS);
            av_freep(&buffer);
        } else if (type == TAK_METADATA_ENCODER) {
            av_log(s, AV_LOG_VERBOSE, "encoder version: %0X\n",
                   get_bits_long(&gb, TAK_ENCODER_VERSION_BITS));
            av_freep(&buffer);
        }
    }

    return AVERROR_EOF;
}

static int raw_read_packet(AVFormatContext *s, AVPacket *pkt)
{
    TAKDemuxContext *tc = s->priv_data;
    int ret;

    if (tc->mlast_frame) {
        AVIOContext *pb = s->pb;
        int64_t size, left;

        left = tc->data_end - avio_tell(pb);
        size = FFMIN(left, 1024);
        if (size <= 0)
            return AVERROR_EOF;

        ret = av_get_packet(pb, pkt, size);
        if (ret < 0)
            return ret;

        pkt->stream_index = 0;
    } else {
        ret = ff_raw_read_partial_packet(s, pkt);
    }

    return ret;
}

AVInputFormat ff_tak_demuxer = {
    .name           = "tak",
    .long_name      = NULL_IF_CONFIG_SMALL("raw TAK"),
    .priv_data_size = sizeof(TAKDemuxContext),
    .read_probe     = tak_probe,
    .read_header    = tak_read_header,
    .read_packet    = raw_read_packet,
    .flags          = AVFMT_GENERIC_INDEX,
    .extensions     = "tak",
    .raw_codec_id   = AV_CODEC_ID_TAK,
};<|MERGE_RESOLUTION|>--- conflicted
+++ resolved
@@ -79,17 +79,13 @@
         case TAK_METADATA_STREAMINFO:
         case TAK_METADATA_LAST_FRAME:
         case TAK_METADATA_ENCODER:
-<<<<<<< HEAD
             if (size <= 3)
                 return AVERROR_INVALIDDATA;
 
-            buffer = av_malloc(size - 3 + FF_INPUT_BUFFER_PADDING_SIZE);
-=======
-            buffer = av_malloc(size + AV_INPUT_BUFFER_PADDING_SIZE);
->>>>>>> 059a9348
+            buffer = av_malloc(size - 3 + AV_INPUT_BUFFER_PADDING_SIZE);
             if (!buffer)
                 return AVERROR(ENOMEM);
-            memset(buffer + size - 3, 0, FF_INPUT_BUFFER_PADDING_SIZE);
+            memset(buffer + size - 3, 0, AV_INPUT_BUFFER_PADDING_SIZE);
 
             ffio_init_checksum(pb, tak_check_crc, 0xCE04B7U);
             if (avio_read(pb, buffer, size - 3) != size - 3) {
