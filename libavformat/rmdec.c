/*
 * "Real" compatible demuxer.
 * Copyright (c) 2000, 2001 Fabrice Bellard
 *
 * This file is part of FFmpeg.
 *
 * FFmpeg is free software; you can redistribute it and/or
 * modify it under the terms of the GNU Lesser General Public
 * License as published by the Free Software Foundation; either
 * version 2.1 of the License, or (at your option) any later version.
 *
 * FFmpeg is distributed in the hope that it will be useful,
 * but WITHOUT ANY WARRANTY; without even the implied warranty of
 * MERCHANTABILITY or FITNESS FOR A PARTICULAR PURPOSE.  See the GNU
 * Lesser General Public License for more details.
 *
 * You should have received a copy of the GNU Lesser General Public
 * License along with FFmpeg; if not, write to the Free Software
 * Foundation, Inc., 51 Franklin Street, Fifth Floor, Boston, MA 02110-1301 USA
 */

#include "libavutil/avstring.h"
#include "libavutil/intreadwrite.h"
#include "avformat.h"
#include "riff.h"
#include "rm.h"

struct RMStream {
    AVPacket pkt;      ///< place to store merged video frame / reordered audio data
    int videobufsize;  ///< current assembled frame size
    int videobufpos;   ///< position for the next slice in the video buffer
    int curpic_num;    ///< picture number of current frame
    int cur_slice, slices;
    int64_t pktpos;    ///< first slice position in file
    /// Audio descrambling matrix parameters
    int64_t audiotimestamp; ///< Audio packet timestamp
    int sub_packet_cnt; // Subpacket counter, used while reading
    int sub_packet_size, sub_packet_h, coded_framesize; ///< Descrambling parameters from container
    int audio_framesize; /// Audio frame size from container
    int sub_packet_lengths[16]; /// Length of each subpacket
};

typedef struct {
    int nb_packets;
    int old_format;
    int current_stream;
    int remaining_len;
    int audio_stream_num; ///< Stream number for audio packets
    int audio_pkt_cnt; ///< Output packet counter
} RMDemuxContext;

static const unsigned char sipr_swaps[38][2] = {
    {  0, 63 }, {  1, 22 }, {  2, 44 }, {  3, 90 },
    {  5, 81 }, {  7, 31 }, {  8, 86 }, {  9, 58 },
    { 10, 36 }, { 12, 68 }, { 13, 39 }, { 14, 73 },
    { 15, 53 }, { 16, 69 }, { 17, 57 }, { 19, 88 },
    { 20, 34 }, { 21, 71 }, { 24, 46 }, { 25, 94 },
    { 26, 54 }, { 28, 75 }, { 29, 50 }, { 32, 70 },
    { 33, 92 }, { 35, 74 }, { 38, 85 }, { 40, 56 },
    { 42, 87 }, { 43, 65 }, { 45, 59 }, { 48, 79 },
    { 49, 93 }, { 51, 89 }, { 55, 95 }, { 61, 76 },
    { 67, 83 }, { 77, 80 }
};

const unsigned char ff_sipr_subpk_size[4] = { 29, 19, 37, 20 };

static inline void get_strl(AVIOContext *pb, char *buf, int buf_size, int len)
{
    int i;
    char *q, r;

    q = buf;
    for(i=0;i<len;i++) {
        r = avio_r8(pb);
        if (i < buf_size - 1)
            *q++ = r;
    }
    if (buf_size > 0) *q = '\0';
}

static void get_str8(AVIOContext *pb, char *buf, int buf_size)
{
    get_strl(pb, buf, buf_size, avio_r8(pb));
}

static int rm_read_extradata(AVIOContext *pb, AVCodecContext *avctx, unsigned size)
{
    if (size >= 1<<24)
        return -1;
    avctx->extradata = av_malloc(size + FF_INPUT_BUFFER_PADDING_SIZE);
    if (!avctx->extradata)
        return AVERROR(ENOMEM);
    avctx->extradata_size = avio_read(pb, avctx->extradata, size);
    memset(avctx->extradata + avctx->extradata_size, 0, FF_INPUT_BUFFER_PADDING_SIZE);
    if (avctx->extradata_size != size)
        return AVERROR(EIO);
    return 0;
}

static void rm_read_metadata(AVFormatContext *s, int wide)
{
    char buf[1024];
    int i;
    for (i=0; i<FF_ARRAY_ELEMS(ff_rm_metadata); i++) {
        int len = wide ? avio_rb16(s->pb) : avio_r8(s->pb);
        get_strl(s->pb, buf, sizeof(buf), len);
        av_metadata_set2(&s->metadata, ff_rm_metadata[i], buf, 0);
    }
}

RMStream *ff_rm_alloc_rmstream (void)
{
    RMStream *rms = av_mallocz(sizeof(RMStream));
    rms->curpic_num = -1;
    return rms;
}

void ff_rm_free_rmstream (RMStream *rms)
{
    av_free_packet(&rms->pkt);
}

static int rm_read_audio_stream_info(AVFormatContext *s, AVIOContext *pb,
                                     AVStream *st, RMStream *ast, int read_all)
{
    char buf[256];
    uint32_t version;
    int ret;

    /* ra type header */
    version = avio_rb16(pb); /* version */
    if (version == 3) {
        int header_size = avio_rb16(pb);
        int64_t startpos = avio_tell(pb);
        avio_skip(pb, 14);
        rm_read_metadata(s, 0);
        if ((startpos + header_size) >= avio_tell(pb) + 2) {
            // fourcc (should always be "lpcJ")
            avio_r8(pb);
            get_str8(pb, buf, sizeof(buf));
        }
        // Skip extra header crap (this should never happen)
        if ((startpos + header_size) > avio_tell(pb))
            avio_skip(pb, header_size + startpos - avio_tell(pb));
        st->codec->sample_rate = 8000;
        st->codec->channels = 1;
        st->codec->codec_type = AVMEDIA_TYPE_AUDIO;
        st->codec->codec_id = CODEC_ID_RA_144;
    } else {
        int flavor, sub_packet_h, coded_framesize, sub_packet_size;
        int codecdata_length;
        /* old version (4) */
        avio_skip(pb, 2); /* unused */
        avio_rb32(pb); /* .ra4 */
        avio_rb32(pb); /* data size */
        avio_rb16(pb); /* version2 */
        avio_rb32(pb); /* header size */
        flavor= avio_rb16(pb); /* add codec info / flavor */
        ast->coded_framesize = coded_framesize = avio_rb32(pb); /* coded frame size */
        avio_rb32(pb); /* ??? */
        avio_rb32(pb); /* ??? */
        avio_rb32(pb); /* ??? */
        ast->sub_packet_h = sub_packet_h = avio_rb16(pb); /* 1 */
        st->codec->block_align= avio_rb16(pb); /* frame size */
        ast->sub_packet_size = sub_packet_size = avio_rb16(pb); /* sub packet size */
        avio_rb16(pb); /* ??? */
        if (version == 5) {
            avio_rb16(pb); avio_rb16(pb); avio_rb16(pb);
        }
        st->codec->sample_rate = avio_rb16(pb);
        avio_rb32(pb);
        st->codec->channels = avio_rb16(pb);
        if (version == 5) {
            avio_rb32(pb);
            avio_read(pb, buf, 4);
            buf[4] = 0;
        } else {
            get_str8(pb, buf, sizeof(buf)); /* desc */
            get_str8(pb, buf, sizeof(buf)); /* desc */
        }
        st->codec->codec_type = AVMEDIA_TYPE_AUDIO;
        st->codec->codec_tag  = AV_RL32(buf);
        st->codec->codec_id   = ff_codec_get_id(ff_rm_codec_tags,
                                                st->codec->codec_tag);
        switch (st->codec->codec_id) {
        case CODEC_ID_AC3:
            st->need_parsing = AVSTREAM_PARSE_FULL;
            break;
        case CODEC_ID_RA_288:
            st->codec->extradata_size= 0;
            ast->audio_framesize = st->codec->block_align;
            st->codec->block_align = coded_framesize;

            if(ast->audio_framesize >= UINT_MAX / sub_packet_h){
                av_log(s, AV_LOG_ERROR, "ast->audio_framesize * sub_packet_h too large\n");
                return -1;
            }

            av_new_packet(&ast->pkt, ast->audio_framesize * sub_packet_h);
            break;
        case CODEC_ID_COOK:
        case CODEC_ID_ATRAC3:
        case CODEC_ID_SIPR:
            avio_rb16(pb); avio_r8(pb);
            if (version == 5)
                avio_r8(pb);
            codecdata_length = avio_rb32(pb);
            if(codecdata_length + FF_INPUT_BUFFER_PADDING_SIZE <= (unsigned)codecdata_length){
                av_log(s, AV_LOG_ERROR, "codecdata_length too large\n");
                return -1;
            }

            ast->audio_framesize = st->codec->block_align;
            if (st->codec->codec_id == CODEC_ID_SIPR) {
                if (flavor > 3) {
                    av_log(s, AV_LOG_ERROR, "bad SIPR file flavor %d\n",
                           flavor);
                    return -1;
                }
                st->codec->block_align = ff_sipr_subpk_size[flavor];
            } else {
                if(sub_packet_size <= 0){
                    av_log(s, AV_LOG_ERROR, "sub_packet_size is invalid\n");
                    return -1;
                }
                st->codec->block_align = ast->sub_packet_size;
            }
            if ((ret = rm_read_extradata(pb, st->codec, codecdata_length)) < 0)
                return ret;

            if(ast->audio_framesize >= UINT_MAX / sub_packet_h){
                av_log(s, AV_LOG_ERROR, "rm->audio_framesize * sub_packet_h too large\n");
                return -1;
            }

            av_new_packet(&ast->pkt, ast->audio_framesize * sub_packet_h);
            break;
        case CODEC_ID_AAC:
            avio_rb16(pb); avio_r8(pb);
            if (version == 5)
                avio_r8(pb);
            codecdata_length = avio_rb32(pb);
            if(codecdata_length + FF_INPUT_BUFFER_PADDING_SIZE <= (unsigned)codecdata_length){
                av_log(s, AV_LOG_ERROR, "codecdata_length too large\n");
                return -1;
            }
            if (codecdata_length >= 1) {
                avio_r8(pb);
                if ((ret = rm_read_extradata(pb, st->codec, codecdata_length - 1)) < 0)
                    return ret;
            }
            break;
        default:
            av_strlcpy(st->codec->codec_name, buf, sizeof(st->codec->codec_name));
        }
        if (read_all) {
            avio_r8(pb);
            avio_r8(pb);
            avio_r8(pb);
            rm_read_metadata(s, 0);
        }
    }
    return 0;
}

int
ff_rm_read_mdpr_codecdata (AVFormatContext *s, AVIOContext *pb,
                           AVStream *st, RMStream *rst, int codec_data_size)
{
    unsigned int v;
    int size;
    int64_t codec_pos;
    int ret;

    av_set_pts_info(st, 64, 1, 1000);
    codec_pos = avio_tell(pb);
    v = avio_rb32(pb);
    if (v == MKTAG(0xfd, 'a', 'r', '.')) {
        /* ra type header */
        if (rm_read_audio_stream_info(s, pb, st, rst, 0))
            return -1;
    } else {
<<<<<<< HEAD
        int fps, fps2 av_unused;
=======
        int fps;
>>>>>>> f190f676
        if (avio_rl32(pb) != MKTAG('V', 'I', 'D', 'O')) {
        fail1:
            av_log(st->codec, AV_LOG_ERROR, "Unsupported video codec\n");
            goto skip;
        }
        st->codec->codec_tag = avio_rl32(pb);
        st->codec->codec_id  = ff_codec_get_id(ff_rm_codec_tags,
                                               st->codec->codec_tag);
//        av_log(s, AV_LOG_DEBUG, "%X %X\n", st->codec->codec_tag, MKTAG('R', 'V', '2', '0'));
        if (st->codec->codec_id == CODEC_ID_NONE)
            goto fail1;
        st->codec->width = avio_rb16(pb);
        st->codec->height = avio_rb16(pb);
        st->codec->time_base.num= 1;
        fps= avio_rb16(pb);
        st->codec->codec_type = AVMEDIA_TYPE_VIDEO;
        avio_rb32(pb);
        avio_skip(pb, 2);
        avio_rb16(pb);

        if ((ret = rm_read_extradata(pb, st->codec, codec_data_size - (avio_tell(pb) - codec_pos))) < 0)
            return ret;

//        av_log(s, AV_LOG_DEBUG, "fps= %d fps2= %d\n", fps, fps2);
        st->codec->time_base.den = fps * st->codec->time_base.num;
        //XXX: do we really need that?
        switch(st->codec->extradata[4]>>4){
        case 1: st->codec->codec_id = CODEC_ID_RV10; break;
        case 2: st->codec->codec_id = CODEC_ID_RV20; break;
        case 3: st->codec->codec_id = CODEC_ID_RV30; break;
        case 4: st->codec->codec_id = CODEC_ID_RV40; break;
        default:
            av_log(st->codec, AV_LOG_ERROR, "extra:%02X %02X %02X %02X %02X\n", st->codec->extradata[0], st->codec->extradata[1], st->codec->extradata[2], st->codec->extradata[3], st->codec->extradata[4]);
            goto fail1;
        }
    }

skip:
    /* skip codec info */
    size = avio_tell(pb) - codec_pos;
    avio_skip(pb, codec_data_size - size);

    return 0;
}

/** this function assumes that the demuxer has already seeked to the start
 * of the INDX chunk, and will bail out if not. */
static int rm_read_index(AVFormatContext *s)
{
    AVIOContext *pb = s->pb;
    unsigned int size, n_pkts, str_id, next_off, n, pos, pts;
    AVStream *st;

    do {
        if (avio_rl32(pb) != MKTAG('I','N','D','X'))
            return -1;
        size     = avio_rb32(pb);
        if (size < 20)
            return -1;
        avio_skip(pb, 2);
        n_pkts   = avio_rb32(pb);
        str_id   = avio_rb16(pb);
        next_off = avio_rb32(pb);
        for (n = 0; n < s->nb_streams; n++)
            if (s->streams[n]->id == str_id) {
                st = s->streams[n];
                break;
            }
        if (n == s->nb_streams)
            goto skip;

        for (n = 0; n < n_pkts; n++) {
            avio_skip(pb, 2);
            pts = avio_rb32(pb);
            pos = avio_rb32(pb);
            avio_skip(pb, 4); /* packet no. */

            av_add_index_entry(st, pos, pts, 0, 0, AVINDEX_KEYFRAME);
        }

skip:
        if (next_off && avio_tell(pb) != next_off &&
            avio_seek(pb, next_off, SEEK_SET) < 0)
            return -1;
    } while (next_off);

    return 0;
}

static int rm_read_header_old(AVFormatContext *s, AVFormatParameters *ap)
{
    RMDemuxContext *rm = s->priv_data;
    AVStream *st;

    rm->old_format = 1;
    st = av_new_stream(s, 0);
    if (!st)
        return -1;
    st->priv_data = ff_rm_alloc_rmstream();
    return rm_read_audio_stream_info(s, s->pb, st, st->priv_data, 1);
}

static int rm_read_header(AVFormatContext *s, AVFormatParameters *ap)
{
    RMDemuxContext *rm = s->priv_data;
    AVStream *st;
    AVIOContext *pb = s->pb;
    unsigned int tag;
    int tag_size;
    unsigned int start_time, duration;
    unsigned int data_off = 0, indx_off = 0;
    char buf[128];
    int flags = 0;

    tag = avio_rl32(pb);
    if (tag == MKTAG('.', 'r', 'a', 0xfd)) {
        /* very old .ra format */
        return rm_read_header_old(s, ap);
    } else if (tag != MKTAG('.', 'R', 'M', 'F')) {
        return AVERROR(EIO);
    }

    avio_rb32(pb); /* header size */
    avio_rb16(pb);
    avio_rb32(pb);
    avio_rb32(pb); /* number of headers */

    for(;;) {
        if (url_feof(pb))
            return -1;
        tag = avio_rl32(pb);
        tag_size = avio_rb32(pb);
        avio_rb16(pb);
#if 0
        printf("tag=%c%c%c%c (%08x) size=%d\n",
               (tag) & 0xff,
               (tag >> 8) & 0xff,
               (tag >> 16) & 0xff,
               (tag >> 24) & 0xff,
               tag,
               tag_size);
#endif
        if (tag_size < 10 && tag != MKTAG('D', 'A', 'T', 'A'))
            return -1;
        switch(tag) {
        case MKTAG('P', 'R', 'O', 'P'):
            /* file header */
            avio_rb32(pb); /* max bit rate */
            avio_rb32(pb); /* avg bit rate */
            avio_rb32(pb); /* max packet size */
            avio_rb32(pb); /* avg packet size */
            avio_rb32(pb); /* nb packets */
            avio_rb32(pb); /* duration */
            avio_rb32(pb); /* preroll */
            indx_off = avio_rb32(pb); /* index offset */
            data_off = avio_rb32(pb); /* data offset */
            avio_rb16(pb); /* nb streams */
            flags = avio_rb16(pb); /* flags */
            break;
        case MKTAG('C', 'O', 'N', 'T'):
            rm_read_metadata(s, 1);
            break;
        case MKTAG('M', 'D', 'P', 'R'):
            st = av_new_stream(s, 0);
            if (!st)
                return AVERROR(ENOMEM);
            st->id = avio_rb16(pb);
            avio_rb32(pb); /* max bit rate */
            st->codec->bit_rate = avio_rb32(pb); /* bit rate */
            avio_rb32(pb); /* max packet size */
            avio_rb32(pb); /* avg packet size */
            start_time = avio_rb32(pb); /* start time */
            avio_rb32(pb); /* preroll */
            duration = avio_rb32(pb); /* duration */
            st->start_time = start_time;
            st->duration = duration;
            get_str8(pb, buf, sizeof(buf)); /* desc */
            get_str8(pb, buf, sizeof(buf)); /* mimetype */
            st->codec->codec_type = AVMEDIA_TYPE_DATA;
            st->priv_data = ff_rm_alloc_rmstream();
            if (ff_rm_read_mdpr_codecdata(s, s->pb, st, st->priv_data,
                                          avio_rb32(pb)) < 0)
                return -1;
            break;
        case MKTAG('D', 'A', 'T', 'A'):
            goto header_end;
        default:
            /* unknown tag: skip it */
            avio_skip(pb, tag_size - 10);
            break;
        }
    }
 header_end:
    rm->nb_packets = avio_rb32(pb); /* number of packets */
    if (!rm->nb_packets && (flags & 4))
        rm->nb_packets = 3600 * 25;
    avio_rb32(pb); /* next data header */

    if (!data_off)
        data_off = avio_tell(pb) - 18;
    if (indx_off && pb->seekable && !(s->flags & AVFMT_FLAG_IGNIDX) &&
        avio_seek(pb, indx_off, SEEK_SET) >= 0) {
        rm_read_index(s);
        avio_seek(pb, data_off + 18, SEEK_SET);
    }

    return 0;
}

static int get_num(AVIOContext *pb, int *len)
{
    int n, n1;

    n = avio_rb16(pb);
    (*len)-=2;
    n &= 0x7FFF;
    if (n >= 0x4000) {
        return n - 0x4000;
    } else {
        n1 = avio_rb16(pb);
        (*len)-=2;
        return (n << 16) | n1;
    }
}

/* multiple of 20 bytes for ra144 (ugly) */
#define RAW_PACKET_SIZE 1000

static int sync(AVFormatContext *s, int64_t *timestamp, int *flags, int *stream_index, int64_t *pos){
    RMDemuxContext *rm = s->priv_data;
    AVIOContext *pb = s->pb;
    AVStream *st;
    uint32_t state=0xFFFFFFFF;

    while(!url_feof(pb)){
        int len, num, i;
        *pos= avio_tell(pb) - 3;
        if(rm->remaining_len > 0){
            num= rm->current_stream;
            len= rm->remaining_len;
            *timestamp = AV_NOPTS_VALUE;
            *flags= 0;
        }else{
            state= (state<<8) + avio_r8(pb);

            if(state == MKBETAG('I', 'N', 'D', 'X')){
                int n_pkts, expected_len;
                len = avio_rb32(pb);
                avio_skip(pb, 2);
                n_pkts = avio_rb32(pb);
                expected_len = 20 + n_pkts * 14;
                if (len == 20)
                    /* some files don't add index entries to chunk size... */
                    len = expected_len;
                else if (len != expected_len)
                    av_log(s, AV_LOG_WARNING,
                           "Index size %d (%d pkts) is wrong, should be %d.\n",
                           len, n_pkts, expected_len);
                len -= 14; // we already read part of the index header
                if(len<0)
                    continue;
                goto skip;
            } else if (state == MKBETAG('D','A','T','A')) {
                av_log(s, AV_LOG_WARNING,
                       "DATA tag in middle of chunk, file may be broken.\n");
            }

            if(state > (unsigned)0xFFFF || state <= 12)
                continue;
            len=state - 12;
            state= 0xFFFFFFFF;

            num = avio_rb16(pb);
            *timestamp = avio_rb32(pb);
            avio_r8(pb); /* reserved */
            *flags = avio_r8(pb); /* flags */
        }
        for(i=0;i<s->nb_streams;i++) {
            st = s->streams[i];
            if (num == st->id)
                break;
        }
        if (i == s->nb_streams) {
skip:
            /* skip packet if unknown number */
            avio_skip(pb, len);
            rm->remaining_len = 0;
            continue;
        }
        *stream_index= i;

        return len;
    }
    return -1;
}

static int rm_assemble_video_frame(AVFormatContext *s, AVIOContext *pb,
                                   RMDemuxContext *rm, RMStream *vst,
                                   AVPacket *pkt, int len, int *pseq)
{
    int hdr, seq, pic_num, len2, pos;
    int type;

    hdr = avio_r8(pb); len--;
    type = hdr >> 6;

    if(type != 3){  // not frame as a part of packet
        seq = avio_r8(pb); len--;
    }
    if(type != 1){  // not whole frame
        len2 = get_num(pb, &len);
        pos  = get_num(pb, &len);
        pic_num = avio_r8(pb); len--;
    }
    if(len<0)
        return -1;
    rm->remaining_len = len;
    if(type&1){     // frame, not slice
        if(type == 3)  // frame as a part of packet
            len= len2;
        if(rm->remaining_len < len)
            return -1;
        rm->remaining_len -= len;
        if(av_new_packet(pkt, len + 9) < 0)
            return AVERROR(EIO);
        pkt->data[0] = 0;
        AV_WL32(pkt->data + 1, 1);
        AV_WL32(pkt->data + 5, 0);
        avio_read(pb, pkt->data + 9, len);
        return 0;
    }
    //now we have to deal with single slice

    *pseq = seq;
    if((seq & 0x7F) == 1 || vst->curpic_num != pic_num){
        vst->slices = ((hdr & 0x3F) << 1) + 1;
        vst->videobufsize = len2 + 8*vst->slices + 1;
        av_free_packet(&vst->pkt); //FIXME this should be output.
        if(av_new_packet(&vst->pkt, vst->videobufsize) < 0)
            return AVERROR(ENOMEM);
        vst->videobufpos = 8*vst->slices + 1;
        vst->cur_slice = 0;
        vst->curpic_num = pic_num;
        vst->pktpos = avio_tell(pb);
    }
    if(type == 2)
        len = FFMIN(len, pos);

    if(++vst->cur_slice > vst->slices)
        return 1;
    AV_WL32(vst->pkt.data - 7 + 8*vst->cur_slice, 1);
    AV_WL32(vst->pkt.data - 3 + 8*vst->cur_slice, vst->videobufpos - 8*vst->slices - 1);
    if(vst->videobufpos + len > vst->videobufsize)
        return 1;
    if (avio_read(pb, vst->pkt.data + vst->videobufpos, len) != len)
        return AVERROR(EIO);
    vst->videobufpos += len;
    rm->remaining_len-= len;

    if(type == 2 || (vst->videobufpos) == vst->videobufsize){
        vst->pkt.data[0] = vst->cur_slice-1;
        *pkt= vst->pkt;
        vst->pkt.data= NULL;
        vst->pkt.size= 0;
        if(vst->slices != vst->cur_slice) //FIXME find out how to set slices correct from the begin
            memmove(pkt->data + 1 + 8*vst->cur_slice, pkt->data + 1 + 8*vst->slices,
                vst->videobufpos - 1 - 8*vst->slices);
        pkt->size = vst->videobufpos + 8*(vst->cur_slice - vst->slices);
        pkt->pts = AV_NOPTS_VALUE;
        pkt->pos = vst->pktpos;
        vst->slices = 0;
        return 0;
    }

    return 1;
}

static inline void
rm_ac3_swap_bytes (AVStream *st, AVPacket *pkt)
{
    uint8_t *ptr;
    int j;

    if (st->codec->codec_id == CODEC_ID_AC3) {
        ptr = pkt->data;
        for (j=0;j<pkt->size;j+=2) {
            FFSWAP(int, ptr[0], ptr[1]);
            ptr += 2;
        }
    }
}

/**
 * Perform 4-bit block reordering for SIPR data.
 * @todo This can be optimized, e.g. use memcpy() if data blocks are aligned
 */
void ff_rm_reorder_sipr_data(uint8_t *buf, int sub_packet_h, int framesize)
{
    int n, bs = sub_packet_h * framesize * 2 / 96; // nibbles per subpacket

    for (n = 0; n < 38; n++) {
        int j;
        int i = bs * sipr_swaps[n][0];
        int o = bs * sipr_swaps[n][1];

        /* swap 4bit-nibbles of block 'i' with 'o' */
        for (j = 0; j < bs; j++, i++, o++) {
            int x = (buf[i >> 1] >> (4 * (i & 1))) & 0xF,
                y = (buf[o >> 1] >> (4 * (o & 1))) & 0xF;

            buf[o >> 1] = (x << (4 * (o & 1))) |
                (buf[o >> 1] & (0xF << (4 * !(o & 1))));
            buf[i >> 1] = (y << (4 * (i & 1))) |
                (buf[i >> 1] & (0xF << (4 * !(i & 1))));
        }
    }
}

int
ff_rm_parse_packet (AVFormatContext *s, AVIOContext *pb,
                    AVStream *st, RMStream *ast, int len, AVPacket *pkt,
                    int *seq, int flags, int64_t timestamp)
{
    RMDemuxContext *rm = s->priv_data;

    if (st->codec->codec_type == AVMEDIA_TYPE_VIDEO) {
        rm->current_stream= st->id;
        if(rm_assemble_video_frame(s, pb, rm, ast, pkt, len, seq))
            return -1; //got partial frame
    } else if (st->codec->codec_type == AVMEDIA_TYPE_AUDIO) {
        if ((st->codec->codec_id == CODEC_ID_RA_288) ||
            (st->codec->codec_id == CODEC_ID_COOK) ||
            (st->codec->codec_id == CODEC_ID_ATRAC3) ||
            (st->codec->codec_id == CODEC_ID_SIPR)) {
            int x;
            int sps = ast->sub_packet_size;
            int cfs = ast->coded_framesize;
            int h = ast->sub_packet_h;
            int y = ast->sub_packet_cnt;
            int w = ast->audio_framesize;

            if (flags & 2)
                y = ast->sub_packet_cnt = 0;
            if (!y)
                ast->audiotimestamp = timestamp;

            switch(st->codec->codec_id) {
                case CODEC_ID_RA_288:
                    for (x = 0; x < h/2; x++)
                        avio_read(pb, ast->pkt.data+x*2*w+y*cfs, cfs);
                    break;
                case CODEC_ID_ATRAC3:
                case CODEC_ID_COOK:
                    for (x = 0; x < w/sps; x++)
                        avio_read(pb, ast->pkt.data+sps*(h*x+((h+1)/2)*(y&1)+(y>>1)), sps);
                    break;
                case CODEC_ID_SIPR:
                    avio_read(pb, ast->pkt.data + y * w, w);
                    break;
            }

            if (++(ast->sub_packet_cnt) < h)
                return -1;
            if (st->codec->codec_id == CODEC_ID_SIPR)
                ff_rm_reorder_sipr_data(ast->pkt.data, h, w);

             ast->sub_packet_cnt = 0;
             rm->audio_stream_num = st->index;
             rm->audio_pkt_cnt = h * w / st->codec->block_align;
        } else if (st->codec->codec_id == CODEC_ID_AAC) {
            int x;
            rm->audio_stream_num = st->index;
            ast->sub_packet_cnt = (avio_rb16(pb) & 0xf0) >> 4;
            if (ast->sub_packet_cnt) {
                for (x = 0; x < ast->sub_packet_cnt; x++)
                    ast->sub_packet_lengths[x] = avio_rb16(pb);
                rm->audio_pkt_cnt = ast->sub_packet_cnt;
                ast->audiotimestamp = timestamp;
            } else
                return -1;
        } else {
            av_get_packet(pb, pkt, len);
            rm_ac3_swap_bytes(st, pkt);
        }
    } else
        av_get_packet(pb, pkt, len);

    pkt->stream_index = st->index;

#if 0
    if (st->codec->codec_type == AVMEDIA_TYPE_VIDEO) {
        if(st->codec->codec_id == CODEC_ID_RV20){
            int seq= 128*(pkt->data[2]&0x7F) + (pkt->data[3]>>1);
            av_log(s, AV_LOG_DEBUG, "%d %"PRId64" %d\n", *timestamp, *timestamp*512LL/25, seq);

            seq |= (timestamp&~0x3FFF);
            if(seq - timestamp >  0x2000) seq -= 0x4000;
            if(seq - timestamp < -0x2000) seq += 0x4000;
        }
    }
#endif

    pkt->pts= timestamp;
    if (flags & 2)
        pkt->flags |= AV_PKT_FLAG_KEY;

    return st->codec->codec_type == AVMEDIA_TYPE_AUDIO ? rm->audio_pkt_cnt : 0;
}

int
ff_rm_retrieve_cache (AVFormatContext *s, AVIOContext *pb,
                      AVStream *st, RMStream *ast, AVPacket *pkt)
{
    RMDemuxContext *rm = s->priv_data;

    assert (rm->audio_pkt_cnt > 0);

    if (st->codec->codec_id == CODEC_ID_AAC)
        av_get_packet(pb, pkt, ast->sub_packet_lengths[ast->sub_packet_cnt - rm->audio_pkt_cnt]);
    else {
        av_new_packet(pkt, st->codec->block_align);
        memcpy(pkt->data, ast->pkt.data + st->codec->block_align * //FIXME avoid this
               (ast->sub_packet_h * ast->audio_framesize / st->codec->block_align - rm->audio_pkt_cnt),
               st->codec->block_align);
    }
    rm->audio_pkt_cnt--;
    if ((pkt->pts = ast->audiotimestamp) != AV_NOPTS_VALUE) {
        ast->audiotimestamp = AV_NOPTS_VALUE;
        pkt->flags = AV_PKT_FLAG_KEY;
    } else
        pkt->flags = 0;
    pkt->stream_index = st->index;

    return rm->audio_pkt_cnt;
}

static int rm_read_packet(AVFormatContext *s, AVPacket *pkt)
{
    RMDemuxContext *rm = s->priv_data;
    AVStream *st;
    int i, len, res, seq = 1;
    int64_t timestamp, pos;
    int flags;

    for (;;) {
        if (rm->audio_pkt_cnt) {
            // If there are queued audio packet return them first
            st = s->streams[rm->audio_stream_num];
            ff_rm_retrieve_cache(s, s->pb, st, st->priv_data, pkt);
            flags = 0;
        } else {
            if (rm->old_format) {
                RMStream *ast;

                st = s->streams[0];
                ast = st->priv_data;
                timestamp = AV_NOPTS_VALUE;
                len = !ast->audio_framesize ? RAW_PACKET_SIZE :
                    ast->coded_framesize * ast->sub_packet_h / 2;
                flags = (seq++ == 1) ? 2 : 0;
                pos = avio_tell(s->pb);
            } else {
                len=sync(s, &timestamp, &flags, &i, &pos);
                if (len > 0)
                    st = s->streams[i];
            }

            if(len<0 || url_feof(s->pb))
                return AVERROR(EIO);

            res = ff_rm_parse_packet (s, s->pb, st, st->priv_data, len, pkt,
                                      &seq, flags, timestamp);
            if((flags&2) && (seq&0x7F) == 1)
                av_add_index_entry(st, pos, timestamp, 0, 0, AVINDEX_KEYFRAME);
            if (res)
                continue;
        }

        if(  (st->discard >= AVDISCARD_NONKEY && !(flags&2))
           || st->discard >= AVDISCARD_ALL){
            av_free_packet(pkt);
        } else
            break;
    }

    return 0;
}

static int rm_read_close(AVFormatContext *s)
{
    int i;

    for (i=0;i<s->nb_streams;i++)
        ff_rm_free_rmstream(s->streams[i]->priv_data);

    return 0;
}

static int rm_probe(AVProbeData *p)
{
    /* check file header */
    if ((p->buf[0] == '.' && p->buf[1] == 'R' &&
         p->buf[2] == 'M' && p->buf[3] == 'F' &&
         p->buf[4] == 0 && p->buf[5] == 0) ||
        (p->buf[0] == '.' && p->buf[1] == 'r' &&
         p->buf[2] == 'a' && p->buf[3] == 0xfd))
        return AVPROBE_SCORE_MAX;
    else
        return 0;
}

static int64_t rm_read_dts(AVFormatContext *s, int stream_index,
                               int64_t *ppos, int64_t pos_limit)
{
    RMDemuxContext *rm = s->priv_data;
    int64_t pos, dts;
    int stream_index2, flags, len, h;

    pos = *ppos;

    if(rm->old_format)
        return AV_NOPTS_VALUE;

    avio_seek(s->pb, pos, SEEK_SET);
    rm->remaining_len=0;
    for(;;){
        int seq=1;
        AVStream *st;

        len=sync(s, &dts, &flags, &stream_index2, &pos);
        if(len<0)
            return AV_NOPTS_VALUE;

        st = s->streams[stream_index2];
        if (st->codec->codec_type == AVMEDIA_TYPE_VIDEO) {
            h= avio_r8(s->pb); len--;
            if(!(h & 0x40)){
                seq = avio_r8(s->pb); len--;
            }
        }

        if((flags&2) && (seq&0x7F) == 1){
//            av_log(s, AV_LOG_DEBUG, "%d %d-%d %"PRId64" %d\n", flags, stream_index2, stream_index, dts, seq);
            av_add_index_entry(st, pos, dts, 0, 0, AVINDEX_KEYFRAME);
            if(stream_index2 == stream_index)
                break;
        }

        avio_skip(s->pb, len);
    }
    *ppos = pos;
    return dts;
}

AVInputFormat ff_rm_demuxer = {
    "rm",
    NULL_IF_CONFIG_SMALL("RealMedia format"),
    sizeof(RMDemuxContext),
    rm_probe,
    rm_read_header,
    rm_read_packet,
    rm_read_close,
    NULL,
    rm_read_dts,
};

AVInputFormat ff_rdt_demuxer = {
    "rdt",
    NULL_IF_CONFIG_SMALL("RDT demuxer"),
    sizeof(RMDemuxContext),
    NULL,
    NULL,
    NULL,
    rm_read_close,
};<|MERGE_RESOLUTION|>--- conflicted
+++ resolved
@@ -280,11 +280,7 @@
         if (rm_read_audio_stream_info(s, pb, st, rst, 0))
             return -1;
     } else {
-<<<<<<< HEAD
-        int fps, fps2 av_unused;
-=======
         int fps;
->>>>>>> f190f676
         if (avio_rl32(pb) != MKTAG('V', 'I', 'D', 'O')) {
         fail1:
             av_log(st->codec, AV_LOG_ERROR, "Unsupported video codec\n");
