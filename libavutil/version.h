/*
 * copyright (c) 2003 Fabrice Bellard
 *
 * This file is part of FFmpeg.
 *
 * FFmpeg is free software; you can redistribute it and/or
 * modify it under the terms of the GNU Lesser General Public
 * License as published by the Free Software Foundation; either
 * version 2.1 of the License, or (at your option) any later version.
 *
 * FFmpeg is distributed in the hope that it will be useful,
 * but WITHOUT ANY WARRANTY; without even the implied warranty of
 * MERCHANTABILITY or FITNESS FOR A PARTICULAR PURPOSE.  See the GNU
 * Lesser General Public License for more details.
 *
 * You should have received a copy of the GNU Lesser General Public
 * License along with FFmpeg; if not, write to the Free Software
 * Foundation, Inc., 51 Franklin Street, Fifth Floor, Boston, MA 02110-1301 USA
 */

#ifndef AVUTIL_VERSION_H
#define AVUTIL_VERSION_H

#include "macros.h"

/**
 * @addtogroup version_utils
 *
 * Useful to check and match library version in order to maintain
 * backward compatibility.
 *
 * @{
 */

#define AV_VERSION_INT(a, b, c) ((a)<<16 | (b)<<8 | (c))
#define AV_VERSION_DOT(a, b, c) a ##.## b ##.## c
#define AV_VERSION(a, b, c) AV_VERSION_DOT(a, b, c)

/**
 * @}
 */

/**
 * @file
 * @ingroup lavu
 * Libavutil version macros
 */

/**
 * @defgroup lavu_ver Version and Build diagnostics
 *
 * Macros and function useful to check at compiletime and at runtime
 * which version of libavutil is in use.
 *
 * @{
 */

#define LIBAVUTIL_VERSION_MAJOR  55
#define LIBAVUTIL_VERSION_MINOR   0
#define LIBAVUTIL_VERSION_MICRO 100

#define LIBAVUTIL_VERSION_INT   AV_VERSION_INT(LIBAVUTIL_VERSION_MAJOR, \
                                               LIBAVUTIL_VERSION_MINOR, \
                                               LIBAVUTIL_VERSION_MICRO)
#define LIBAVUTIL_VERSION       AV_VERSION(LIBAVUTIL_VERSION_MAJOR,     \
                                           LIBAVUTIL_VERSION_MINOR,     \
                                           LIBAVUTIL_VERSION_MICRO)
#define LIBAVUTIL_BUILD         LIBAVUTIL_VERSION_INT

#define LIBAVUTIL_IDENT         "Lavu" AV_STRINGIFY(LIBAVUTIL_VERSION)

/**
 * @}
 *
 * @defgroup depr_guards Deprecation guards
 * FF_API_* defines may be placed below to indicate public API that will be
 * dropped at a future version bump. The defines themselves are not part of
 * the public API and may change, break or disappear at any time.
 *
 * @note, when bumping the major version it is recommended to manually
 * disable each FF_API_* in its own commit instead of disabling them all
 * at once through the bump. This improves the git bisect-ability of the change.
 *
 * @{
 */

#ifndef FF_API_VDPAU
#define FF_API_VDPAU                    (LIBAVUTIL_VERSION_MAJOR < 56)
#endif
#ifndef FF_API_XVMC
#define FF_API_XVMC                     (LIBAVUTIL_VERSION_MAJOR < 56)
#endif
#ifndef FF_API_OPT_TYPE_METADATA
#define FF_API_OPT_TYPE_METADATA        (LIBAVUTIL_VERSION_MAJOR < 56)
#endif
#ifndef FF_API_DLOG
#define FF_API_DLOG                     (LIBAVUTIL_VERSION_MAJOR < 56)
#endif
#ifndef FF_API_CRYPTO_CONTEXT
#define FF_API_CRYPTO_CONTEXT           (LIBAVUTIL_VERSION_MAJOR < 56)
#endif
<<<<<<< HEAD
#ifndef FF_API_VAAPI
#define FF_API_VAAPI                    (LIBAVUTIL_VERSION_MAJOR < 56)
#endif
#ifndef FF_API_FRAME_QP
#define FF_API_FRAME_QP                 (LIBAVUTIL_VERSION_MAJOR < 56)
#endif
=======
#ifndef FF_API_PLUS1_MINUS1
#define FF_API_PLUS1_MINUS1             (LIBAVUTIL_VERSION_MAJOR < 56)
#endif

>>>>>>> 2268db2c

/**
 * @}
 */

#endif /* AVUTIL_VERSION_H */
<|MERGE_RESOLUTION|>--- conflicted
+++ resolved
@@ -99,19 +99,16 @@
 #ifndef FF_API_CRYPTO_CONTEXT
 #define FF_API_CRYPTO_CONTEXT           (LIBAVUTIL_VERSION_MAJOR < 56)
 #endif
-<<<<<<< HEAD
 #ifndef FF_API_VAAPI
 #define FF_API_VAAPI                    (LIBAVUTIL_VERSION_MAJOR < 56)
 #endif
 #ifndef FF_API_FRAME_QP
 #define FF_API_FRAME_QP                 (LIBAVUTIL_VERSION_MAJOR < 56)
 #endif
-=======
 #ifndef FF_API_PLUS1_MINUS1
 #define FF_API_PLUS1_MINUS1             (LIBAVUTIL_VERSION_MAJOR < 56)
 #endif
 
->>>>>>> 2268db2c
 
 /**
  * @}
