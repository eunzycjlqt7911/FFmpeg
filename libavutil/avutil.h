/*
 * copyright (c) 2006 Michael Niedermayer <michaelni@gmx.at>
 *
 * This file is part of FFmpeg.
 *
 * FFmpeg is free software; you can redistribute it and/or
 * modify it under the terms of the GNU Lesser General Public
 * License as published by the Free Software Foundation; either
 * version 2.1 of the License, or (at your option) any later version.
 *
 * FFmpeg is distributed in the hope that it will be useful,
 * but WITHOUT ANY WARRANTY; without even the implied warranty of
 * MERCHANTABILITY or FITNESS FOR A PARTICULAR PURPOSE.  See the GNU
 * Lesser General Public License for more details.
 *
 * You should have received a copy of the GNU Lesser General Public
 * License along with FFmpeg; if not, write to the Free Software
 * Foundation, Inc., 51 Franklin Street, Fifth Floor, Boston, MA 02110-1301 USA
 */

#ifndef AVUTIL_AVUTIL_H
#define AVUTIL_AVUTIL_H

/**
 * @file
 * external API header
 */

/*
 * @mainpage
 *
 * @section ffmpeg_intro Introduction
 *
 * This document describes the usage of the different libraries
 * provided by FFmpeg.
 *
 * @li @ref libavc "libavcodec" encoding/decoding library
 * @li @subpage libavfilter graph based frame editing library
 * @li @ref libavf "libavformat" I/O and muxing/demuxing library
 * @li @ref lavd "libavdevice" special devices muxing/demuxing library
 * @li @ref lavu "libavutil" common utility library
<<<<<<< HEAD
 * @li @subpage libpostproc post processing library
=======
 * @li @ref lavr "libavresample" audio resampling, format conversion and mixing
>>>>>>> 14f031d7
 * @li @subpage libswscale  color conversion and scaling library
 */

/**
 * @defgroup lavu Common utility functions
 *
 * @brief
 * libavutil contains the code shared across all the other FFmpeg
 * libraries
 *
 * @note In order to use the functions provided by avutil you must include
 * the specific header.
 *
 * @{
 *
 * @defgroup lavu_crypto Crypto and Hashing
 *
 * @{
 * @}
 *
 * @defgroup lavu_math Maths
 * @{
 *
 * @}
 *
 * @defgroup lavu_string String Manipulation
 *
 * @{
 *
 * @}
 *
 * @defgroup lavu_mem Memory Management
 *
 * @{
 *
 * @}
 *
 * @defgroup lavu_data Data Structures
 * @{
 *
 * @}
 *
 * @defgroup lavu_audio Audio related
 *
 * @{
 *
 * @}
 *
 * @defgroup lavu_error Error Codes
 *
 * @{
 *
 * @}
 *
 * @defgroup lavu_misc Other
 *
 * @{
 *
 * @defgroup lavu_internal Internal
 *
 * Not exported functions, for internal usage only
 *
 * @{
 *
 * @}
 */


/**
 * @addtogroup lavu_ver
 * @{
 */

/**
 * Return the LIBAVUTIL_VERSION_INT constant.
 */
unsigned avutil_version(void);

/**
 * Return the libavutil build-time configuration.
 */
const char *avutil_configuration(void);

/**
 * Return the libavutil license.
 */
const char *avutil_license(void);

/**
 * @}
 */

/**
 * @addtogroup lavu_media Media Type
 * @brief Media Type
 */

enum AVMediaType {
    AVMEDIA_TYPE_UNKNOWN = -1,  ///< Usually treated as AVMEDIA_TYPE_DATA
    AVMEDIA_TYPE_VIDEO,
    AVMEDIA_TYPE_AUDIO,
    AVMEDIA_TYPE_DATA,          ///< Opaque data information usually continuous
    AVMEDIA_TYPE_SUBTITLE,
    AVMEDIA_TYPE_ATTACHMENT,    ///< Opaque data information usually sparse
    AVMEDIA_TYPE_NB
};

/**
 * Return a string describing the media_type enum, NULL if media_type
 * is unknown.
 */
const char *av_get_media_type_string(enum AVMediaType media_type);

/**
 * @defgroup lavu_const Constants
 * @{
 *
 * @defgroup lavu_enc Encoding specific
 *
 * @note those definition should move to avcodec
 * @{
 */

#define FF_LAMBDA_SHIFT 7
#define FF_LAMBDA_SCALE (1<<FF_LAMBDA_SHIFT)
#define FF_QP2LAMBDA 118 ///< factor to convert from H.263 QP to lambda
#define FF_LAMBDA_MAX (256*128-1)

#define FF_QUALITY_SCALE FF_LAMBDA_SCALE //FIXME maybe remove

/**
 * @}
 * @defgroup lavu_time Timestamp specific
 *
 * FFmpeg internal timebase and timestamp definitions
 *
 * @{
 */

/**
 * @brief Undefined timestamp value
 *
 * Usually reported by demuxer that work on containers that do not provide
 * either pts or dts.
 */

#define AV_NOPTS_VALUE          ((int64_t)UINT64_C(0x8000000000000000))

/**
 * Internal time base represented as integer
 */

#define AV_TIME_BASE            1000000

/**
 * Internal time base represented as fractional value
 */

#define AV_TIME_BASE_Q          (AVRational){1, AV_TIME_BASE}

/**
 * @}
 * @}
 * @defgroup lavu_picture Image related
 *
 * AVPicture types, pixel formats and basic image planes manipulation.
 *
 * @{
 */

enum AVPictureType {
    AV_PICTURE_TYPE_NONE = 0, ///< Undefined
    AV_PICTURE_TYPE_I,     ///< Intra
    AV_PICTURE_TYPE_P,     ///< Predicted
    AV_PICTURE_TYPE_B,     ///< Bi-dir predicted
    AV_PICTURE_TYPE_S,     ///< S(GMC)-VOP MPEG4
    AV_PICTURE_TYPE_SI,    ///< Switching Intra
    AV_PICTURE_TYPE_SP,    ///< Switching Predicted
    AV_PICTURE_TYPE_BI,    ///< BI type
};

/**
 * Return a single letter to describe the given picture type
 * pict_type.
 *
 * @param[in] pict_type the picture type @return a single character
 * representing the picture type, '?' if pict_type is unknown
 */
char av_get_picture_type_char(enum AVPictureType pict_type);

/**
 * @}
 */

#include "common.h"
#include "error.h"
#include "version.h"
#include "mathematics.h"
#include "rational.h"
#include "intfloat_readwrite.h"
#include "log.h"
#include "pixfmt.h"

/**
 * Return x default pointer in case p is NULL.
 */
static inline void *av_x_if_null(const void *p, const void *x)
{
    return (void *)(intptr_t)(p ? p : x);
}

/**
 * @}
 * @}
 */

#endif /* AVUTIL_AVUTIL_H */<|MERGE_RESOLUTION|>--- conflicted
+++ resolved
@@ -39,11 +39,8 @@
  * @li @ref libavf "libavformat" I/O and muxing/demuxing library
  * @li @ref lavd "libavdevice" special devices muxing/demuxing library
  * @li @ref lavu "libavutil" common utility library
-<<<<<<< HEAD
+ * @li @ref libswresample "libswresample" audio resampling, format conversion and mixing
  * @li @subpage libpostproc post processing library
-=======
- * @li @ref lavr "libavresample" audio resampling, format conversion and mixing
->>>>>>> 14f031d7
  * @li @subpage libswscale  color conversion and scaling library
  */
 
