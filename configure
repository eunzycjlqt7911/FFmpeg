#!/bin/sh
#
# FFmpeg configure script
#
# Copyright (c) 2000-2002 Fabrice Bellard
# Copyright (c) 2005-2008 Diego Biurrun
# Copyright (c) 2005-2008 Mans Rullgard
#

# Prevent locale nonsense from breaking basic text processing.
LC_ALL=C
export LC_ALL

# make sure we are running under a compatible shell
# try to make this part work with most shells

try_exec(){
    echo "Trying shell $1"
    type "$1" > /dev/null 2>&1 && exec "$@"
}

unset foo
(: ${foo%%bar}) 2> /dev/null
E1="$?"

(: ${foo?}) 2> /dev/null
E2="$?"

if test "$E1" != 0 || test "$E2" = 0; then
    echo "Broken shell detected.  Trying alternatives."
    export FF_CONF_EXEC
    if test "0$FF_CONF_EXEC" -lt 1; then
        FF_CONF_EXEC=1
        try_exec bash "$0" "$@"
    fi
    if test "0$FF_CONF_EXEC" -lt 2; then
        FF_CONF_EXEC=2
        try_exec ksh "$0" "$@"
    fi
    if test "0$FF_CONF_EXEC" -lt 3; then
        FF_CONF_EXEC=3
        try_exec /usr/xpg4/bin/sh "$0" "$@"
    fi
    echo "No compatible shell script interpreter found."
    echo "This configure script requires a POSIX-compatible shell"
    echo "such as bash or ksh."
    echo "THIS IS NOT A BUG IN FFMPEG, DO NOT REPORT IT AS SUCH."
    echo "Instead, install a working POSIX-compatible shell."
    echo "Disabling this configure test will create a broken FFmpeg."
    if test "$BASH_VERSION" = '2.04.0(1)-release'; then
        echo "This bash version ($BASH_VERSION) is broken on your platform."
        echo "Upgrade to a later version if available."
    fi
    exit 1
fi

test -d /usr/xpg4/bin && PATH=/usr/xpg4/bin:$PATH

show_help(){
    cat <<EOF
Usage: configure [options]
Options: [defaults in brackets after descriptions]

Help options:
  --help                   print this message
  --list-decoders          show all available decoders
  --list-encoders          show all available encoders
  --list-hwaccels          show all available hardware accelerators
  --list-demuxers          show all available demuxers
  --list-muxers            show all available muxers
  --list-parsers           show all available parsers
  --list-protocols         show all available protocols
  --list-bsfs              show all available bitstream filters
  --list-indevs            show all available input devices
  --list-outdevs           show all available output devices
  --list-filters           show all available filters

Standard options:
  --logfile=FILE           log tests and output to FILE [config.log]
  --disable-logging        do not log configure debug information
  --fatal-warnings         fail if any configure warning is generated
  --prefix=PREFIX          install in PREFIX [$prefix]
  --bindir=DIR             install binaries in DIR [PREFIX/bin]
  --datadir=DIR            install data files in DIR [PREFIX/share/ffmpeg]
  --docdir=DIR             install documentation in DIR [PREFIX/share/doc/ffmpeg]
  --libdir=DIR             install libs in DIR [PREFIX/lib]
  --shlibdir=DIR           install shared libs in DIR [LIBDIR]
  --incdir=DIR             install includes in DIR [PREFIX/include]
  --mandir=DIR             install man page in DIR [PREFIX/share/man]
  --pkgconfigdir=DIR       install pkg-config files in DIR [LIBDIR/pkgconfig]
  --enable-rpath           use rpath to allow installing libraries in paths
                           not part of the dynamic linker search path
                           use rpath when linking programs [USE WITH CARE]
  --install-name-dir=DIR   Darwin directory name for installed targets

Licensing options:
  --enable-gpl             allow use of GPL code, the resulting libs
                           and binaries will be under GPL [no]
  --enable-version3        upgrade (L)GPL to version 3 [no]
  --enable-nonfree         allow use of nonfree code, the resulting libs
                           and binaries will be unredistributable [no]

Configuration options:
  --disable-static         do not build static libraries [no]
  --enable-shared          build shared libraries [no]
  --enable-small           optimize for size instead of speed
  --disable-runtime-cpudetect disable detecting cpu capabilities at runtime (smaller binary)
  --enable-gray            enable full grayscale support (slower color)
  --disable-swscale-alpha  disable alpha channel support in swscale
  --disable-all            disable building components, libraries and programs
  --enable-incompatible-libav-abi enable incompatible Libav fork ABI [no]
  --enable-raise-major     increase major version numbers in sonames [no]

Program options:
  --disable-programs       do not build command line programs
  --disable-ffmpeg         disable ffmpeg build
  --disable-ffplay         disable ffplay build
  --disable-ffprobe        disable ffprobe build
  --disable-ffserver       disable ffserver build

Documentation options:
  --disable-doc            do not build documentation
  --disable-htmlpages      do not build HTML documentation pages
  --disable-manpages       do not build man documentation pages
  --disable-podpages       do not build POD documentation pages
  --disable-txtpages       do not build text documentation pages

Component options:
  --disable-avdevice       disable libavdevice build
  --disable-avcodec        disable libavcodec build
  --disable-avformat       disable libavformat build
  --disable-swresample     disable libswresample build
  --disable-swscale        disable libswscale build
  --disable-postproc       disable libpostproc build
  --disable-avfilter       disable libavfilter build
  --enable-avresample      enable libavresample build [no]
  --disable-pthreads       disable pthreads [autodetect]
  --disable-w32threads     disable Win32 threads [autodetect]
  --disable-os2threads     disable OS/2 threads [autodetect]
  --disable-network        disable network support [no]
  --disable-dct            disable DCT code
  --disable-dwt            disable DWT code
  --disable-error-resilience disable error resilience code
  --disable-lsp            disable LSP code
  --disable-lzo            disable LZO decoder code
  --disable-mdct           disable MDCT code
  --disable-rdft           disable RDFT code
  --disable-fft            disable FFT code
  --disable-faan           disable floating point AAN (I)DCT code
  --disable-pixelutils     disable pixel utils in libavutil

Hardware accelerators:
  --disable-d3d11va        disable D3D11VA code [autodetect]
  --disable-dxva2          disable DXVA2 code [autodetect]
  --disable-vaapi          disable VAAPI code [autodetect]
  --disable-vda            disable VDA code [autodetect]
  --disable-vdpau          disable VDPAU code [autodetect]

Hardware-accelerated decoding/encoding:
  --enable-cuda            enable dynamically linked CUDA [no]
  --enable-libmfx          enable HW acceleration through libmfx
  --enable-mmal            enable decoding via MMAL [no]
  --enable-nvenc           enable encoding via NVENC [no]

Individual component options:
  --disable-everything     disable all components listed below
  --disable-encoder=NAME   disable encoder NAME
  --enable-encoder=NAME    enable encoder NAME
  --disable-encoders       disable all encoders
  --disable-decoder=NAME   disable decoder NAME
  --enable-decoder=NAME    enable decoder NAME
  --disable-decoders       disable all decoders
  --disable-hwaccel=NAME   disable hwaccel NAME
  --enable-hwaccel=NAME    enable hwaccel NAME
  --disable-hwaccels       disable all hwaccels
  --disable-muxer=NAME     disable muxer NAME
  --enable-muxer=NAME      enable muxer NAME
  --disable-muxers         disable all muxers
  --disable-demuxer=NAME   disable demuxer NAME
  --enable-demuxer=NAME    enable demuxer NAME
  --disable-demuxers       disable all demuxers
  --enable-parser=NAME     enable parser NAME
  --disable-parser=NAME    disable parser NAME
  --disable-parsers        disable all parsers
  --enable-bsf=NAME        enable bitstream filter NAME
  --disable-bsf=NAME       disable bitstream filter NAME
  --disable-bsfs           disable all bitstream filters
  --enable-protocol=NAME   enable protocol NAME
  --disable-protocol=NAME  disable protocol NAME
  --disable-protocols      disable all protocols
  --enable-indev=NAME      enable input device NAME
  --disable-indev=NAME     disable input device NAME
  --disable-indevs         disable input devices
  --enable-outdev=NAME     enable output device NAME
  --disable-outdev=NAME    disable output device NAME
  --disable-outdevs        disable output devices
  --disable-devices        disable all devices
  --enable-filter=NAME     enable filter NAME
  --disable-filter=NAME    disable filter NAME
  --disable-filters        disable all filters

External library support:
  --disable-audiotoolbox   enable AudioToolbox decoders and encoders [autodetect]
  --enable-avisynth        enable reading of AviSynth script files [no]
<<<<<<< HEAD
  --disable-bzlib          disable bzlib [autodetect]
  --enable-cuda            enable dynamically linked CUDA [no]
  --enable-chromaprint     enable audio fingerprinting with chromaprint [no]
  --enable-fontconfig      enable fontconfig, useful for drawtext filter [no]
  --enable-frei0r          enable frei0r video filtering [no]
  --enable-gcrypt          enable gcrypt, needed for rtmp(t)e support
                           if openssl, librtmp or gmp is not used [no]
  --enable-gmp             enable gmp, needed for rtmp(t)e support
                           if openssl or librtmp is not used [no]
  --enable-gnutls          enable gnutls, needed for https support
                           if openssl is not used [no]
  --disable-iconv          disable iconv [autodetect]
  --enable-jni             enable JNI support [no]
  --enable-ladspa          enable LADSPA audio filtering [no]
  --enable-libass          enable libass subtitles rendering,
                           needed for subtitles and ass filter [no]
  --enable-libbluray       enable BluRay reading using libbluray [no]
=======
  --enable-bzlib           enable bzlib [autodetect]
  --enable-frei0r          enable frei0r video filtering
  --enable-gnutls          enable gnutls [no]
>>>>>>> 330177b5
  --enable-libbs2b         enable bs2b DSP library [no]
  --enable-libcaca         enable textual display using libcaca [no]
  --enable-libcelt         enable CELT decoding via libcelt [no]
  --enable-libcdio         enable audio CD grabbing with libcdio [no]
  --enable-libdc1394       enable IIDC-1394 grabbing using libdc1394
                           and libraw1394 [no]
  --enable-libfaac         enable AAC encoding via libfaac [no]
  --enable-libfdk-aac      enable AAC de/encoding via libfdk-aac [no]
  --enable-libflite        enable flite (voice synthesis) support via libflite [no]
  --enable-libfreetype     enable libfreetype, needed for drawtext filter [no]
  --enable-libfribidi      enable libfribidi, improves drawtext filter [no]
  --enable-libgme          enable Game Music Emu via libgme [no]
  --enable-libgsm          enable GSM de/encoding via libgsm [no]
  --enable-libiec61883     enable iec61883 via libiec61883 [no]
  --enable-libilbc         enable iLBC de/encoding via libilbc [no]
  --enable-libkvazaar      enable HEVC encoding via libkvazaar [no]
<<<<<<< HEAD
  --enable-libmfx          enable HW acceleration through libmfx
  --enable-libmodplug      enable ModPlug via libmodplug [no]
=======
>>>>>>> 330177b5
  --enable-libmp3lame      enable MP3 encoding via libmp3lame [no]
  --enable-libnut          enable NUT (de)muxing via libnut,
                           native (de)muxer exists [no]
  --enable-libnpp          enable NVIDIA Performance Primitives-based code [no]
  --enable-libopencore-amrnb enable AMR-NB de/encoding via libopencore-amrnb [no]
  --enable-libopencore-amrwb enable AMR-WB decoding via libopencore-amrwb [no]
  --enable-libopencv       enable video filtering via libopencv [no]
  --enable-libopenh264     enable H.264 encoding via OpenH264 [no]
  --enable-libopenjpeg     enable JPEG 2000 de/encoding via OpenJPEG [no]
  --enable-libopus         enable Opus de/encoding via libopus [no]
  --enable-libpulse        enable Pulseaudio input via libpulse [no]
  --enable-librubberband   enable rubberband needed for rubberband filter [no]
  --enable-librtmp         enable RTMP[E] support via librtmp [no]
  --enable-libschroedinger enable Dirac de/encoding via libschroedinger [no]
  --enable-libshine        enable fixed-point MP3 encoding via libshine [no]
  --enable-libsmbclient    enable Samba protocol via libsmbclient [no]
  --enable-libsnappy       enable Snappy compression, needed for hap encoding [no]
  --enable-libsoxr         enable Include libsoxr resampling [no]
  --enable-libspeex        enable Speex de/encoding via libspeex [no]
  --enable-libssh          enable SFTP protocol via libssh [no]
  --enable-libtesseract    enable Tesseract, needed for ocr filter [no]
  --enable-libtheora       enable Theora encoding via libtheora [no]
  --enable-libtwolame      enable MP2 encoding via libtwolame [no]
  --enable-libutvideo      enable Ut Video encoding and decoding via libutvideo [no]
  --enable-libv4l2         enable libv4l2/v4l-utils [no]
  --enable-libvidstab      enable video stabilization using vid.stab [no]
  --enable-libvo-amrwbenc  enable AMR-WB encoding via libvo-amrwbenc [no]
  --enable-libvorbis       enable Vorbis en/decoding via libvorbis,
                           native implementation exists [no]
  --enable-libvpx          enable VP8 and VP9 de/encoding via libvpx [no]
  --enable-libwavpack      enable wavpack encoding via libwavpack [no]
  --enable-libwebp         enable WebP encoding via libwebp [no]
  --enable-libx264         enable H.264 encoding via x264 [no]
  --enable-libx265         enable HEVC encoding via x265 [no]
  --enable-libxavs         enable AVS encoding via xavs [no]
  --enable-libxcb          enable X11 grabbing using XCB [autodetect]
  --enable-libxcb-shm      enable X11 grabbing shm communication [autodetect]
  --enable-libxcb-xfixes   enable X11 grabbing mouse rendering [autodetect]
  --enable-libxcb-shape    enable X11 grabbing shape rendering [autodetect]
  --enable-libxvid         enable Xvid encoding via xvidcore,
                           native MPEG-4/Xvid encoder exists [no]
<<<<<<< HEAD
  --enable-libzimg         enable z.lib, needed for zscale filter [no]
  --enable-libzmq          enable message passing via libzmq [no]
  --enable-libzvbi         enable teletext support via libzvbi [no]
  --disable-lzma           disable lzma [autodetect]
  --enable-decklink        enable Blackmagic DeckLink I/O support [no]
  --enable-mediacodec      enable Android MediaCodec support [no]
  --enable-mmal            enable decoding via MMAL [no]
  --enable-netcdf          enable NetCDF, needed for sofalizer filter [no]
  --enable-nvenc           enable NVIDIA NVENC support [no]
  --enable-openal          enable OpenAL 1.1 capture support [no]
  --enable-opencl          enable OpenCL code
  --enable-opengl          enable OpenGL rendering [no]
  --enable-openssl         enable openssl, needed for https support
                           if gnutls is not used [no]
  --disable-schannel       disable SChannel SSP, needed for TLS support on
                           Windows if openssl and gnutls are not used [autodetect]
  --disable-sdl            disable sdl [autodetect]
  --disable-securetransport disable Secure Transport, needed for TLS support
                           on OSX if openssl and gnutls are not used [autodetect]
  --disable-videotoolbox   disable VideoToolbox code [autodetect]
=======
  --enable-openssl         enable openssl [no]
>>>>>>> 330177b5
  --enable-x11grab         enable X11 grabbing (legacy) [no]
  --disable-xlib           disable xlib [autodetect]
  --disable-zlib           disable zlib [autodetect]

Toolchain options:
  --arch=ARCH              select architecture [$arch]
  --cpu=CPU                select the minimum required CPU (affects
                           instruction selection, may crash on older CPUs)
  --cross-prefix=PREFIX    use PREFIX for compilation tools [$cross_prefix]
  --progs-suffix=SUFFIX    program name suffix []
  --enable-cross-compile   assume a cross-compiler is used
  --sysroot=PATH           root of cross-build tree
  --sysinclude=PATH        location of cross-build system headers
  --target-os=OS           compiler targets OS [$target_os]
  --target-exec=CMD        command to run executables on target
  --target-path=DIR        path to view of build directory on target
  --target-samples=DIR     path to samples directory on target
  --tempprefix=PATH        force fixed dir/prefix instead of mktemp for checks
  --toolchain=NAME         set tool defaults according to NAME
  --nm=NM                  use nm tool NM [$nm_default]
  --ar=AR                  use archive tool AR [$ar_default]
  --as=AS                  use assembler AS [$as_default]
  --ln_s=LN_S              use symbolic link tool LN_S [$ln_s_default]
  --strip=STRIP            use strip tool STRIP [$strip_default]
  --windres=WINDRES        use windows resource compiler WINDRES [$windres_default]
  --yasmexe=EXE            use yasm-compatible assembler EXE [$yasmexe_default]
  --cc=CC                  use C compiler CC [$cc_default]
  --cxx=CXX                use C compiler CXX [$cxx_default]
  --objcc=OCC              use ObjC compiler OCC [$cc_default]
  --dep-cc=DEPCC           use dependency generator DEPCC [$cc_default]
  --ld=LD                  use linker LD [$ld_default]
  --pkg-config=PKGCONFIG   use pkg-config tool PKGCONFIG [$pkg_config_default]
  --pkg-config-flags=FLAGS pass additional flags to pkgconf []
  --ranlib=RANLIB          use ranlib RANLIB [$ranlib_default]
  --doxygen=DOXYGEN        use DOXYGEN to generate API doc [$doxygen_default]
  --host-cc=HOSTCC         use host C compiler HOSTCC
  --host-cflags=HCFLAGS    use HCFLAGS when compiling for host
  --host-cppflags=HCPPFLAGS use HCPPFLAGS when compiling for host
  --host-ld=HOSTLD         use host linker HOSTLD
  --host-ldflags=HLDFLAGS  use HLDFLAGS when linking for host
  --host-libs=HLIBS        use libs HLIBS when linking for host
  --host-os=OS             compiler host OS [$target_os]
  --extra-cflags=ECFLAGS   add ECFLAGS to CFLAGS [$CFLAGS]
  --extra-cxxflags=ECFLAGS add ECFLAGS to CXXFLAGS [$CXXFLAGS]
  --extra-objcflags=FLAGS  add FLAGS to OBJCFLAGS [$CFLAGS]
  --extra-ldflags=ELDFLAGS add ELDFLAGS to LDFLAGS [$LDFLAGS]
  --extra-ldexeflags=ELDFLAGS add ELDFLAGS to LDEXEFLAGS [$LDEXEFLAGS]
  --extra-ldlibflags=ELDFLAGS add ELDFLAGS to LDLIBFLAGS [$LDLIBFLAGS]
  --extra-libs=ELIBS       add ELIBS [$ELIBS]
  --extra-version=STRING   version string suffix []
  --optflags=OPTFLAGS      override optimization-related compiler flags
  --build-suffix=SUFFIX    library name suffix []
  --enable-pic             build position-independent code
  --enable-thumb           compile for Thumb instruction set
  --enable-lto             use link-time optimization
  --env="ENV=override"     override the environment variables

Advanced options (experts only):
  --malloc-prefix=PREFIX   prefix malloc and related names with PREFIX
  --custom-allocator=NAME  use a supported custom allocator
  --disable-symver         disable symbol versioning
  --enable-hardcoded-tables use hardcoded tables instead of runtime generation
  --disable-safe-bitstream-reader
                           disable buffer boundary checking in bitreaders
                           (faster, but may crash)
  --enable-memalign-hack   emulate memalign, interferes with memory debuggers
  --sws-max-filter-size=N  the max filter size swscale uses [$sws_max_filter_size_default]

Optimization options (experts only):
  --disable-asm            disable all assembly optimizations
  --disable-altivec        disable AltiVec optimizations
  --disable-vsx            disable VSX optimizations
  --disable-power8         disable POWER8 optimizations
  --disable-amd3dnow       disable 3DNow! optimizations
  --disable-amd3dnowext    disable 3DNow! extended optimizations
  --disable-mmx            disable MMX optimizations
  --disable-mmxext         disable MMXEXT optimizations
  --disable-sse            disable SSE optimizations
  --disable-sse2           disable SSE2 optimizations
  --disable-sse3           disable SSE3 optimizations
  --disable-ssse3          disable SSSE3 optimizations
  --disable-sse4           disable SSE4 optimizations
  --disable-sse42          disable SSE4.2 optimizations
  --disable-avx            disable AVX optimizations
  --disable-xop            disable XOP optimizations
  --disable-fma3           disable FMA3 optimizations
  --disable-fma4           disable FMA4 optimizations
  --disable-avx2           disable AVX2 optimizations
  --disable-aesni          disable AESNI optimizations
  --disable-armv5te        disable armv5te optimizations
  --disable-armv6          disable armv6 optimizations
  --disable-armv6t2        disable armv6t2 optimizations
  --disable-vfp            disable VFP optimizations
  --disable-neon           disable NEON optimizations
  --disable-inline-asm     disable use of inline assembly
  --disable-yasm           disable use of nasm/yasm assembly
  --disable-mipsdsp        disable MIPS DSP ASE R1 optimizations
  --disable-mipsdspr2      disable MIPS DSP ASE R2 optimizations
  --disable-msa            disable MSA optimizations
  --disable-mipsfpu        disable floating point MIPS optimizations
  --disable-mmi            disable Loongson SIMD optimizations
  --disable-fast-unaligned consider unaligned accesses slow

Developer options (useful when working on FFmpeg itself):
  --disable-debug          disable debugging symbols
  --enable-debug=LEVEL     set the debug level [$debuglevel]
  --disable-optimizations  disable compiler optimizations
  --enable-extra-warnings  enable more compiler warnings
  --disable-stripping      disable stripping of executables and shared libraries
  --assert-level=level     0(default), 1 or 2, amount of assertion testing,
                           2 causes a slowdown at runtime.
  --enable-memory-poisoning fill heap uninitialized allocated space with arbitrary data
  --valgrind=VALGRIND      run "make fate" tests through valgrind to detect memory
                           leaks and errors, using the specified valgrind binary.
                           Cannot be combined with --target-exec
  --enable-ftrapv          Trap arithmetic overflows
  --samples=PATH           location of test samples for FATE, if not set use
                           \$FATE_SAMPLES at make invocation time.
  --enable-neon-clobber-test check NEON registers for clobbering (should be
                           used only for debugging purposes)
  --enable-xmm-clobber-test check XMM registers for clobbering (Win64-only;
                           should be used only for debugging purposes)
  --enable-random          randomly enable/disable components
  --disable-random
  --enable-random=LIST     randomly enable/disable specific components or
  --disable-random=LIST    component groups. LIST is a comma-separated list
                           of NAME[:PROB] entries where NAME is a component
                           (group) and PROB the probability associated with
                           NAME (default 0.5).
  --random-seed=VALUE      seed value for --enable/disable-random
  --disable-valgrind-backtrace do not print a backtrace under Valgrind
                           (only applies to --disable-optimizations builds)

NOTE: Object files are built at the place where configure is launched.
EOF
  exit 0
}

quotes='""'
if test -t 1 && which tput >/dev/null 2>&1; then
    ncolors=$(tput colors)
    if test -n "$ncolors" && test $ncolors -ge 8; then
        bold_color=$(tput bold)
        warn_color=$(tput setaf 3)
        error_color=$(tput setaf 1)
        reset_color=$(tput sgr0)
    fi
    # 72 used instead of 80 since that's the default of pr
    ncols=$(tput cols)
fi
: ${ncols:=72}

log(){
    echo "$@" >> $logfile
}

log_file(){
    log BEGIN $1
    pr -n -t $1 >> $logfile
    log END $1
}

warn(){
    log "WARNING: $*"
    WARNINGS="${WARNINGS}WARNING: $*\n"
}

die(){
    log "$@"
    echo "$error_color$bold_color$@$reset_color"
    cat <<EOF

If you think configure made a mistake, make sure you are using the latest
version from Git.  If the latest version fails, report the problem to the
ffmpeg-user@ffmpeg.org mailing list or IRC #ffmpeg on irc.freenode.net.
EOF
    if disabled logging; then
        cat <<EOF
Rerun configure with logging enabled (do not use --disable-logging), and
include the log this produces with your report.
EOF
    else
        cat <<EOF
Include the log file "$logfile" produced by configure as this will help
solve the problem.
EOF
    fi
    exit 1
}

# Avoid locale weirdness, besides we really just want to translate ASCII.
toupper(){
    echo "$@" | tr abcdefghijklmnopqrstuvwxyz ABCDEFGHIJKLMNOPQRSTUVWXYZ
}

tolower(){
    echo "$@" | tr ABCDEFGHIJKLMNOPQRSTUVWXYZ abcdefghijklmnopqrstuvwxyz
}

c_escape(){
    echo "$*" | sed 's/["\\]/\\\0/g'
}

sh_quote(){
    v=$(echo "$1" | sed "s/'/'\\\\''/g")
    test "x$v" = "x${v#*[!A-Za-z0-9_/.+-]}" || v="'$v'"
    echo "$v"
}

cleanws(){
    echo "$@" | sed 's/^ *//;s/[[:space:]][[:space:]]*/ /g;s/ *$//'
}

filter(){
    pat=$1
    shift
    for v; do
        eval "case $v in $pat) echo $v ;; esac"
    done
}

filter_out(){
    pat=$1
    shift
    for v; do
        eval "case $v in $pat) ;; *) echo $v ;; esac"
    done
}

map(){
    m=$1
    shift
    for v; do eval $m; done
}

add_suffix(){
    suffix=$1
    shift
    for v; do echo ${v}${suffix}; done
}

set_all(){
    value=$1
    shift
    for var in $*; do
        eval $var=$value
    done
}

set_weak(){
    value=$1
    shift
    for var; do
        eval : \${$var:=$value}
    done
}

sanitize_var_name(){
    echo $@ | sed 's/[^A-Za-z0-9_]/_/g'
}

set_safe(){
    var=$1
    shift
    eval $(sanitize_var_name "$var")='$*'
}

get_safe(){
    eval echo \$$(sanitize_var_name "$1")
}

pushvar(){
    for pvar in $*; do
        eval level=\${${pvar}_level:=0}
        eval ${pvar}_${level}="\$$pvar"
        eval ${pvar}_level=$(($level+1))
    done
}

popvar(){
    for pvar in $*; do
        eval level=\${${pvar}_level:-0}
        test $level = 0 && continue
        eval level=$(($level-1))
        eval $pvar="\${${pvar}_${level}}"
        eval ${pvar}_level=$level
        eval unset ${pvar}_${level}
    done
}

enable(){
    set_all yes $*
}

disable(){
    set_all no $*
}

enable_weak(){
    set_weak yes $*
}

disable_weak(){
    set_weak no $*
}

enable_safe(){
    for var; do
        enable $(echo "$var" | sed 's/[^A-Za-z0-9_]/_/g')
    done
}

disable_safe(){
    for var; do
        disable $(echo "$var" | sed 's/[^A-Za-z0-9_]/_/g')
    done
}

do_enable_deep(){
    for var; do
        enabled $var && continue
        eval sel="\$${var}_select"
        eval sgs="\$${var}_suggest"
        pushvar var sgs
        enable_deep $sel
        popvar sgs
        enable_deep_weak $sgs
        popvar var
    done
}

enable_deep(){
    do_enable_deep $*
    enable $*
}

enable_deep_weak(){
    for var; do
        disabled $var && continue
        pushvar var
        do_enable_deep $var
        popvar var
        enable_weak $var
    done
}

enabled(){
    test "${1#!}" = "$1" && op='=' || op=!=
    eval test "x\$${1#!}" $op "xyes"
}

disabled(){
    test "${1#!}" = "$1" && op='=' || op=!=
    eval test "x\$${1#!}" $op "xno"
}

enabled_all(){
    for opt; do
        enabled $opt || return 1
    done
}

disabled_all(){
    for opt; do
        disabled $opt || return 1
    done
}

enabled_any(){
    for opt; do
        enabled $opt && return 0
    done
}

disabled_any(){
    for opt; do
        disabled $opt && return 0
    done
    return 1
}

set_default(){
    for opt; do
        eval : \${$opt:=\$${opt}_default}
    done
}

is_in(){
    value=$1
    shift
    for var in $*; do
        [ $var = $value ] && return 0
    done
    return 1
}

do_check_deps(){
    for cfg; do
        cfg="${cfg#!}"
        enabled ${cfg}_checking && die "Circular dependency for $cfg."
        disabled ${cfg}_checking && continue
        enable ${cfg}_checking
        append allopts $cfg

        eval dep_all="\$${cfg}_deps"
        eval dep_any="\$${cfg}_deps_any"
        eval dep_sel="\$${cfg}_select"
        eval dep_sgs="\$${cfg}_suggest"
        eval dep_ifa="\$${cfg}_if"
        eval dep_ifn="\$${cfg}_if_any"

        pushvar cfg dep_all dep_any dep_sel dep_sgs dep_ifa dep_ifn
        do_check_deps $dep_all $dep_any $dep_sel $dep_sgs $dep_ifa $dep_ifn
        popvar cfg dep_all dep_any dep_sel dep_sgs dep_ifa dep_ifn

        [ -n "$dep_ifa" ] && { enabled_all $dep_ifa && enable_weak $cfg; }
        [ -n "$dep_ifn" ] && { enabled_any $dep_ifn && enable_weak $cfg; }
        enabled_all  $dep_all || disable $cfg
        enabled_any  $dep_any || disable $cfg
        disabled_any $dep_sel && disable $cfg

        if enabled $cfg; then
            enable_deep $dep_sel
            enable_deep_weak $dep_sgs
        fi

        disable ${cfg}_checking
    done
}

check_deps(){
    unset allopts

    do_check_deps "$@"

    for cfg in $allopts; do
        enabled $cfg || continue
        eval dep_extralibs="\$${cfg}_extralibs"
        test -n "$dep_extralibs" && add_extralibs $dep_extralibs
    done
}

print_config(){
    pfx=$1
    files=$2
    shift 2
    map 'eval echo "$v \${$v:-no}"' "$@" |
    awk "BEGIN { split(\"$files\", files) }
        {
            c = \"$pfx\" toupper(\$1);
            v = \$2;
            sub(/yes/, 1, v);
            sub(/no/,  0, v);
            for (f in files) {
                file = files[f];
                if (file ~ /\\.h\$/) {
                    printf(\"#define %s %d\\n\", c, v) >>file;
                } else if (file ~ /\\.asm\$/) {
                    printf(\"%%define %s %d\\n\", c, v) >>file;
                } else if (file ~ /\\.mak\$/) {
                    n = -v ? \"\" : \"!\";
                    printf(\"%s%s=yes\\n\", n, c) >>file;
                } else if (file ~ /\\.texi\$/) {
                    pre = -v ? \"\" : \"@c \";
                    yesno = \$2;
                    c2 = tolower(c);
                    gsub(/_/, \"-\", c2);
                    printf(\"%s@set %s %s\\n\", pre, c2, yesno) >>file;
                }
            }
        }"
}

print_enabled(){
    suf=$1
    shift
    for v; do
        enabled $v && printf "%s\n" ${v%$suf}
    done
}

append(){
    var=$1
    shift
    eval "$var=\"\$$var $*\""
}

prepend(){
    var=$1
    shift
    eval "$var=\"$* \$$var\""
}

unique(){
    var=$1
    uniq_list=""
    for tok in $(eval echo \$$var); do
        uniq_list="$(filter_out $tok $uniq_list) $tok"
    done
    eval "$var=\"${uniq_list}\""
}

add_cppflags(){
    append CPPFLAGS "$@"
}

add_cflags(){
    append CFLAGS $($cflags_filter "$@")
}

add_cxxflags(){
    append CXXFLAGS $($cflags_filter "$@")
}

add_asflags(){
    append ASFLAGS $($asflags_filter "$@")
}

add_objcflags(){
    append OBJCFLAGS $($objcflags_filter "$@")
}

add_ldflags(){
    append LDFLAGS $($ldflags_filter "$@")
}

add_ldexeflags(){
    append LDEXEFLAGS $($ldflags_filter "$@")
}

add_ldlibflags(){
    append LDLIBFLAGS $($ldflags_filter "$@")
}

add_stripflags(){
    append ASMSTRIPFLAGS "$@"
}

add_extralibs(){
    prepend extralibs $($ldflags_filter "$@")
}

add_host_cppflags(){
    append host_cppflags "$@"
}

add_host_cflags(){
    append host_cflags $($host_cflags_filter "$@")
}

add_host_ldflags(){
    append host_ldflags $($host_ldflags_filter "$@")
}

add_compat(){
    append compat_objs $1
    shift
    map 'add_cppflags -D$v' "$@"
}

check_cmd(){
    log "$@"
    "$@" >> $logfile 2>&1
}

check_stat(){
    log check_stat "$@"
    stat "$1" >> $logfile 2>&1
}

cc_o(){
    eval printf '%s\\n' $CC_O
}

cc_e(){
    eval printf '%s\\n' $CC_E
}

check_cc(){
    log check_cc "$@"
    cat > $TMPC
    log_file $TMPC
    check_cmd $cc $CPPFLAGS $CFLAGS "$@" $CC_C $(cc_o $TMPO) $TMPC
}

check_cxx(){
    log check_cxx "$@"
    cat > $TMPCPP
    log_file $TMPCPP
    check_cmd $cxx $CPPFLAGS $CFLAGS $CXXFLAGS "$@" $CXX_C -o $TMPO $TMPCPP
}

check_objcc(){
    log check_objcc "$@"
    cat > $TMPM
    log_file $TMPM
    check_cmd $objcc -Werror=missing-prototypes $CPPFLAGS $CFLAGS $OBJCFLAGS "$@" $OBJCC_C $(cc_o $TMPO) $TMPM
}

check_cpp(){
    log check_cpp "$@"
    cat > $TMPC
    log_file $TMPC
    check_cmd $cc $CPPFLAGS $CFLAGS "$@" $(cc_e $TMPO) $TMPC
}

as_o(){
    eval printf '%s\\n' $AS_O
}

check_as(){
    log check_as "$@"
    cat > $TMPS
    log_file $TMPS
    check_cmd $as $CPPFLAGS $ASFLAGS "$@" $AS_C $(as_o $TMPO) $TMPS
}

check_inline_asm(){
    log check_inline_asm "$@"
    name="$1"
    code="$2"
    shift 2
    disable $name
    check_cc "$@" <<EOF && enable $name
void foo(void){ __asm__ volatile($code); }
EOF
}

check_inline_asm_flags(){
    log check_inline_asm_flags "$@"
    name="$1"
    code="$2"
    flags=''
    shift 2
    while [ "$1" != "" ]; do
      append flags $1
      shift
    done;
    disable $name
    cat > $TMPC <<EOF
void foo(void){ __asm__ volatile($code); }
EOF
    log_file $TMPC
    check_cmd $cc $CPPFLAGS $CFLAGS $flags "$@" $CC_C $(cc_o $TMPO) $TMPC &&
    enable $name && add_cflags $flags && add_asflags $flags && add_ldflags $flags
}

check_insn(){
    log check_insn "$@"
    check_inline_asm ${1}_inline "\"$2\""
    echo "$2" | check_as && enable ${1}_external || disable ${1}_external
}

check_yasm(){
    log check_yasm "$@"
    echo "$1" > $TMPS
    log_file $TMPS
    shift 1
    check_cmd $yasmexe $YASMFLAGS -Werror "$@" -o $TMPO $TMPS
}

ld_o(){
    eval printf '%s\\n' $LD_O
}

check_ld(){
    log check_ld "$@"
    type=$1
    shift 1
    flags=$(filter_out '-l*|*.so' $@)
    libs=$(filter '-l*|*.so' $@)
    check_$type $($cflags_filter $flags) || return
    flags=$($ldflags_filter $flags)
    libs=$($ldflags_filter $libs)
    check_cmd $ld $LDFLAGS $flags $(ld_o $TMPE) $TMPO $libs $extralibs
}

print_include(){
    hdr=$1
    test "${hdr%.h}" = "${hdr}" &&
        echo "#include $hdr"    ||
        echo "#include <$hdr>"
}

check_code(){
    log check_code "$@"
    check=$1
    headers=$2
    code=$3
    shift 3
    {
        for hdr in $headers; do
            print_include $hdr
        done
        echo "int main(void) { $code; return 0; }"
    } | check_$check "$@"
}

check_cppflags(){
    log check_cppflags "$@"
    check_cc "$@" <<EOF && append CPPFLAGS "$@"
int x;
EOF
}

test_cflags(){
    log test_cflags "$@"
    set -- $($cflags_filter "$@")
    check_cc "$@" <<EOF
int x;
EOF
}

check_cflags(){
    log check_cflags "$@"
    test_cflags "$@" && add_cflags "$@"
}

check_cxxflags(){
    log check_cxxflags "$@"
    set -- $($cflags_filter "$@")
    check_cxx "$@" <<EOF && append CXXFLAGS "$@"
int x;
EOF
}

test_objcflags(){
    log test_cflags "$@"
    set -- $($cflags_filter "$@")
    check_objcc "$@" <<EOF
int x;
EOF
}

check_objcflags(){
    log check_cflags "$@"
    test_objcflags "$@" && add_objcflags "$@"
}

test_ldflags(){
    log test_ldflags "$@"
    check_ld "cc" "$@" <<EOF
int main(void){ return 0; }
EOF
}

check_ldflags(){
    log check_ldflags "$@"
    test_ldflags "$@" && add_ldflags "$@"
}

test_stripflags(){
    log test_stripflags "$@"
    # call check_cc to get a fresh TMPO
    check_cc <<EOF
int main(void) { return 0; }
EOF
    check_cmd $strip $ASMSTRIPFLAGS "$@" $TMPO
}

check_stripflags(){
    log check_stripflags "$@"
    test_stripflags "$@" && add_stripflags "$@"
}

check_header(){
    log check_header "$@"
    header=$1
    shift
    disable_safe $header
    check_cpp "$@" <<EOF && enable_safe $header
#include <$header>
int x;
EOF
}

check_header_objcc(){
    log check_header_objcc "$@"
    rm -f -- "$TMPO"
    header=$1
    shift
    disable_safe $header
    {
       echo "#include <$header>"
       echo "int main(void) { return 0; }"
    } | check_objcc && check_stat "$TMPO" && enable_safe $headers
}

check_func(){
    log check_func "$@"
    func=$1
    shift
    disable $func
    check_ld "cc" "$@" <<EOF && enable $func
extern int $func();
int main(void){ $func(); }
EOF
}

check_complexfunc(){
    log check_complexfunc "$@"
    func=$1
    narg=$2
    shift 2
    test $narg = 2 && args="f, g" || args="f * I"
    disable $func
    check_ld "cc" "$@" <<EOF && enable $func
#include <complex.h>
#include <math.h>
float foo(complex float f, complex float g) { return $func($args); }
int main(void){ return (int) foo; }
EOF
}

check_mathfunc(){
    log check_mathfunc "$@"
    func=$1
    narg=$2
    shift 2
    test $narg = 2 && args="f, g" || args="f"
    disable $func
    check_ld "cc" "$@" <<EOF && enable $func
#include <math.h>
float foo(float f, float g) { return $func($args); }
int main(void){ return (int) foo; }
EOF
}

check_func_headers(){
    log check_func_headers "$@"
    headers=$1
    funcs=$2
    shift 2
    {
        for hdr in $headers; do
            print_include $hdr
        done
        for func in $funcs; do
            echo "long check_$func(void) { return (long) $func; }"
        done
        echo "int main(void) { return 0; }"
    } | check_ld "cc" "$@" && enable $funcs && enable_safe $headers
}

check_class_headers_cpp(){
    log check_class_headers_cpp "$@"
    headers=$1
    classes=$2
    shift 2
    {
        for hdr in $headers; do
            echo "#include <$hdr>"
        done
        echo "int main(void) { "
        i=1
        for class in $classes; do
            echo "$class obj$i;"
            i=$(expr $i + 1)
        done
        echo "return 0; }"
    } | check_ld "cxx" "$@" && enable $funcs && enable_safe $headers
}

check_cpp_condition(){
    log check_cpp_condition "$@"
    header=$1
    condition=$2
    shift 2
    check_cpp "$@" <<EOF
#include <$header>
#if !($condition)
#error "unsatisfied condition: $condition"
#endif
EOF
}

check_lib(){
    log check_lib "$@"
    header="$1"
    func="$2"
    shift 2
    check_header $header && check_func $func "$@" && add_extralibs "$@"
}

check_lib2(){
    log check_lib2 "$@"
    headers="$1"
    funcs="$2"
    shift 2
    check_func_headers "$headers" "$funcs" "$@" && add_extralibs "$@"
}

check_lib_cpp(){
    log check_lib_cpp "$@"
    headers="$1"
    classes="$2"
    shift 2
    check_class_headers_cpp "$headers" "$classes" "$@" && add_extralibs "$@"
}

check_pkg_config(){
    log check_pkg_config "$@"
    pkgandversion="$1"
    pkg="${1%% *}"
    headers="$2"
    funcs="$3"
    shift 3
    check_cmd $pkg_config --exists --print-errors $pkgandversion || return
    pkg_cflags=$($pkg_config --cflags $pkg_config_flags $pkg)
    pkg_libs=$($pkg_config --libs $pkg_config_flags $pkg)
    check_func_headers "$headers" "$funcs" $pkg_cflags $pkg_libs "$@" &&
        set_safe "${pkg}_cflags" $pkg_cflags   &&
        set_safe "${pkg}_libs"   $pkg_libs
}

check_exec(){
    check_ld "cc" "$@" && { enabled cross_compile || $TMPE >> $logfile 2>&1; }
}

check_exec_crash(){
    code=$(cat)

    # exit() is not async signal safe.  _Exit (C99) and _exit (POSIX)
    # are safe but may not be available everywhere.  Thus we use
    # raise(SIGTERM) instead.  The check is run in a subshell so we
    # can redirect the "Terminated" message from the shell.  SIGBUS
    # is not defined by standard C so it is used conditionally.

    (check_exec "$@") >> $logfile 2>&1 <<EOF
#include <signal.h>
static void sighandler(int sig){
    raise(SIGTERM);
}
int foo(void){
    $code
}
int (*func_ptr)(void) = foo;
int main(void){
    signal(SIGILL, sighandler);
    signal(SIGFPE, sighandler);
    signal(SIGSEGV, sighandler);
#ifdef SIGBUS
    signal(SIGBUS, sighandler);
#endif
    return func_ptr();
}
EOF
}

check_type(){
    log check_type "$@"
    headers=$1
    type=$2
    shift 2
    disable_safe "$type"
    check_code cc "$headers" "$type v" "$@" && enable_safe "$type"
}

check_struct(){
    log check_struct "$@"
    headers=$1
    struct=$2
    member=$3
    shift 3
    disable_safe "${struct}_${member}"
    check_code cc "$headers" "const void *p = &(($struct *)0)->$member" "$@" &&
        enable_safe "${struct}_${member}"
}

check_builtin(){
    log check_builtin "$@"
    name=$1
    headers=$2
    builtin=$3
    shift 3
    disable "$name"
    check_code ld "$headers" "$builtin" "cc" "$@" && enable "$name"
}

check_compile_assert(){
    log check_compile_assert "$@"
    name=$1
    headers=$2
    condition=$3
    shift 3
    disable "$name"
    check_code cc "$headers" "char c[2 * !!($condition) - 1]" "$@" && enable "$name"
}

require(){
    name="$1"
    header="$2"
    func="$3"
    shift 3
    check_lib $header $func "$@" || die "ERROR: $name not found"
}

require2(){
    name="$1"
    headers="$2"
    func="$3"
    shift 3
    check_lib2 "$headers" $func "$@" || die "ERROR: $name not found"
}

require_cpp(){
    name="$1"
    headers="$2"
    classes="$3"
    shift 3
    check_lib_cpp "$headers" "$classes" "$@" || die "ERROR: $name not found"
}

use_pkg_config(){
    pkg="$1"
    check_pkg_config "$@" || return 1
    add_cflags    $(get_safe "${pkg}_cflags")
    add_extralibs $(get_safe "${pkg}_libs")
}

require_pkg_config(){
    use_pkg_config "$@" || die "ERROR: $pkg not found using pkg-config$pkg_config_fail_message"
}

require_libfreetype(){
    log require_libfreetype "$@"
    pkg="freetype2"
    check_cmd $pkg_config --exists --print-errors $pkg \
      || die "ERROR: $pkg not found"
    pkg_cflags=$($pkg_config --cflags $pkg_config_flags $pkg)
    pkg_libs=$($pkg_config --libs $pkg_config_flags $pkg)
    {
        echo "#include <ft2build.h>"
        echo "#include FT_FREETYPE_H"
        echo "long check_func(void) { return (long) FT_Init_FreeType; }"
        echo "int main(void) { return 0; }"
    } | check_ld "cc" $pkg_cflags $pkg_libs \
      && set_safe "${pkg}_cflags" $pkg_cflags \
      && set_safe "${pkg}_libs"   $pkg_libs \
      || die "ERROR: $pkg not found"
    add_cflags    $(get_safe "${pkg}_cflags")
    add_extralibs $(get_safe "${pkg}_libs")
}

hostcc_e(){
    eval printf '%s\\n' $HOSTCC_E
}

hostcc_o(){
    eval printf '%s\\n' $HOSTCC_O
}

check_host_cc(){
    log check_host_cc "$@"
    cat > $TMPC
    log_file $TMPC
    check_cmd $host_cc $host_cflags "$@" $HOSTCC_C $(hostcc_o $TMPO) $TMPC
}

check_host_cpp(){
    log check_host_cpp "$@"
    cat > $TMPC
    log_file $TMPC
    check_cmd $host_cc $host_cppflags $host_cflags "$@" $(hostcc_e $TMPO) $TMPC
}

check_host_cppflags(){
    log check_host_cppflags "$@"
    check_host_cc "$@" <<EOF && append host_cppflags "$@"
int x;
EOF
}

check_host_cflags(){
    log check_host_cflags "$@"
    set -- $($host_cflags_filter "$@")
    check_host_cc "$@" <<EOF && append host_cflags "$@"
int x;
EOF
}

check_host_cpp_condition(){
    log check_host_cpp_condition "$@"
    header=$1
    condition=$2
    shift 2
    check_host_cpp "$@" <<EOF
#include <$header>
#if !($condition)
#error "unsatisfied condition: $condition"
#endif
EOF
}

cp_if_changed(){
    cmp -s "$1" "$2" && echo "$2 is unchanged" && return
    mkdir -p "$(dirname $2)"
    $cp_f "$1" "$2"
}

# CONFIG_LIST contains configurable options, while HAVE_LIST is for
# system-dependent things.

AVCODEC_COMPONENTS="
    bsfs
    decoders
    encoders
    hwaccels
    parsers
"

AVDEVICE_COMPONENTS="
    indevs
    outdevs
"
AVFILTER_COMPONENTS="
    filters
"
AVFORMAT_COMPONENTS="
    demuxers
    muxers
    protocols
"

AVRESAMPLE_COMPONENTS=""
AVUTIL_COMPONENTS=""

COMPONENT_LIST="
    $AVCODEC_COMPONENTS
    $AVDEVICE_COMPONENTS
    $AVFILTER_COMPONENTS
    $AVFORMAT_COMPONENTS
    $AVRESAMPLE_COMPONENTS
    $AVUTIL_COMPONENTS
"

EXAMPLE_LIST="
    avio_reading_example
    avio_dir_cmd_example
    decoding_encoding_example
    demuxing_decoding_example
    extract_mvs_example
    filter_audio_example
    filtering_audio_example
    filtering_video_example
    metadata_example
    muxing_example
    qsvdec_example
    remuxing_example
    resampling_audio_example
    scaling_video_example
    transcode_aac_example
    transcoding_example
"

EXTERNAL_LIBRARY_LIST="
    audiotoolbox
    avisynth
    bzlib
<<<<<<< HEAD
    chromaprint
    crystalhd
    cuda
    decklink
=======
>>>>>>> 330177b5
    frei0r
    gcrypt
    gmp
    gnutls
    iconv
    jni
    ladspa
    libass
    libbluray
    libbs2b
    libcaca
    libcdio
    libcelt
    libdc1394
    libfaac
    libfdk_aac
    libflite
    libfontconfig
    libfreetype
    libfribidi
    libgme
    libgsm
    libiec61883
    libilbc
    libkvazaar
<<<<<<< HEAD
    libmfx
    libmodplug
=======
>>>>>>> 330177b5
    libmp3lame
    libnut
    libnpp
    libopencore_amrnb
    libopencore_amrwb
    libopencv
    libopenh264
    libopenjpeg
    libopus
    libpulse
    librtmp
    librubberband
    libschroedinger
    libshine
    libsmbclient
    libsnappy
    libsoxr
    libspeex
    libssh
    libtesseract
    libtheora
    libtwolame
    libutvideo
    libv4l2
    libvidstab
    libvo_amrwbenc
    libvorbis
    libvpx
    libwavpack
    libwebp
    libx264
    libx265
    libxavs
    libxcb
    libxcb_shm
    libxcb_shape
    libxcb_xfixes
    libxvid
<<<<<<< HEAD
    libzimg
    libzmq
    libzvbi
    lzma
    mediacodec
    mmal
    netcdf
    nvenc
    openal
    opencl
    opengl
=======
>>>>>>> 330177b5
    openssl
    schannel
    sdl
    securetransport
    videotoolbox
    x11grab
    xlib
    zlib
"

DOCUMENT_LIST="
    doc
    htmlpages
    manpages
    podpages
    txtpages
"

FEATURE_LIST="
    ftrapv
    gray
    hardcoded_tables
    runtime_cpudetect
    safe_bitstream_reader
    shared
    small
    static
    swscale_alpha
"

HW_CODECS_LIST="
    cuda
    libmfx
    mmal
    nvenc
"

HWACCEL_LIST="
    d3d11va
    dxva2
    vaapi
    vda
    vdpau
    videotoolbox_hwaccel
    xvmc
"

LIBRARY_LIST="
    avcodec
    avdevice
    avfilter
    avformat
    avresample
    avutil
    postproc
    swresample
    swscale
"

LICENSE_LIST="
    gpl
    nonfree
    version3
"

PROGRAM_LIST="
    ffplay
    ffprobe
    ffserver
    ffmpeg
"

SUBSYSTEM_LIST="
    dct
    dwt
    error_resilience
    faan
    fast_unaligned
    fft
    lsp
    lzo
    mdct
    pixelutils
    network
    rdft
"

CONFIG_LIST="
    $COMPONENT_LIST
    $DOCUMENT_LIST
    $EXAMPLE_LIST
    $EXTERNAL_LIBRARY_LIST
    $FEATURE_LIST
    $HW_CODECS_LIST
    $HWACCEL_LIST
    $LICENSE_LIST
    $LIBRARY_LIST
    $PROGRAM_LIST
    $SUBSYSTEM_LIST
    fontconfig
    incompatible_libav_abi
    memalign_hack
    memory_poisoning
    neon_clobber_test
    pic
    pod2man
    raise_major
    thumb
    valgrind_backtrace
    xmm_clobber_test
"

THREADS_LIST="
    pthreads
    os2threads
    w32threads
"

ATOMICS_LIST="
    atomics_gcc
    atomics_suncc
    atomics_win32
"

ARCH_LIST="
    aarch64
    alpha
    arm
    avr32
    avr32_ap
    avr32_uc
    bfin
    ia64
    m68k
    mips
    mips64
    parisc
    ppc
    ppc64
    s390
    sh4
    sparc
    sparc64
    tilegx
    tilepro
    tomi
    x86
    x86_32
    x86_64
"

ARCH_EXT_LIST_ARM="
    armv5te
    armv6
    armv6t2
    armv8
    neon
    vfp
    vfpv3
    setend
"

ARCH_EXT_LIST_MIPS="
    mipsfpu
    mips32r2
    mips32r5
    mips64r2
    mips32r6
    mips64r6
    mipsdsp
    mipsdspr2
    msa
"

ARCH_EXT_LIST_LOONGSON="
    loongson2
    loongson3
    mmi
"

ARCH_EXT_LIST_X86_SIMD="
    aesni
    amd3dnow
    amd3dnowext
    avx
    avx2
    fma3
    fma4
    mmx
    mmxext
    sse
    sse2
    sse3
    sse4
    sse42
    ssse3
    xop
"

ARCH_EXT_LIST_PPC="
    altivec
    dcbzl
    ldbrx
    power8
    ppc4xx
    vsx
"

ARCH_EXT_LIST_X86="
    $ARCH_EXT_LIST_X86_SIMD
    cpunop
    i686
"

ARCH_EXT_LIST="
    $ARCH_EXT_LIST_ARM
    $ARCH_EXT_LIST_PPC
    $ARCH_EXT_LIST_X86
    $ARCH_EXT_LIST_MIPS
    $ARCH_EXT_LIST_LOONGSON
"

ARCH_FEATURES="
    aligned_stack
    fast_64bit
    fast_clz
    fast_cmov
    local_aligned_8
    local_aligned_16
    local_aligned_32
    simd_align_16
"

BUILTIN_LIST="
    atomic_cas_ptr
    atomic_compare_exchange
    machine_rw_barrier
    MemoryBarrier
    mm_empty
    rdtsc
    sarestart
    sem_timedwait
    sync_val_compare_and_swap
"
HAVE_LIST_CMDLINE="
    inline_asm
    symver
    yasm
"

HAVE_LIST_PUB="
    bigendian
    fast_unaligned
    incompatible_libav_abi
"

HEADERS_LIST="
    alsa_asoundlib_h
    altivec_h
    arpa_inet_h
    asm_types_h
    cdio_paranoia_h
    cdio_paranoia_paranoia_h
    dispatch_dispatch_h
    dev_bktr_ioctl_bt848_h
    dev_bktr_ioctl_meteor_h
    dev_ic_bt8xx_h
    dev_video_bktr_ioctl_bt848_h
    dev_video_meteor_ioctl_meteor_h
    direct_h
    dirent_h
    dlfcn_h
    d3d11_h
    dxva_h
    ES2_gl_h
    gsm_h
    io_h
    mach_mach_time_h
    machine_ioctl_bt848_h
    machine_ioctl_meteor_h
    malloc_h
    opencv2_core_core_c_h
    openjpeg_2_1_openjpeg_h
    openjpeg_2_0_openjpeg_h
    openjpeg_1_5_openjpeg_h
    OpenGL_gl3_h
    poll_h
    sndio_h
    soundcard_h
    sys_mman_h
    sys_param_h
    sys_resource_h
    sys_select_h
    sys_soundcard_h
    sys_time_h
    sys_un_h
    sys_videoio_h
    termios_h
    udplite_h
    unistd_h
    valgrind_valgrind_h
    windows_h
    winsock2_h
"

INTRINSICS_LIST="
    intrinsics_neon
"

COMPLEX_FUNCS="
    cabs
    cexp
"

MATH_FUNCS="
    atanf
    atan2f
    cbrt
    cbrtf
    copysign
    cosf
    erf
    exp2
    exp2f
    expf
    hypot
    isfinite
    isinf
    isnan
    ldexpf
    llrint
    llrintf
    log2
    log2f
    log10f
    lrint
    lrintf
    powf
    rint
    round
    roundf
    sinf
    trunc
    truncf
"

SYSTEM_FUNCS="
    access
    aligned_malloc
    arc4random
    clock_gettime
    closesocket
    CommandLineToArgvW
    CoTaskMemFree
    CryptGenRandom
    dlopen
    fcntl
    flt_lim
    fork
    getaddrinfo
    gethrtime
    getopt
    GetProcessAffinityMask
    GetProcessMemoryInfo
    GetProcessTimes
    getrusage
    GetSystemTimeAsFileTime
    gettimeofday
    glob
    glXGetProcAddress
    gmtime_r
    inet_aton
    isatty
    jack_port_get_latency_range
    kbhit
    localtime_r
    lstat
    lzo1x_999_compress
    mach_absolute_time
    MapViewOfFile
    memalign
    mkstemp
    mmap
    mprotect
    nanosleep
    PeekNamedPipe
    posix_memalign
    pthread_cancel
    sched_getaffinity
    SetConsoleTextAttribute
    SetConsoleCtrlHandler
    setmode
    setrlimit
    Sleep
    strerror_r
    sysconf
    sysctl
    usleep
    UTGetOSTypeFromString
    VirtualAlloc
    wglGetProcAddress
"

TOOLCHAIN_FEATURES="
    as_dn_directive
    as_func
    as_object_arch
    asm_mod_q
    attribute_may_alias
    attribute_packed
    ebp_available
    ebx_available
    gnu_as
    gnu_windres
    ibm_asm
    inline_asm_direct_symbol_refs
    inline_asm_labels
    inline_asm_nonlocal_labels
    pragma_deprecated
    rsync_contimeout
    symver_asm_label
    symver_gnu_asm
    vfp_args
    xform_asm
    xmm_clobbers
"

TYPES_LIST="
    CONDITION_VARIABLE_Ptr
    socklen_t
    struct_addrinfo
    struct_group_source_req
    struct_ip_mreq_source
    struct_ipv6_mreq
    struct_msghdr_msg_flags
    struct_pollfd
    struct_rusage_ru_maxrss
    struct_sctp_event_subscribe
    struct_sockaddr_in6
    struct_sockaddr_sa_len
    struct_sockaddr_storage
    struct_stat_st_mtim_tv_nsec
    struct_v4l2_frmivalenum_discrete
"

HAVE_LIST="
    $ARCH_EXT_LIST
    $(add_suffix _external $ARCH_EXT_LIST)
    $(add_suffix _inline   $ARCH_EXT_LIST)
    $ARCH_FEATURES
    $ATOMICS_LIST
    $BUILTIN_LIST
    $COMPLEX_FUNCS
    $HAVE_LIST_CMDLINE
    $HAVE_LIST_PUB
    $HEADERS_LIST
    $INTRINSICS_LIST
    $MATH_FUNCS
    $SYSTEM_FUNCS
    $THREADS_LIST
    $TOOLCHAIN_FEATURES
    $TYPES_LIST
    atomics_native
    dos_paths
    dxva2_lib
    dxva2api_cobj
    libc_msvcrt
    libdc1394_1
    libdc1394_2
    makeinfo
    makeinfo_html
    perl
    pod2man
    sdl
    section_data_rel_ro
    texi2html
    threads
    vaapi_drm
    vaapi_x11
    vdpau_x11
    winrt
    xlib
"

# options emitted with CONFIG_ prefix but not available on the command line
CONFIG_EXTRA="
    aandcttables
    ac3dsp
    audio_frame_queue
    audiodsp
    blockdsp
    bswapdsp
    cabac
    dirac_parse
    dvprofile
    exif
    faandct
    faanidct
    fdctdsp
    flacdsp
    fmtconvert
    frame_thread_encoder
    g722dsp
    golomb
    gplv3
    h263dsp
    h264chroma
    h264dsp
    h264pred
    h264qpel
    hpeldsp
    huffman
    huffyuvdsp
    huffyuvencdsp
    idctdsp
    iirfilter
    imdct15
    intrax8
    iso_media
    ividsp
    jpegtables
    lgplv3
    libx262
    llauddsp
    llviddsp
    lpc
    lzf
    me_cmp
    mpeg_er
    mpegaudio
    mpegaudiodsp
    mpegvideo
    mpegvideoenc
    mss34dsp
    pixblockdsp
    qpeldsp
    qsv
    qsvdec
    qsvenc
    rangecoder
    riffdec
    riffenc
    rtpdec
    rtpenc_chain
    rv34dsp
    sinewin
    snappy
    srtp
    startcode
    texturedsp
    texturedspenc
    tpeldsp
    vaapi_encode
    vc1dsp
    videodsp
    vp3dsp
    vp56dsp
    vp8dsp
    vt_bt2020
    wma_freqs
    wmv2dsp
"

CMDLINE_SELECT="
    $ARCH_EXT_LIST
    $CONFIG_LIST
    $HAVE_LIST_CMDLINE
    $THREADS_LIST
    asm
    cross_compile
    debug
    extra_warnings
    logging
    lto
    optimizations
    rpath
    stripping
"

PATHS_LIST="
    bindir
    datadir
    docdir
    incdir
    libdir
    mandir
    pkgconfigdir
    prefix
    shlibdir
    install_name_dir
"

CMDLINE_SET="
    $PATHS_LIST
    ar
    arch
    as
    assert_level
    build_suffix
    cc
    objcc
    cpu
    cross_prefix
    custom_allocator
    cxx
    dep_cc
    doxygen
    env
    extra_version
    gas
    host_cc
    host_cflags
    host_ld
    host_ldflags
    host_libs
    host_os
    install
    ld
    ln_s
    logfile
    malloc_prefix
    nm
    optflags
    pkg_config
    pkg_config_flags
    progs_suffix
    random_seed
    ranlib
    samples
    strip
    sws_max_filter_size
    sysinclude
    sysroot
    target_exec
    target_os
    target_path
    target_samples
    tempprefix
    toolchain
    valgrind
    yasmexe
"

CMDLINE_APPEND="
    extra_cflags
    extra_cxxflags
    extra_objcflags
    host_cppflags
"

# code dependency declarations

# architecture extensions

armv5te_deps="arm"
armv6_deps="arm"
armv6t2_deps="arm"
armv8_deps="aarch64"
neon_deps_any="aarch64 arm"
intrinsics_neon_deps="neon"
vfp_deps_any="aarch64 arm"
vfpv3_deps="vfp"
setend_deps="arm"

map 'eval ${v}_inline_deps=inline_asm' $ARCH_EXT_LIST_ARM

mipsfpu_deps="mips"
mipsdsp_deps="mips"
mipsdspr2_deps="mips"
mips32r2_deps="mips"
mips32r5_deps="mips"
mips32r6_deps="mips"
mips64r2_deps="mips"
mips64r6_deps="mips"
msa_deps="mipsfpu"
mmi_deps="mips"

altivec_deps="ppc"
dcbzl_deps="ppc"
ldbrx_deps="ppc"
ppc4xx_deps="ppc"
vsx_deps="altivec"
power8_deps="vsx"

cpunop_deps="i686"
x86_64_select="i686"
x86_64_suggest="fast_cmov"

amd3dnow_deps="mmx"
amd3dnowext_deps="amd3dnow"
i686_deps="x86"
mmx_deps="x86"
mmxext_deps="mmx"
sse_deps="mmxext"
sse2_deps="sse"
sse3_deps="sse2"
ssse3_deps="sse3"
sse4_deps="ssse3"
sse42_deps="sse4"
aesni_deps="sse42"
avx_deps="sse42"
xop_deps="avx"
fma3_deps="avx"
fma4_deps="avx"
avx2_deps="avx"

mmx_external_deps="yasm"
mmx_inline_deps="inline_asm"
mmx_suggest="mmx_external mmx_inline"

for ext in $(filter_out mmx $ARCH_EXT_LIST_X86_SIMD); do
    eval dep=\$${ext}_deps
    eval ${ext}_external_deps='"${dep}_external"'
    eval ${ext}_inline_deps='"${dep}_inline"'
    eval ${ext}_suggest='"${ext}_external ${ext}_inline"'
done

aligned_stack_if_any="aarch64 ppc x86"
fast_64bit_if_any="aarch64 alpha ia64 mips64 parisc64 ppc64 sparc64 x86_64"
fast_clz_if_any="aarch64 alpha avr32 mips ppc x86"
fast_unaligned_if_any="aarch64 ppc x86"
simd_align_16_if_any="altivec neon sse"

# system capabilities
symver_if_any="symver_asm_label symver_gnu_asm"
valgrind_backtrace_deps="!optimizations valgrind_valgrind_h"

# threading support
atomics_gcc_if_any="sync_val_compare_and_swap atomic_compare_exchange"
atomics_suncc_if="atomic_cas_ptr machine_rw_barrier"
atomics_win32_if="MemoryBarrier"
atomics_native_if_any="$ATOMICS_LIST"
w32threads_deps="atomics_native"
threads_if_any="$THREADS_LIST"

# subsystems
dct_select="rdft"
dirac_parse_select="golomb"
error_resilience_select="me_cmp"
faandct_deps="faan fdctdsp"
faanidct_deps="faan idctdsp"
h264dsp_select="startcode"
frame_thread_encoder_deps="encoders threads"
intrax8_select="blockdsp idctdsp"
mdct_select="fft"
me_cmp_select="fdctdsp idctdsp pixblockdsp"
mpeg_er_select="error_resilience"
mpegaudio_select="mpegaudiodsp"
mpegaudiodsp_select="dct"
mpegvideo_select="blockdsp h264chroma hpeldsp idctdsp me_cmp mpeg_er videodsp"
mpegvideoenc_select="me_cmp mpegvideo pixblockdsp qpeldsp"
<<<<<<< HEAD
qsvdec_select="qsv"
qsvenc_select="qsv"
vaapi_encode_deps="vaapi"
=======
>>>>>>> 330177b5
vc1dsp_select="h264chroma qpeldsp startcode"
rdft_select="fft"

# decoders / encoders
aac_decoder_select="imdct15 mdct sinewin"
aac_fixed_decoder_select="mdct sinewin"
aac_encoder_select="audio_frame_queue iirfilter lpc mdct sinewin"
aac_latm_decoder_select="aac_decoder aac_latm_parser"
ac3_decoder_select="ac3_parser ac3dsp bswapdsp fmtconvert mdct"
ac3_fixed_decoder_select="ac3_parser ac3dsp bswapdsp mdct"
ac3_encoder_select="ac3dsp audiodsp mdct me_cmp"
ac3_fixed_encoder_select="ac3dsp audiodsp mdct me_cmp"
adpcm_g722_decoder_select="g722dsp"
adpcm_g722_encoder_select="g722dsp"
aic_decoder_select="golomb idctdsp"
alac_encoder_select="lpc"
als_decoder_select="bswapdsp"
amrnb_decoder_select="lsp"
amrwb_decoder_select="lsp"
amv_decoder_select="sp5x_decoder exif"
amv_encoder_select="aandcttables jpegtables mpegvideoenc"
ape_decoder_select="bswapdsp llauddsp"
apng_decoder_select="zlib"
apng_encoder_select="huffyuvencdsp zlib"
asv1_decoder_select="blockdsp bswapdsp idctdsp"
asv1_encoder_select="bswapdsp fdctdsp pixblockdsp"
asv2_decoder_select="blockdsp bswapdsp idctdsp"
asv2_encoder_select="bswapdsp fdctdsp pixblockdsp"
atrac1_decoder_select="mdct sinewin"
atrac3_decoder_select="mdct"
atrac3p_decoder_select="mdct sinewin"
avrn_decoder_select="exif jpegtables"
bink_decoder_select="blockdsp hpeldsp"
binkaudio_dct_decoder_select="mdct rdft dct sinewin wma_freqs"
binkaudio_rdft_decoder_select="mdct rdft sinewin wma_freqs"
cavs_decoder_select="blockdsp golomb h264chroma idctdsp qpeldsp videodsp"
cllc_decoder_select="bswapdsp"
comfortnoise_encoder_select="lpc"
cook_decoder_select="audiodsp mdct sinewin"
cscd_decoder_select="lzo"
cscd_decoder_suggest="zlib"
dca_decoder_select="mdct"
dds_decoder_select="texturedsp"
dirac_decoder_select="dirac_parse dwt golomb videodsp mpegvideoenc"
dnxhd_decoder_select="blockdsp idctdsp"
dnxhd_encoder_select="aandcttables blockdsp fdctdsp idctdsp mpegvideoenc pixblockdsp"
dvvideo_decoder_select="dvprofile idctdsp"
dvvideo_encoder_select="dvprofile fdctdsp me_cmp pixblockdsp"
dxa_decoder_select="zlib"
dxv_decoder_select="lzf texturedsp"
eac3_decoder_select="ac3_decoder"
eac3_encoder_select="ac3_encoder"
eamad_decoder_select="aandcttables blockdsp bswapdsp idctdsp mpegvideo"
eatgq_decoder_select="aandcttables"
eatqi_decoder_select="aandcttables blockdsp bswapdsp idctdsp"
exr_decoder_select="zlib"
ffv1_decoder_select="golomb rangecoder"
ffv1_encoder_select="rangecoder"
ffvhuff_decoder_select="huffyuv_decoder"
ffvhuff_encoder_select="huffyuv_encoder"
fic_decoder_select="golomb"
flac_decoder_select="flacdsp golomb"
flac_encoder_select="bswapdsp flacdsp golomb lpc"
flashsv2_decoder_select="zlib"
flashsv2_encoder_select="zlib"
flashsv_decoder_select="zlib"
flashsv_encoder_select="zlib"
flv_decoder_select="h263_decoder"
flv_encoder_select="h263_encoder"
fourxm_decoder_select="blockdsp bswapdsp"
fraps_decoder_select="bswapdsp huffman"
g2m_decoder_select="blockdsp idctdsp jpegtables zlib"
g729_decoder_select="audiodsp"
h261_decoder_select="mpegvideo"
h261_encoder_select="aandcttables mpegvideoenc"
h263_decoder_select="h263_parser h263dsp mpegvideo qpeldsp"
h263_encoder_select="aandcttables h263dsp mpegvideoenc"
h263i_decoder_select="h263_decoder"
h263p_decoder_select="h263_decoder"
h263p_encoder_select="h263_encoder"
h264_decoder_select="cabac golomb h264chroma h264dsp h264pred h264qpel videodsp"
h264_decoder_suggest="error_resilience"
<<<<<<< HEAD
h264_qsv_decoder_deps="libmfx"
h264_qsv_decoder_select="h264_mp4toannexb_bsf h264_parser qsvdec h264_qsv_hwaccel"
h264_qsv_encoder_deps="libmfx"
h264_qsv_encoder_select="qsvenc"
h264_vaapi_encoder_deps="VAEncPictureParameterBufferH264"
h264_vaapi_encoder_select="vaapi_encode golomb"
=======
>>>>>>> 330177b5
hap_decoder_select="snappy texturedsp"
hap_encoder_deps="libsnappy"
hap_encoder_select="texturedspenc"
hevc_decoder_select="bswapdsp cabac golomb videodsp"
<<<<<<< HEAD
hevc_qsv_decoder_deps="libmfx"
hevc_qsv_decoder_select="hevc_mp4toannexb_bsf hevc_parser qsvdec hevc_qsv_hwaccel"
hevc_qsv_encoder_deps="libmfx"
hevc_qsv_encoder_select="qsvenc"
huffyuv_decoder_select="bswapdsp huffyuvdsp llviddsp"
huffyuv_encoder_select="bswapdsp huffman huffyuvencdsp llviddsp"
hevc_vaapi_encoder_deps="VAEncPictureParameterBufferHEVC"
hevc_vaapi_encoder_select="vaapi_encode golomb"
=======
huffyuv_decoder_select="bswapdsp huffyuvdsp"
huffyuv_encoder_select="bswapdsp huffman huffyuvencdsp"
>>>>>>> 330177b5
iac_decoder_select="imc_decoder"
imc_decoder_select="bswapdsp fft mdct sinewin"
indeo3_decoder_select="hpeldsp"
indeo4_decoder_select="ividsp"
indeo5_decoder_select="ividsp"
interplay_video_decoder_select="hpeldsp"
jpegls_decoder_select="golomb mjpeg_decoder"
jpegls_encoder_select="golomb"
jv_decoder_select="blockdsp"
lagarith_decoder_select="huffyuvdsp"
ljpeg_encoder_select="aandcttables idctdsp jpegtables"
loco_decoder_select="golomb"
mdec_decoder_select="blockdsp idctdsp mpegvideo"
metasound_decoder_select="lsp mdct sinewin"
mimic_decoder_select="blockdsp bswapdsp hpeldsp idctdsp"
mjpeg_decoder_select="blockdsp hpeldsp exif idctdsp jpegtables"
mjpeg_encoder_select="aandcttables jpegtables mpegvideoenc"
mjpegb_decoder_select="mjpeg_decoder"
mjpeg_vaapi_encoder_deps="VAEncPictureParameterBufferJPEG"
mjpeg_vaapi_encoder_select="vaapi_encode jpegtables"
mlp_decoder_select="mlp_parser"
motionpixels_decoder_select="bswapdsp"
mp1_decoder_select="mpegaudio"
mp1float_decoder_select="mpegaudio"
mp2_decoder_select="mpegaudio"
mp2float_decoder_select="mpegaudio"
mp3_decoder_select="mpegaudio"
mp3adu_decoder_select="mpegaudio"
mp3adufloat_decoder_select="mpegaudio"
mp3float_decoder_select="mpegaudio"
mp3on4_decoder_select="mpegaudio"
mp3on4float_decoder_select="mpegaudio"
mpc7_decoder_select="bswapdsp mpegaudiodsp"
mpc8_decoder_select="mpegaudiodsp"
mpeg_xvmc_decoder_deps="X11_extensions_XvMClib_h"
mpeg_xvmc_decoder_select="mpeg2video_decoder"
<<<<<<< HEAD
mpegvideo_decoder_select="mpegvideo"
mpeg1video_decoder_select="mpegvideo"
mpeg1video_encoder_select="aandcttables mpegvideoenc h263dsp"
mpeg2video_decoder_select="mpegvideo"
mpeg2video_encoder_select="aandcttables mpegvideoenc h263dsp"
mpeg2_qsv_decoder_deps="libmfx"
mpeg2_qsv_decoder_select="qsvdec mpeg2_qsv_hwaccel"
mpeg2_qsv_encoder_deps="libmfx"
mpeg2_qsv_encoder_select="qsvenc"
=======
mpeg1video_decoder_select="error_resilience mpeg_er mpegvideo"
mpeg1video_encoder_select="aandcttables mpegvideoenc"
mpeg2video_decoder_select="error_resilience mpeg_er mpegvideo"
mpeg2video_encoder_select="aandcttables mpegvideoenc"
>>>>>>> 330177b5
mpeg4_decoder_select="h263_decoder mpeg4video_parser"
mpeg4_encoder_select="h263_encoder"
msa1_decoder_select="mss34dsp"
msmpeg4v1_decoder_select="h263_decoder"
msmpeg4v2_decoder_select="h263_decoder"
msmpeg4v2_encoder_select="h263_encoder"
msmpeg4v3_decoder_select="h263_decoder"
msmpeg4v3_encoder_select="h263_encoder"
mss2_decoder_select="vc1_decoder mpegvideo"
mts2_decoder_select="mss34dsp"
mxpeg_decoder_select="mjpeg_decoder"
nellymoser_decoder_select="mdct sinewin"
nellymoser_encoder_select="audio_frame_queue mdct sinewin"
nuv_decoder_select="idctdsp lzo"
on2avc_decoder_select="mdct"
opus_decoder_deps="swresample"
opus_decoder_select="imdct15"
png_decoder_select="zlib"
png_encoder_select="huffyuvencdsp zlib"
prores_decoder_select="blockdsp idctdsp"
prores_encoder_select="fdctdsp"
qcelp_decoder_select="lsp"
qdm2_decoder_select="mdct rdft mpegaudiodsp"
ra_144_decoder_select="audiodsp"
ra_144_encoder_select="audio_frame_queue lpc audiodsp"
ralf_decoder_select="golomb"
rawvideo_decoder_select="bswapdsp"
rscc_decoder_select="zlib"
rtjpeg_decoder_select="me_cmp"
rv10_decoder_select="h263_decoder"
rv10_encoder_select="h263_encoder"
rv20_decoder_select="h263_decoder"
rv20_encoder_select="h263_encoder"
rv30_decoder_select="golomb h264pred h264qpel mpegvideo rv34dsp"
rv40_decoder_select="golomb h264pred h264qpel mpegvideo rv34dsp"
screenpresso_decoder_select="zlib"
shorten_decoder_select="golomb"
sipr_decoder_select="lsp"
snow_decoder_select="dwt h264qpel hpeldsp me_cmp rangecoder videodsp"
snow_encoder_select="aandcttables dwt h264qpel hpeldsp me_cmp mpegvideoenc rangecoder"
sonic_decoder_select="golomb rangecoder"
sonic_encoder_select="golomb rangecoder"
sonic_ls_encoder_select="golomb rangecoder"
sp5x_decoder_select="mjpeg_decoder"
svq1_decoder_select="hpeldsp"
svq1_encoder_select="aandcttables hpeldsp me_cmp mpegvideoenc"
svq3_decoder_select="golomb h264dsp h264pred hpeldsp tpeldsp videodsp"
svq3_decoder_suggest="zlib"
tak_decoder_select="audiodsp"
tdsc_decoder_select="zlib mjpeg_decoder"
theora_decoder_select="vp3_decoder"
thp_decoder_select="mjpeg_decoder"
tiff_decoder_suggest="zlib lzma"
tiff_encoder_suggest="zlib"
truehd_decoder_select="mlp_parser"
truemotion2_decoder_select="bswapdsp"
truespeech_decoder_select="bswapdsp"
tscc_decoder_select="zlib"
twinvq_decoder_select="mdct lsp sinewin"
txd_decoder_select="texturedsp"
utvideo_decoder_select="bswapdsp"
utvideo_encoder_select="bswapdsp huffman huffyuvencdsp"
vble_decoder_select="huffyuvdsp"
vc1_decoder_select="blockdsp h263_decoder h264qpel intrax8 mpegvideo vc1dsp"
vc1_qsv_decoder_deps="libmfx"
vc1_qsv_decoder_select="qsvdec vc1_qsv_hwaccel"
vc1image_decoder_select="vc1_decoder"
vorbis_decoder_select="mdct"
vorbis_encoder_select="mdct"
vp3_decoder_select="hpeldsp vp3dsp videodsp"
vp5_decoder_select="h264chroma hpeldsp videodsp vp3dsp vp56dsp"
vp6_decoder_select="h264chroma hpeldsp huffman videodsp vp3dsp vp56dsp"
vp6a_decoder_select="vp6_decoder"
vp6f_decoder_select="vp6_decoder"
vp7_decoder_select="h264pred videodsp vp8dsp"
vp8_decoder_select="h264pred videodsp vp8dsp"
vp9_decoder_select="videodsp vp9_parser"
webp_decoder_select="vp8_decoder exif"
wmalossless_decoder_select="llauddsp"
wmapro_decoder_select="mdct sinewin wma_freqs"
wmav1_decoder_select="mdct sinewin wma_freqs"
wmav1_encoder_select="mdct sinewin wma_freqs"
wmav2_decoder_select="mdct sinewin wma_freqs"
wmav2_encoder_select="mdct sinewin wma_freqs"
wmavoice_decoder_select="lsp rdft dct mdct sinewin"
wmv1_decoder_select="h263_decoder"
wmv1_encoder_select="h263_encoder"
wmv2_decoder_select="blockdsp error_resilience h263_decoder idctdsp intrax8 videodsp wmv2dsp"
wmv2_encoder_select="h263_encoder wmv2dsp"
wmv3_decoder_select="vc1_decoder"
wmv3image_decoder_select="wmv3_decoder"
xma1_decoder_select="wmapro_decoder"
xma2_decoder_select="wmapro_decoder"
zerocodec_decoder_select="zlib"
zlib_decoder_select="zlib"
zlib_encoder_select="zlib"
zmbv_decoder_select="zlib"
zmbv_encoder_select="zlib"

# platform codecs
audiotoolbox_deps="AudioToolbox_AudioToolbox_h"
audiotoolbox_extralibs="-framework CoreFoundation -framework AudioToolbox -framework CoreMedia"

# hardware accelerators
crystalhd_deps="libcrystalhd_libcrystalhd_if_h"
d3d11va_deps="d3d11_h dxva_h ID3D11VideoDecoder ID3D11VideoContext"
dxva2_deps="dxva2api_h DXVA2_ConfigPictureDecode"
vaapi_deps="va_va_h"
vda_framework_deps="VideoDecodeAcceleration_VDADecoder_h"
vda_framework_extralibs="-framework VideoDecodeAcceleration"
vda_deps="vda_framework pthreads"
vda_extralibs="-framework CoreFoundation -framework QuartzCore"
vdpau_deps="vdpau_vdpau_h vdpau_vdpau_x11_h"
videotoolbox_hwaccel_deps="videotoolbox pthreads"
videotoolbox_hwaccel_extralibs="-framework QuartzCore"
xvmc_deps="X11_extensions_XvMClib_h"

h263_vaapi_hwaccel_deps="vaapi"
h263_vaapi_hwaccel_select="h263_decoder"
h263_videotoolbox_hwaccel_deps="videotoolbox"
h263_videotoolbox_hwaccel_select="h263_decoder"
h264_crystalhd_decoder_select="crystalhd h264_mp4toannexb_bsf h264_parser"
h264_d3d11va_hwaccel_deps="d3d11va"
h264_d3d11va_hwaccel_select="h264_decoder"
h264_dxva2_hwaccel_deps="dxva2"
h264_dxva2_hwaccel_select="h264_decoder"
h264_mediacodec_decoder_deps="mediacodec"
h264_mediacodec_decoder_select="h264_mp4toannexb_bsf h264_parser"
h264_mmal_decoder_deps="mmal"
h264_mmal_decoder_select="mmal"
h264_mmal_hwaccel_deps="mmal"
h264_qsv_hwaccel_deps="libmfx"
h264_vaapi_hwaccel_deps="vaapi"
h264_vaapi_hwaccel_select="h264_decoder"
h264_vda_decoder_deps="vda"
h264_vda_decoder_select="h264_decoder"
h264_vda_hwaccel_deps="vda"
h264_vda_hwaccel_select="h264_decoder"
h264_vda_old_hwaccel_deps="vda"
h264_vda_old_hwaccel_select="h264_decoder"
h264_vdpau_decoder_deps="vdpau"
h264_vdpau_decoder_select="h264_decoder"
h264_vdpau_hwaccel_deps="vdpau"
h264_vdpau_hwaccel_select="h264_decoder"
h264_videotoolbox_hwaccel_deps="videotoolbox"
h264_videotoolbox_hwaccel_select="h264_decoder"
hevc_d3d11va_hwaccel_deps="d3d11va DXVA_PicParams_HEVC"
hevc_d3d11va_hwaccel_select="hevc_decoder"
hevc_dxva2_hwaccel_deps="dxva2 DXVA_PicParams_HEVC"
hevc_dxva2_hwaccel_select="hevc_decoder"
hevc_qsv_hwaccel_deps="libmfx"
hevc_vaapi_hwaccel_deps="vaapi VAPictureParameterBufferHEVC"
hevc_vaapi_hwaccel_select="hevc_decoder"
hevc_vdpau_hwaccel_deps="vdpau VdpPictureInfoHEVC"
hevc_vdpau_hwaccel_select="hevc_decoder"
mpeg_vdpau_decoder_deps="vdpau"
mpeg_vdpau_decoder_select="mpeg2video_decoder"
mpeg_xvmc_hwaccel_deps="xvmc"
mpeg_xvmc_hwaccel_select="mpeg2video_decoder"
mpeg1_vdpau_decoder_deps="vdpau"
mpeg1_vdpau_decoder_select="mpeg1video_decoder"
mpeg1_vdpau_hwaccel_deps="vdpau"
mpeg1_vdpau_hwaccel_select="mpeg1video_decoder"
mpeg1_videotoolbox_hwaccel_deps="videotoolbox"
mpeg1_videotoolbox_hwaccel_select="mpeg1video_decoder"
mpeg1_xvmc_hwaccel_deps="xvmc"
mpeg1_xvmc_hwaccel_select="mpeg1video_decoder"
mpeg2_crystalhd_decoder_select="crystalhd"
mpeg2_d3d11va_hwaccel_deps="d3d11va"
mpeg2_d3d11va_hwaccel_select="mpeg2video_decoder"
mpeg2_dxva2_hwaccel_deps="dxva2"
mpeg2_dxva2_hwaccel_select="mpeg2video_decoder"
mpeg2_mmal_decoder_deps="mmal"
mpeg2_mmal_decoder_select="mmal"
mpeg2_mmal_hwaccel_deps="mmal"
mpeg2_qsv_hwaccel_deps="libmfx"
mpeg2_qsv_hwaccel_select="qsvdec_mpeg2"
mpeg2_vaapi_hwaccel_deps="vaapi"
mpeg2_vaapi_hwaccel_select="mpeg2video_decoder"
mpeg2_vdpau_hwaccel_deps="vdpau"
mpeg2_vdpau_hwaccel_select="mpeg2video_decoder"
mpeg2_videotoolbox_hwaccel_deps="videotoolbox"
mpeg2_videotoolbox_hwaccel_select="mpeg2video_decoder"
mpeg2_xvmc_hwaccel_deps="xvmc"
mpeg2_xvmc_hwaccel_select="mpeg2video_decoder"
mpeg4_crystalhd_decoder_select="crystalhd"
mpeg4_mmal_decoder_deps="mmal"
mpeg4_mmal_decoder_select="mmal"
mpeg4_mmal_hwaccel_deps="mmal"
mpeg4_vaapi_hwaccel_deps="vaapi"
mpeg4_vaapi_hwaccel_select="mpeg4_decoder"
mpeg4_vdpau_decoder_deps="vdpau"
mpeg4_vdpau_decoder_select="mpeg4_decoder"
mpeg4_vdpau_hwaccel_deps="vdpau"
mpeg4_vdpau_hwaccel_select="mpeg4_decoder"
mpeg4_videotoolbox_hwaccel_deps="videotoolbox"
mpeg4_videotoolbox_hwaccel_select="mpeg4_decoder"
msmpeg4_crystalhd_decoder_select="crystalhd"
vc1_crystalhd_decoder_select="crystalhd"
vc1_d3d11va_hwaccel_deps="d3d11va"
vc1_d3d11va_hwaccel_select="vc1_decoder"
vc1_dxva2_hwaccel_deps="dxva2"
vc1_dxva2_hwaccel_select="vc1_decoder"
vc1_mmal_decoder_deps="mmal"
vc1_mmal_decoder_select="mmal"
vc1_mmal_hwaccel_deps="mmal"
vc1_qsv_hwaccel_deps="libmfx"
vc1_qsv_hwaccel_select="qsvdec_vc1"
vc1_vaapi_hwaccel_deps="vaapi"
vc1_vaapi_hwaccel_select="vc1_decoder"
vc1_vdpau_decoder_deps="vdpau"
vc1_vdpau_decoder_select="vc1_decoder"
vc1_vdpau_hwaccel_deps="vdpau"
vc1_vdpau_hwaccel_select="vc1_decoder"
vp9_d3d11va_hwaccel_deps="d3d11va DXVA_PicParams_VP9"
vp9_d3d11va_hwaccel_select="vp9_decoder"
vp9_dxva2_hwaccel_deps="dxva2 DXVA_PicParams_VP9"
vp9_dxva2_hwaccel_select="vp9_decoder"
vp9_vaapi_hwaccel_deps="vaapi VADecPictureParameterBufferVP9"
vp9_vaapi_hwaccel_select="vp9_decoder"
wmv3_crystalhd_decoder_select="crystalhd"
wmv3_d3d11va_hwaccel_select="vc1_d3d11va_hwaccel"
wmv3_dxva2_hwaccel_select="vc1_dxva2_hwaccel"
wmv3_vaapi_hwaccel_select="vc1_vaapi_hwaccel"
wmv3_vdpau_decoder_select="vc1_vdpau_decoder"
wmv3_vdpau_hwaccel_select="vc1_vdpau_hwaccel"

# hardware-accelerated codecs
nvenc_deps_any="dlopen LoadLibrary"
nvenc_extralibs='$ldl'
qsvdec_select="qsv"
qsvenc_select="qsv"
vaapi_encode_deps="vaapi"

hwupload_cuda_filter_deps="cuda"
scale_npp_filter_deps="cuda libnpp"

h264_nvenc_encoder_deps="nvenc"
h264_qsv_decoder_deps="libmfx"
h264_qsv_decoder_select="h264_mp4toannexb_bsf h264_parser qsvdec h264_qsv_hwaccel"
h264_qsv_encoder_deps="libmfx"
h264_qsv_encoder_select="qsvenc"
h264_vaapi_encoder_deps="VAEncPictureParameterBufferH264"
h264_vaapi_encoder_select="vaapi_encode golomb"

hevc_nvenc_encoder_deps="nvenc"
hevc_qsv_decoder_deps="libmfx"
hevc_qsv_encoder_deps="libmfx"
hevc_qsv_decoder_select="hevc_mp4toannexb_bsf hevc_parser hevc_qsv_hwaccel qsvdec"
hevc_qsv_encoder_select="qsvenc"
hevc_vaapi_encoder_deps="VAEncPictureParameterBufferHEVC"
hevc_vaapi_encoder_select="vaapi_encode golomb"
mpeg2_qsv_decoder_deps="libmfx"
mpeg2_qsv_decoder_select="qsvdec mpeg2_qsv_hwaccel mpegvideo_parser"
mpeg2_qsv_encoder_deps="libmfx"
mpeg2_qsv_encoder_select="qsvenc"

nvenc_h264_encoder_deps="nvenc"
nvenc_hevc_encoder_deps="nvenc"

# parsers
h264_parser_select="h264_decoder"
hevc_parser_select="golomb"
mpegvideo_parser_select="mpegvideo"
mpeg4video_parser_select="h263dsp mpegvideo qpeldsp"
vc1_parser_select="vc1dsp"

# bitstream_filters
mjpeg2jpeg_bsf_select="jpegtables"

# external libraries
aac_at_decoder_deps="audiotoolbox"
ac3_at_decoder_deps="audiotoolbox"
ac3_at_decoder_select="ac3_parser"
adpcm_ima_qt_at_decoder_deps="audiotoolbox"
alac_at_decoder_deps="audiotoolbox"
amr_nb_at_decoder_deps="audiotoolbox"
eac3_at_decoder_deps="audiotoolbox"
eac3_at_decoder_select="ac3_parser"
gsm_ms_at_decoder_deps="audiotoolbox"
ilbc_at_decoder_deps="audiotoolbox"
mp1_at_decoder_deps="audiotoolbox"
mp2_at_decoder_deps="audiotoolbox"
mp3_at_decoder_deps="audiotoolbox"
pcm_alaw_at_decoder_deps="audiotoolbox"
pcm_mulaw_at_decoder_deps="audiotoolbox"
qdmc_at_decoder_deps="audiotoolbox"
qdm2_at_decoder_deps="audiotoolbox"
aac_at_encoder_deps="audiotoolbox"
aac_at_encoder_select="audio_frame_queue"
alac_at_encoder_deps="audiotoolbox"
alac_at_encoder_select="audio_frame_queue"
ilbc_at_encoder_deps="audiotoolbox"
ilbc_at_encoder_select="audio_frame_queue"
pcm_alaw_at_encoder_deps="audiotoolbox"
pcm_alaw_at_encoder_select="audio_frame_queue"
pcm_mulaw_at_encoder_deps="audiotoolbox"
pcm_mulaw_at_encoder_select="audio_frame_queue"
chromaprint_muxer_deps="chromaprint"
h264_videotoolbox_encoder_deps="videotoolbox_encoder pthreads"
libcelt_decoder_deps="libcelt"
libfaac_encoder_deps="libfaac"
libfaac_encoder_select="audio_frame_queue"
libfdk_aac_decoder_deps="libfdk_aac"
libfdk_aac_encoder_deps="libfdk_aac"
libfdk_aac_encoder_select="audio_frame_queue"
libgme_demuxer_deps="libgme"
libgsm_decoder_deps="libgsm"
libgsm_encoder_deps="libgsm"
libgsm_ms_decoder_deps="libgsm"
libgsm_ms_encoder_deps="libgsm"
libilbc_decoder_deps="libilbc"
libilbc_encoder_deps="libilbc"
libkvazaar_encoder_deps="libkvazaar"
libmodplug_demuxer_deps="libmodplug"
libmp3lame_encoder_deps="libmp3lame"
libmp3lame_encoder_select="audio_frame_queue"
libopencore_amrnb_decoder_deps="libopencore_amrnb"
libopencore_amrnb_encoder_deps="libopencore_amrnb"
libopencore_amrnb_encoder_select="audio_frame_queue"
libopencore_amrwb_decoder_deps="libopencore_amrwb"
libopenh264_encoder_deps="libopenh264"
libopenjpeg_decoder_deps="libopenjpeg"
libopenjpeg_encoder_deps="libopenjpeg"
libopus_decoder_deps="libopus"
libopus_encoder_deps="libopus"
libopus_encoder_select="audio_frame_queue"
libschroedinger_decoder_deps="libschroedinger"
libschroedinger_encoder_deps="libschroedinger"
libshine_encoder_deps="libshine"
libshine_encoder_select="audio_frame_queue"
libspeex_decoder_deps="libspeex"
libspeex_encoder_deps="libspeex"
libspeex_encoder_select="audio_frame_queue"
libtheora_encoder_deps="libtheora"
libtwolame_encoder_deps="libtwolame"
libutvideo_decoder_deps="libutvideo"
libutvideo_encoder_deps="libutvideo"
libvo_amrwbenc_encoder_deps="libvo_amrwbenc"
libvorbis_decoder_deps="libvorbis"
libvorbis_encoder_deps="libvorbis"
libvorbis_encoder_select="audio_frame_queue"
libvpx_vp8_decoder_deps="libvpx"
libvpx_vp8_encoder_deps="libvpx"
libvpx_vp9_decoder_deps="libvpx"
libvpx_vp9_encoder_deps="libvpx"
libwavpack_encoder_deps="libwavpack"
libwebp_encoder_deps="libwebp"
libwebp_anim_encoder_deps="libwebp"
libx262_encoder_deps="libx262"
libx264_encoder_deps="libx264"
libx264rgb_encoder_deps="libx264"
libx264rgb_encoder_select="libx264_encoder"
libx265_encoder_deps="libx265"
libxavs_encoder_deps="libxavs"
libxvid_encoder_deps="libxvid"
libzvbi_teletext_decoder_deps="libzvbi"
nvenc_encoder_deps="nvenc"
nvenc_h264_encoder_deps="nvenc"
nvenc_hevc_encoder_deps="nvenc"
videotoolbox_deps="VideoToolbox_VideoToolbox_h"
videotoolbox_extralibs="-framework CoreFoundation -framework VideoToolbox -framework CoreMedia -framework CoreVideo"
videotoolbox_encoder_deps="videotoolbox VTCompressionSessionPrepareToEncodeFrames"
videotoolbox_encoder_suggest="vda_framework vt_bt2020"
vt_bt2020_deps="kCVImageBufferColorPrimaries_ITU_R_2020"

# demuxers / muxers
ac3_demuxer_select="ac3_parser"
asf_demuxer_select="riffdec"
asf_o_demuxer_select="riffdec"
asf_muxer_select="riffenc"
asf_stream_muxer_select="asf_muxer"
avi_demuxer_select="iso_media riffdec exif"
avi_muxer_select="riffenc"
avisynth_demuxer_deps="avisynth"
avisynth_demuxer_select="riffdec"
caf_demuxer_select="iso_media riffdec"
dash_muxer_select="mp4_muxer"
dirac_demuxer_select="dirac_parser"
dts_demuxer_select="dca_parser"
dtshd_demuxer_select="dca_parser"
dv_demuxer_select="dvprofile"
dv_muxer_select="dvprofile"
dxa_demuxer_select="riffdec"
eac3_demuxer_select="ac3_parser"
f4v_muxer_select="mov_muxer"
flac_demuxer_select="flac_parser"
hds_muxer_select="flv_muxer"
hls_muxer_select="mpegts_muxer"
image2_alias_pix_demuxer_select="image2_demuxer"
image2_brender_pix_demuxer_select="image2_demuxer"
ipod_muxer_select="mov_muxer"
ismv_muxer_select="mov_muxer"
libnut_demuxer_deps="libnut"
libnut_muxer_deps="libnut"
matroska_audio_muxer_select="matroska_muxer"
matroska_demuxer_select="iso_media riffdec"
matroska_demuxer_suggest="bzlib lzo zlib"
matroska_muxer_select="iso_media riffenc"
mmf_muxer_select="riffenc"
mov_demuxer_select="iso_media riffdec"
mov_demuxer_suggest="zlib"
mov_muxer_select="iso_media riffenc rtpenc_chain"
mp3_demuxer_select="mpegaudio_parser"
mp4_muxer_select="mov_muxer"
mpegts_demuxer_select="iso_media"
mpegts_muxer_select="adts_muxer latm_muxer"
mpegtsraw_demuxer_select="mpegts_demuxer"
mxf_d10_muxer_select="mxf_muxer"
mxf_opatom_muxer_select="mxf_muxer"
nut_muxer_select="riffenc"
nuv_demuxer_select="riffdec"
oga_muxer_select="ogg_muxer"
ogg_demuxer_select="dirac_parse"
opus_muxer_select="ogg_muxer"
psp_muxer_select="mov_muxer"
rtp_demuxer_select="sdp_demuxer"
rtpdec_select="asf_demuxer jpegtables mov_demuxer mpegts_demuxer rm_demuxer rtp_protocol srtp"
rtsp_demuxer_select="http_protocol rtpdec"
rtsp_muxer_select="rtp_muxer http_protocol rtp_protocol rtpenc_chain"
sap_demuxer_select="sdp_demuxer"
sap_muxer_select="rtp_muxer rtp_protocol rtpenc_chain"
sdp_demuxer_select="rtpdec"
smoothstreaming_muxer_select="ismv_muxer"
spdif_muxer_select="aac_parser"
spx_muxer_select="ogg_muxer"
swf_demuxer_suggest="zlib"
tak_demuxer_select="tak_parser"
tg2_muxer_select="mov_muxer"
tgp_muxer_select="mov_muxer"
vobsub_demuxer_select="mpegps_demuxer"
w64_demuxer_select="wav_demuxer"
w64_muxer_select="wav_muxer"
wav_demuxer_select="riffdec"
wav_muxer_select="riffenc"
webm_muxer_select="iso_media riffenc"
webm_dash_manifest_demuxer_select="matroska_demuxer"
wtv_demuxer_select="mpegts_demuxer riffdec"
wtv_muxer_select="mpegts_muxer riffenc"
xmv_demuxer_select="riffdec"
xwma_demuxer_select="riffdec"

# indevs / outdevs
alsa_indev_deps="alsa_asoundlib_h snd_pcm_htimestamp"
alsa_outdev_deps="alsa_asoundlib_h"
avfoundation_indev_extralibs="-framework CoreVideo -framework Foundation -framework AVFoundation -framework CoreMedia"
avfoundation_indev_select="avfoundation"
bktr_indev_deps_any="dev_bktr_ioctl_bt848_h machine_ioctl_bt848_h dev_video_bktr_ioctl_bt848_h dev_ic_bt8xx_h"
caca_outdev_deps="libcaca"
decklink_indev_deps="decklink pthreads"
decklink_indev_extralibs="-lstdc++"
decklink_outdev_deps="decklink pthreads"
decklink_outdev_extralibs="-lstdc++"
dshow_indev_deps="IBaseFilter"
dshow_indev_extralibs="-lpsapi -lole32 -lstrmiids -luuid -loleaut32 -lshlwapi"
dv1394_indev_deps="dv1394"
dv1394_indev_select="dv_demuxer"
fbdev_indev_deps="linux_fb_h"
fbdev_outdev_deps="linux_fb_h"
gdigrab_indev_deps="CreateDIBSection"
gdigrab_indev_extralibs="-lgdi32"
gdigrab_indev_select="bmp_decoder"
iec61883_indev_deps="libiec61883"
jack_indev_deps="jack_jack_h"
jack_indev_deps_any="sem_timedwait dispatch_dispatch_h"
lavfi_indev_deps="avfilter"
libcdio_indev_deps="libcdio"
libdc1394_indev_deps="libdc1394"
libv4l2_indev_deps="libv4l2"
openal_indev_deps="openal"
opengl_outdev_deps="opengl"
oss_indev_deps_any="soundcard_h sys_soundcard_h"
oss_outdev_deps_any="soundcard_h sys_soundcard_h"
pulse_indev_deps="libpulse"
pulse_outdev_deps="libpulse"
qtkit_indev_extralibs="-framework QTKit -framework Foundation -framework QuartzCore"
qtkit_indev_select="qtkit"
sdl_outdev_deps="sdl"
sndio_indev_deps="sndio_h"
sndio_outdev_deps="sndio_h"
v4l_indev_deps="linux_videodev_h"
v4l2_indev_deps_any="linux_videodev2_h sys_videoio_h"
v4l2_outdev_deps_any="linux_videodev2_h sys_videoio_h"
vfwcap_indev_deps="capCreateCaptureWindow vfwcap_defines"
vfwcap_indev_extralibs="-lavicap32"
x11grab_indev_deps="x11grab"
x11grab_xcb_indev_deps="libxcb"
xv_outdev_deps="X11_extensions_Xvlib_h XvGetPortAttribute"
xv_outdev_extralibs="-lXv -lX11 -lXext"

# protocols
async_protocol_deps="threads"
bluray_protocol_deps="libbluray"
ffrtmpcrypt_protocol_deps="!librtmp_protocol"
ffrtmpcrypt_protocol_deps_any="gcrypt gmp openssl"
ffrtmpcrypt_protocol_select="tcp_protocol"
ffrtmphttp_protocol_deps="!librtmp_protocol"
ffrtmphttp_protocol_select="http_protocol"
ftp_protocol_select="tcp_protocol"
gopher_protocol_select="network"
http_protocol_select="tcp_protocol"
httpproxy_protocol_select="tcp_protocol"
https_protocol_select="tls_protocol"
icecast_protocol_select="http_protocol"
librtmp_protocol_deps="librtmp"
librtmpe_protocol_deps="librtmp"
librtmps_protocol_deps="librtmp"
librtmpt_protocol_deps="librtmp"
librtmpte_protocol_deps="librtmp"
libsmbclient_protocol_deps="libsmbclient gplv3"
libssh_protocol_deps="libssh"
mmsh_protocol_select="http_protocol"
mmst_protocol_select="network"
rtmp_protocol_deps="!librtmp_protocol"
rtmp_protocol_select="tcp_protocol"
rtmpe_protocol_select="ffrtmpcrypt_protocol"
rtmps_protocol_deps="!librtmp_protocol"
rtmps_protocol_select="tls_protocol"
rtmpt_protocol_select="ffrtmphttp_protocol"
rtmpte_protocol_select="ffrtmpcrypt_protocol ffrtmphttp_protocol"
rtmpts_protocol_select="ffrtmphttp_protocol https_protocol"
rtp_protocol_select="udp_protocol"
sctp_protocol_deps="struct_sctp_event_subscribe struct_msghdr_msg_flags"
sctp_protocol_select="network"
srtp_protocol_select="rtp_protocol srtp"
tcp_protocol_select="network"
tls_gnutls_protocol_deps="gnutls !tls_schannel_protocol !tls_securetransport_protocol"
tls_gnutls_protocol_select="tcp_protocol"
tls_openssl_protocol_deps="openssl !tls_schannel_protocol !tls_securetransport_protocol !tls_gnutls_protocol"
tls_openssl_protocol_select="tcp_protocol"
tls_schannel_protocol_deps="schannel"
tls_schannel_protocol_select="tcp_protocol"
tls_securetransport_protocol_deps="securetransport"
tls_securetransport_protocol_select="tcp_protocol"
tls_protocol_deps_any="tls_schannel_protocol tls_securetransport_protocol tls_gnutls_protocol tls_openssl_protocol"
udp_protocol_select="network"
udplite_protocol_select="network"
unix_protocol_deps="sys_un_h"
unix_protocol_select="network"

# filters
afftfilt_filter_deps="avcodec"
afftfilt_filter_select="fft"
amovie_filter_deps="avcodec avformat"
aresample_filter_deps="swresample"
ass_filter_deps="libass"
asyncts_filter_deps="avresample"
atempo_filter_deps="avcodec"
atempo_filter_select="rdft"
azmq_filter_deps="libzmq"
blackframe_filter_deps="gpl"
boxblur_filter_deps="gpl"
bs2b_filter_deps="libbs2b"
colormatrix_filter_deps="gpl"
cover_rect_filter_deps="avcodec avformat gpl"
cropdetect_filter_deps="gpl"
delogo_filter_deps="gpl"
deshake_filter_select="pixelutils"
drawtext_filter_deps="libfreetype"
ebur128_filter_deps="gpl"
eq_filter_deps="gpl"
fftfilt_filter_deps="avcodec"
fftfilt_filter_select="rdft"
find_rect_filter_deps="avcodec avformat gpl"
firequalizer_filter_deps="avcodec"
firequalizer_filter_select="rdft"
flite_filter_deps="libflite"
framerate_filter_select="pixelutils"
frei0r_filter_deps="frei0r dlopen"
frei0r_src_filter_deps="frei0r dlopen"
fspp_filter_deps="gpl"
geq_filter_deps="gpl"
histeq_filter_deps="gpl"
hqdn3d_filter_deps="gpl"
interlace_filter_deps="gpl"
kerndeint_filter_deps="gpl"
ladspa_filter_deps="ladspa dlopen"
mcdeint_filter_deps="avcodec gpl"
movie_filter_deps="avcodec avformat"
mpdecimate_filter_deps="gpl"
mpdecimate_filter_select="pixelutils"
mptestsrc_filter_deps="gpl"
negate_filter_deps="lut_filter"
nnedi_filter_deps="gpl"
ocr_filter_deps="libtesseract"
ocv_filter_deps="libopencv"
owdenoise_filter_deps="gpl"
pan_filter_deps="swresample"
perspective_filter_deps="gpl"
phase_filter_deps="gpl"
pp7_filter_deps="gpl"
pp_filter_deps="gpl postproc"
pullup_filter_deps="gpl"
removelogo_filter_deps="avcodec avformat swscale"
repeatfields_filter_deps="gpl"
resample_filter_deps="avresample"
rubberband_filter_deps="librubberband"
sab_filter_deps="gpl swscale"
scale2ref_filter_deps="swscale"
scale_filter_deps="swscale"
<<<<<<< HEAD
select_filter_select="pixelutils"
showcqt_filter_deps="avcodec avformat swscale"
showcqt_filter_select="fft"
showfreqs_filter_deps="avcodec"
showfreqs_filter_select="fft"
showspectrum_filter_deps="avcodec"
showspectrum_filter_select="fft"
showspectrumpic_filter_deps="avcodec"
showspectrumpic_filter_select="fft"
smartblur_filter_deps="gpl swscale"
sofalizer_filter_deps="netcdf avcodec"
sofalizer_filter_select="fft"
spectrumsynth_filter_deps="avcodec"
spectrumsynth_filter_select="fft"
spp_filter_deps="gpl avcodec"
spp_filter_select="fft idctdsp fdctdsp me_cmp pixblockdsp"
stereo3d_filter_deps="gpl"
subtitles_filter_deps="avformat avcodec libass"
super2xsai_filter_deps="gpl"
pixfmts_super2xsai_test_deps="super2xsai_filter"
tinterlace_filter_deps="gpl"
tinterlace_merge_test_deps="tinterlace_filter"
tinterlace_pad_test_deps="tinterlace_filter"
uspp_filter_deps="gpl avcodec"
vidstabdetect_filter_deps="libvidstab"
vidstabtransform_filter_deps="libvidstab"
zmq_filter_deps="libzmq"
zoompan_filter_deps="swscale"
zscale_filter_deps="libzimg"
scale_npp_filter_deps="cuda libnpp"
=======
>>>>>>> 330177b5
scale_vaapi_filter_deps="vaapi VAProcPipelineParameterBuffer"

# examples
avcodec_example_deps="avcodec avutil"
avio_dir_cmd="avformat avutil"
avio_reading="avformat avcodec avutil"
decoding_encoding_example_deps="avcodec avformat avutil"
demuxing_decoding_example_deps="avcodec avformat avutil"
extract_mvs_example_deps="avcodec avformat avutil"
filter_audio_example_deps="avfilter avutil"
filtering_audio_example_deps="avfilter avcodec avformat avutil"
filtering_video_example_deps="avfilter avcodec avformat avutil"
metadata_example_deps="avformat avutil"
muxing_example_deps="avcodec avformat avutil swscale"
qsvdec_example_deps="avcodec avutil libmfx h264_qsv_decoder vaapi_x11"
remuxing_example_deps="avcodec avformat avutil"
resampling_audio_example_deps="avutil swresample"
scaling_video_example_deps="avutil swscale"
transcode_aac_example_deps="avcodec avformat swresample"
transcoding_example_deps="avfilter avcodec avformat avutil"

# libraries, in linking order
avcodec_deps="avutil"
avdevice_deps="avformat avcodec avutil"
avfilter_deps="avutil"
avformat_deps="avcodec avutil"
avresample_deps="avutil"
postproc_deps="avutil gpl"
swresample_deps="avutil"
swscale_deps="avutil"

# programs
ffmpeg_deps="avcodec avfilter avformat swresample"
ffmpeg_select="aformat_filter anull_filter atrim_filter format_filter
               null_filter
               setpts_filter trim_filter"
ffplay_deps="avcodec avformat swscale swresample sdl"
ffplay_libs='$sdl_libs'
ffplay_select="rdft crop_filter transpose_filter hflip_filter vflip_filter rotate_filter"
ffprobe_deps="avcodec avformat"
ffserver_deps="avformat fork sarestart"
ffserver_select="ffm_muxer rtp_protocol rtsp_demuxer"

# documentation
podpages_deps="perl"
manpages_deps="perl pod2man"
htmlpages_deps="perl"
htmlpages_deps_any="makeinfo_html texi2html"
txtpages_deps="perl makeinfo"
doc_deps_any="manpages htmlpages podpages txtpages"

# default parameters

logfile="config.log"

# installation paths
prefix_default="/usr/local"
bindir_default='${prefix}/bin'
datadir_default='${prefix}/share/ffmpeg'
docdir_default='${prefix}/share/doc/ffmpeg'
incdir_default='${prefix}/include'
libdir_default='${prefix}/lib'
mandir_default='${prefix}/share/man'

# toolchain
ar_default="ar"
cc_default="gcc"
cxx_default="g++"
host_cc_default="gcc"
cp_f="cp -f"
doxygen_default="doxygen"
install="install"
ln_s_default="ln -s -f"
nm_default="nm -g"
objformat="elf"
pkg_config_default=pkg-config
ranlib_default="ranlib"
strip_default="strip"
yasmexe_default="yasm"
windres_default="windres"

# OS
target_os_default=$(tolower $(uname -s))
host_os=$target_os_default

# machine
if test "$target_os_default" = aix; then
    arch_default=$(uname -p)
    strip_default="strip -X32_64"
else
    arch_default=$(uname -m)
fi
cpu="generic"
intrinsics="none"

# configurable options
enable $PROGRAM_LIST
enable $DOCUMENT_LIST
enable $EXAMPLE_LIST
enable $(filter_out avresample $LIBRARY_LIST)
enable stripping

enable asm
enable debug
enable doc
enable faan faandct faanidct
enable optimizations
enable runtime_cpudetect
enable safe_bitstream_reader
enable static
enable swscale_alpha
enable valgrind_backtrace

sws_max_filter_size_default=256
set_default sws_max_filter_size

# Enable platform codecs by default.
enable audiotoolbox

# Enable hwaccels by default.
enable d3d11va dxva2 vaapi vda vdpau videotoolbox_hwaccel xvmc
enable xlib

enable vda_framework videotoolbox videotoolbox_encoder

# build settings
SHFLAGS='-shared -Wl,-soname,$$(@F)'
LIBPREF="lib"
LIBSUF=".a"
FULLNAME='$(NAME)$(BUILDSUF)'
LIBNAME='$(LIBPREF)$(FULLNAME)$(LIBSUF)'
SLIBPREF="lib"
SLIBSUF=".so"
SLIBNAME='$(SLIBPREF)$(FULLNAME)$(SLIBSUF)'
SLIBNAME_WITH_VERSION='$(SLIBNAME).$(LIBVERSION)'
SLIBNAME_WITH_MAJOR='$(SLIBNAME).$(LIBMAJOR)'
LIB_INSTALL_EXTRA_CMD='$$(RANLIB) "$(LIBDIR)/$(LIBNAME)"'
SLIB_INSTALL_NAME='$(SLIBNAME_WITH_VERSION)'
SLIB_INSTALL_LINKS='$(SLIBNAME_WITH_MAJOR) $(SLIBNAME)'

asflags_filter=echo
cflags_filter=echo
ldflags_filter=echo

AS_C='-c'
AS_O='-o $@'
CC_C='-c'
CC_E='-E -o $@'
CC_O='-o $@'
CXX_C='-c'
CXX_O='-o $@'
OBJCC_C='-c'
OBJCC_E='-E -o $@'
OBJCC_O='-o $@'
LD_O='-o $@'
LD_LIB='-l%'
LD_PATH='-L'
HOSTCC_C='-c'
HOSTCC_E='-E -o $@'
HOSTCC_O='-o $@'
HOSTLD_O='-o $@'

host_libs='-lm'
host_cflags_filter=echo
host_ldflags_filter=echo

target_path='$(CURDIR)'

# since the object filename is not given with the -MM flag, the compiler
# is only able to print the basename, and we must add the path ourselves
DEPCMD='$(DEP$(1)) $(DEP$(1)FLAGS) $($(1)DEP_FLAGS) $< 2>/dev/null | sed -e "/^\#.*/d" -e "s,^[[:space:]]*$(@F),$(@D)/$(@F)," > $(@:.o=.d)'
DEPFLAGS='-MM'

# find source path
if test -f configure; then
    source_path=.
else
    source_path=$(cd $(dirname "$0"); pwd)
    case "$source_path" in
        *[[:blank:]]*) die "Out of tree builds are impossible with whitespace in source path." ;;
    esac
    test -e "$source_path/config.h" &&
        die "Out of tree builds are impossible with config.h in source dir."
fi

for v in "$@"; do
    r=${v#*=}
    l=${v%"$r"}
    r=$(sh_quote "$r")
    FFMPEG_CONFIGURATION="${FFMPEG_CONFIGURATION# } ${l}${r}"
done

find_things(){
    thing=$1
    pattern=$2
    file=$source_path/$3
    sed -n "s/^[^#]*$pattern.*([^,]*, *\([^,]*\)\(,.*\)*).*/\1_$thing/p" "$file"
}

ENCODER_LIST=$(find_things  encoder  ENC      libavcodec/allcodecs.c)
DECODER_LIST=$(find_things  decoder  DEC      libavcodec/allcodecs.c)
HWACCEL_LIST=$(find_things  hwaccel  HWACCEL  libavcodec/allcodecs.c)
PARSER_LIST=$(find_things   parser   PARSER   libavcodec/allcodecs.c)
MUXER_LIST=$(find_things    muxer    _MUX     libavformat/allformats.c)
DEMUXER_LIST=$(find_things  demuxer  DEMUX    libavformat/allformats.c)
OUTDEV_LIST=$(find_things   outdev   OUTDEV   libavdevice/alldevices.c)
INDEV_LIST=$(find_things    indev    _IN      libavdevice/alldevices.c)
FILTER_LIST=$(find_things   filter   FILTER   libavfilter/allfilters.c)

find_things_extern(){
    thing=$1
    pattern=$2
    file=$source_path/$3
    sed -n "s/^[^#]*extern.*$pattern *ff_\([^ ]*\)_$thing;/\1_$thing/p" "$file"
}

BSF_LIST=$(find_things_extern bsf AVBitStreamFilter libavcodec/bitstream_filters.c)
PROTOCOL_LIST=$(find_things_extern protocol URLProtocol libavformat/protocols.c)

ALL_COMPONENTS="
    $BSF_LIST
    $DECODER_LIST
    $DEMUXER_LIST
    $ENCODER_LIST
    $FILTER_LIST
    $HWACCEL_LIST
    $INDEV_LIST
    $MUXER_LIST
    $OUTDEV_LIST
    $PARSER_LIST
    $PROTOCOL_LIST
"

for n in $COMPONENT_LIST; do
    v=$(toupper ${n%s})_LIST
    eval enable \$$v
    eval ${n}_if_any="\$$v"
done

enable $ARCH_EXT_LIST

die_unknown(){
    echo "Unknown option \"$1\"."
    echo "See $0 --help for available options."
    exit 1
}

print_in_columns() {
    cols=$(expr $ncols / 24)
    cat | tr ' ' '\n' | sort | pr -r "-$cols" -w $ncols -t
}

show_list() {
    suffix=_$1
    shift
    echo $* | sed s/$suffix//g | print_in_columns
    exit 0
}

rand_list(){
    IFS=', '
    set -- $*
    unset IFS
    for thing; do
        comp=${thing%:*}
        prob=${thing#$comp}
        prob=${prob#:}
        is_in ${comp} $COMPONENT_LIST && eval comp=\$$(toupper ${comp%s})_LIST
        echo "prob ${prob:-0.5}"
        printf '%s\n' $comp
    done
}

do_random(){
    action=$1
    shift
    random_seed=$(awk "BEGIN { srand($random_seed); print srand() }")
    $action $(rand_list "$@" | awk "BEGIN { srand($random_seed) } \$1 == \"prob\" { prob = \$2; next } rand() < prob { print }")
}

for opt do
    optval="${opt#*=}"
    case "$opt" in
        --extra-ldflags=*)
            add_ldflags $optval
        ;;
        --extra-ldexeflags=*)
            add_ldexeflags $optval
        ;;
        --extra-ldlibflags=*)
            add_ldlibflags $optval
        ;;
        --extra-libs=*)
            add_extralibs $optval
        ;;
        --disable-devices)
            disable $INDEV_LIST $OUTDEV_LIST
        ;;
        --enable-debug=*)
            debuglevel="$optval"
        ;;
        --disable-programs)
            disable $PROGRAM_LIST
        ;;
        --disable-everything)
            map 'eval unset \${$(toupper ${v%s})_LIST}' $COMPONENT_LIST
        ;;
        --disable-all)
            map 'eval unset \${$(toupper ${v%s})_LIST}' $COMPONENT_LIST
            disable $LIBRARY_LIST $PROGRAM_LIST doc
            enable avutil
        ;;
        --enable-random|--disable-random)
            action=${opt%%-random}
            do_random ${action#--} $COMPONENT_LIST
        ;;
        --enable-random=*|--disable-random=*)
            action=${opt%%-random=*}
            do_random ${action#--} $optval
        ;;
        --enable-*=*|--disable-*=*)
            eval $(echo "${opt%%=*}" | sed 's/--/action=/;s/-/ thing=/')
            is_in "${thing}s" $COMPONENT_LIST || die_unknown "$opt"
            eval list=\$$(toupper $thing)_LIST
            name=$(echo "${optval}" | sed "s/,/_${thing}|/g")_${thing}
            list=$(filter "$name" $list)
            [ "$list" = "" ] && warn "Option $opt did not match anything"
            $action $list
        ;;
        --enable-?*|--disable-?*)
            eval $(echo "$opt" | sed 's/--/action=/;s/-/ option=/;s/-/_/g')
            if is_in $option $COMPONENT_LIST; then
                test $action = disable && action=unset
                eval $action \$$(toupper ${option%s})_LIST
            elif is_in $option $CMDLINE_SELECT; then
                $action $option
            else
                die_unknown $opt
            fi
        ;;
        --list-*)
            NAME="${opt#--list-}"
            is_in $NAME $COMPONENT_LIST || die_unknown $opt
            NAME=${NAME%s}
            eval show_list $NAME \$$(toupper $NAME)_LIST
        ;;
        --help|-h) show_help
        ;;
        --fatal-warnings) enable fatal_warnings
        ;;
        *)
            optname="${opt%%=*}"
            optname="${optname#--}"
            optname=$(echo "$optname" | sed 's/-/_/g')
            if is_in $optname $CMDLINE_SET; then
                eval $optname='$optval'
            elif is_in $optname $CMDLINE_APPEND; then
                append $optname "$optval"
            else
                die_unknown $opt
            fi
        ;;
    esac
done

for e in $env; do
    eval "export $e"
done

disabled logging && logfile=/dev/null

# Disable all the library-specific components if the library itself
# is disabled, see AVCODEC_LIST and following _LIST variables.

disable_components(){
    disabled ${1} && disable $(
        eval components="\$$(toupper ${1})_COMPONENTS"
        map 'eval echo \${$(toupper ${v%s})_LIST}' $components
    )
}

map 'disable_components $v' $LIBRARY_LIST

echo "# $0 $FFMPEG_CONFIGURATION" > $logfile
set >> $logfile

test -n "$valgrind" && toolchain="valgrind-memcheck"

case "$toolchain" in
    *-asan)
        cc_default="${toolchain%-asan}"
        add_cflags  -fsanitize=address
        add_ldflags -fsanitize=address
    ;;
    *-msan)
        cc_default="${toolchain%-msan}"
        add_cflags  -fsanitize=memory -fsanitize-memory-track-origins
        add_ldflags -fsanitize=memory
    ;;
    *-tsan)
        cc_default="${toolchain%-tsan}"
        add_cflags  -fsanitize=thread -pie
        add_ldflags -fsanitize=thread -pie
        case "$toolchain" in
            gcc-tsan)
                add_cflags  -fPIC
                add_ldflags -fPIC
                ;;
        esac
    ;;
    *-usan)
        cc_default="${toolchain%-usan}"
        add_cflags  -fsanitize=undefined
        add_ldflags -fsanitize=undefined
    ;;
    valgrind-*)
        target_exec_default="valgrind"
        case "$toolchain" in
            valgrind-massif)
                target_exec_args="--tool=massif --alloc-fn=av_malloc --alloc-fn=av_mallocz --alloc-fn=av_calloc --alloc-fn=av_fast_padded_malloc --alloc-fn=av_fast_malloc --alloc-fn=av_realloc_f --alloc-fn=av_fast_realloc --alloc-fn=av_realloc"
                ;;
            valgrind-memcheck)
                target_exec_args="--error-exitcode=1 --malloc-fill=0x2a --track-origins=yes --leak-check=full --gen-suppressions=all --suppressions=$source_path/tests/fate-valgrind.supp"
                ;;
        esac
    ;;
    msvc)
        # Check whether the current MSVC version needs the C99 converter.
        # From MSVC 2013 (compiler major version 18) onwards, it does actually
        # support enough of C99 to build ffmpeg. Default to the new
        # behaviour if the regexp was unable to match anything, since this
        # successfully parses the version number of existing supported
        # versions that require the converter (MSVC 2010 and 2012).
        cl_major_ver=$(cl 2>&1 | sed -n 's/.*Version \([[:digit:]]\{1,\}\)\..*/\1/p')
        if [ -z "$cl_major_ver" ] || [ $cl_major_ver -ge 18 ]; then
            cc_default="cl"
        else
            cc_default="c99wrap cl"
        fi
        ld_default="$source_path/compat/windows/mslink"
        nm_default="dumpbin -symbols"
        ar_default="lib"
        case "$arch" in
        arm*)
            as_default="armasm"
            ;;
        esac
        target_os_default="win32"
        # Use a relative path for TMPDIR. This makes sure all the
        # ffconf temp files are written with a relative path, avoiding
        # issues with msys/win32 path conversion for MSVC parameters
        # such as -Fo<file> or -out:<file>.
        TMPDIR=.
    ;;
    icl)
        cc_default="icl"
        ld_default="xilink"
        nm_default="dumpbin -symbols"
        ar_default="xilib"
        target_os_default="win32"
        TMPDIR=.
    ;;
    gcov)
        add_cflags  -fprofile-arcs -ftest-coverage
        add_ldflags -fprofile-arcs -ftest-coverage
    ;;
    llvm-cov)
        add_cflags -fprofile-arcs -ftest-coverage
        add_ldflags --coverage
    ;;
    hardened)
        add_cppflags -U_FORTIFY_SOURCE -D_FORTIFY_SOURCE=2
        add_cflags   -fno-strict-overflow -fstack-protector-all
        add_ldflags  -Wl,-z,relro -Wl,-z,now
    ;;
    ?*)
        die "Unknown toolchain $toolchain"
    ;;
esac

test -n "$cross_prefix" && enable cross_compile

if enabled cross_compile; then
    test -n "$arch" && test -n "$target_os" ||
        die "Must specify target arch and OS when cross-compiling"
fi

ar_default="${cross_prefix}${ar_default}"
cc_default="${cross_prefix}${cc_default}"
cxx_default="${cross_prefix}${cxx_default}"
nm_default="${cross_prefix}${nm_default}"
pkg_config_default="${cross_prefix}${pkg_config_default}"
if ${cross_prefix}${ranlib_default} 2>&1 | grep -q "\-D "; then
    ranlib_default="${cross_prefix}${ranlib_default} -D"
else
    ranlib_default="${cross_prefix}${ranlib_default}"
fi
strip_default="${cross_prefix}${strip_default}"
windres_default="${cross_prefix}${windres_default}"

sysinclude_default="${sysroot}/usr/include"

set_default arch cc cxx doxygen pkg_config ranlib strip sysinclude \
    target_exec target_os yasmexe
enabled cross_compile || host_cc_default=$cc
set_default host_cc

pkg_config_fail_message=""
if ! $pkg_config --version >/dev/null 2>&1; then
    warn "$pkg_config not found, library detection may fail."
    pkg_config=false
elif is_in -static $cc $LDFLAGS && ! is_in --static $pkg_config $pkg_config_flags; then
    pkg_config_fail_message="
Note: When building a static binary, add --pkg-config-flags=\"--static\"."
fi

if test $doxygen != $doxygen_default && \
  ! $doxygen --version >/dev/null 2>&1; then
    warn "Specified doxygen \"$doxygen\" not found, API documentation will fail to build."
fi

exesuf() {
    case $1 in
        mingw32*|mingw64*|win32|win64|cygwin*|*-dos|freedos|opendos|os/2*|symbian) echo .exe ;;
    esac
}

EXESUF=$(exesuf $target_os)
HOSTEXESUF=$(exesuf $host_os)

# set temporary file name
: ${TMPDIR:=$TEMPDIR}
: ${TMPDIR:=$TMP}
: ${TMPDIR:=/tmp}

if [ -n "$tempprefix" ] ; then
    mktemp(){
        echo $tempprefix.${HOSTNAME}.${UID}
    }
elif ! check_cmd mktemp -u XXXXXX; then
    # simple replacement for missing mktemp
    # NOT SAFE FOR GENERAL USE
    mktemp(){
        echo "${2%%XXX*}.${HOSTNAME}.${UID}.$$"
    }
fi

tmpfile(){
    tmp=$(mktemp -u "${TMPDIR}/ffconf.XXXXXXXX")$2 &&
        (set -C; exec > $tmp) 2>/dev/null ||
        die "Unable to create temporary file in $TMPDIR."
    append TMPFILES $tmp
    eval $1=$tmp
}

trap 'rm -f -- $TMPFILES' EXIT

tmpfile TMPASM .asm
tmpfile TMPC   .c
tmpfile TMPCPP .cpp
tmpfile TMPE   $EXESUF
tmpfile TMPH   .h
tmpfile TMPM   .m
tmpfile TMPO   .o
tmpfile TMPS   .S
tmpfile TMPSH  .sh
tmpfile TMPV   .ver

unset -f mktemp

chmod +x $TMPE

# make sure we can execute files in $TMPDIR
cat > $TMPSH 2>> $logfile <<EOF
#! /bin/sh
EOF
chmod +x $TMPSH >> $logfile 2>&1
if ! $TMPSH >> $logfile 2>&1; then
    cat <<EOF
Unable to create and execute files in $TMPDIR.  Set the TMPDIR environment
variable to another directory and make sure that it is not mounted noexec.
EOF
    die "Sanity test failed."
fi

armasm_flags(){
    for flag; do
        case $flag in
            # Filter out MSVC cl.exe options from cflags that shouldn't
            # be passed to gas-preprocessor
            -M[TD]*)                                            ;;
            *)                  echo $flag                      ;;
        esac
   done
}

ccc_flags(){
    for flag; do
        case $flag in
            -std=c99)           echo -c99                       ;;
            -mcpu=*)            echo -arch ${flag#*=}           ;;
            -mieee)             echo -ieee                      ;;
            -O*|-fast)          echo $flag                      ;;
            -fno-math-errno)    echo -assume nomath_errno       ;;
            -g)                 echo -g3                        ;;
            -Wall)              echo -msg_enable level2         ;;
            -Wno-pointer-sign)  echo -msg_disable ptrmismatch1  ;;
            -Wl,*)              echo $flag                      ;;
            -f*|-W*)                                            ;;
            *)                  echo $flag                      ;;
        esac
   done
}

cparser_flags(){
    for flag; do
        case $flag in
            -Wno-switch)             echo -Wno-switch-enum ;;
            -Wno-format-zero-length) ;;
            -Wdisabled-optimization) ;;
            -Wno-pointer-sign)       echo -Wno-other ;;
            *)                       echo $flag ;;
        esac
    done
}

msvc_common_flags(){
    for flag; do
        case $flag in
            # In addition to specifying certain flags under the compiler
            # specific filters, they must be specified here as well or else the
            # generic catch all at the bottom will print the original flag.
            -Wall)                ;;
            -std=c99)             ;;
            # Common flags
            -fomit-frame-pointer) ;;
            -g)                   echo -Z7 ;;
            -fno-math-errno)      ;;
            -fno-common)          ;;
            -fno-signed-zeros)    ;;
            -fPIC)                ;;
            -mthumb)              ;;
            -march=*)             ;;
            -lz)                  echo zlib.lib ;;
            -lavifil32)           echo vfw32.lib ;;
            -lavicap32)           echo vfw32.lib user32.lib ;;
            -lx264)               echo libx264.lib ;;
            -l*)                  echo ${flag#-l}.lib ;;
            -LARGEADDRESSAWARE)   echo $flag ;;
            -L*)                  echo -libpath:${flag#-L} ;;
            *)                    echo $flag ;;
        esac
    done
}

msvc_flags(){
    msvc_common_flags "$@"
    for flag; do
        case $flag in
            -Wall)                echo -W4 -wd4244 -wd4127 -wd4018 -wd4389     \
                                       -wd4146 -wd4057 -wd4204 -wd4706 -wd4305 \
                                       -wd4152 -wd4324 -we4013 -wd4100 -wd4214 \
                                       -wd4307 \
                                       -wd4273 -wd4554 -wd4701 ;;
        esac
    done
}

icl_flags(){
    msvc_common_flags "$@"
    for flag; do
        case $flag in
            # Despite what Intel's documentation says -Wall, which is supported
            # on Windows, does enable remarks so disable them here.
            -Wall)                echo $flag -Qdiag-disable:remark ;;
            -std=c99)             echo -Qstd=c99 ;;
            -flto)                echo -ipo ;;
        esac
    done
}

icc_flags(){
    for flag; do
        case $flag in
            -flto)                echo -ipo ;;
            *)                    echo $flag ;;
        esac
    done
}

pgi_flags(){
    for flag; do
        case $flag in
            -flto)                echo -Mipa=fast,libopt,libinline,vestigial ;;
            -fomit-frame-pointer) echo -Mnoframe ;;
            -g)                   echo -gopt ;;
            *)                    echo $flag ;;
        esac
    done
}

suncc_flags(){
    for flag; do
        case $flag in
            -march=*|-mcpu=*)
                case "${flag#*=}" in
                    native)                   echo -xtarget=native       ;;
                    v9|niagara)               echo -xarch=sparc          ;;
                    ultrasparc)               echo -xarch=sparcvis       ;;
                    ultrasparc3|niagara2)     echo -xarch=sparcvis2      ;;
                    i586|pentium)             echo -xchip=pentium        ;;
                    i686|pentiumpro|pentium2) echo -xtarget=pentium_pro  ;;
                    pentium3*|c3-2)           echo -xtarget=pentium3     ;;
                    pentium-m)          echo -xarch=sse2 -xchip=pentium3 ;;
                    pentium4*)          echo -xtarget=pentium4           ;;
                    prescott|nocona)    echo -xarch=sse3 -xchip=pentium4 ;;
                    *-sse3)             echo -xarch=sse3                 ;;
                    core2)              echo -xarch=ssse3 -xchip=core2   ;;
                    bonnell)                   echo -xarch=ssse3         ;;
                    corei7|nehalem)            echo -xtarget=nehalem     ;;
                    westmere)                  echo -xtarget=westmere    ;;
                    silvermont)                echo -xarch=sse4_2        ;;
                    corei7-avx|sandybridge)    echo -xtarget=sandybridge ;;
                    core-avx*|ivybridge|haswell|broadwell)
                                               echo -xarch=avx           ;;
                    amdfam10|barcelona)        echo -xtarget=barcelona   ;;
                    btver1)                    echo -xarch=amdsse4a      ;;
                    btver2|bdver*)             echo -xarch=avx           ;;
                    athlon-4|athlon-[mx]p)     echo -xarch=ssea          ;;
                    k8|opteron|athlon64|athlon-fx)
                                               echo -xarch=sse2a         ;;
                    athlon*)                   echo -xarch=pentium_proa  ;;
                esac
                ;;
            -std=c99)             echo -xc99              ;;
            -fomit-frame-pointer) echo -xregs=frameptr    ;;
            -fPIC)                echo -KPIC -xcode=pic32 ;;
            -W*,*)                echo $flag              ;;
            -f*-*|-W*|-mimpure-text)                      ;;
            -shared)              echo -G                 ;;
            *)                    echo $flag              ;;
        esac
    done
}

tms470_flags(){
    for flag; do
        case $flag in
            -march=*|-mcpu=*)
                case "${flag#*=}" in
                    armv7-a|cortex-a*)      echo -mv=7a8 ;;
                    armv7-r|cortex-r*)      echo -mv=7r4 ;;
                    armv7-m|cortex-m*)      echo -mv=7m3 ;;
                    armv6*|arm11*)          echo -mv=6   ;;
                    armv5*e|arm[79]*e*|arm9[24]6*|arm96*|arm102[26])
                                            echo -mv=5e  ;;
                    armv4*|arm7*|arm9[24]*) echo -mv=4   ;;
                esac
                ;;
            -mfpu=neon)     echo --float_support=vfpv3 --neon ;;
            -mfpu=vfp)      echo --float_support=vfpv2        ;;
            -mfpu=vfpv3)    echo --float_support=vfpv3        ;;
            -mfpu=vfpv3-d16) echo --float_support=vfpv3d16    ;;
            -msoft-float)   echo --float_support=vfplib       ;;
            -O[0-3]|-mf=*)  echo $flag                        ;;
            -g)             echo -g -mn                       ;;
            -pds=*)         echo $flag                        ;;
            -D*|-I*)        echo $flag                        ;;
            --gcc|--abi=*)  echo $flag                        ;;
            -me)            echo $flag                        ;;
        esac
    done
}

probe_cc(){
    pfx=$1
    _cc=$2
    first=$3

    unset _type _ident _cc_c _cc_e _cc_o _flags _cflags
    unset _ld_o _ldflags _ld_lib _ld_path
    unset _depflags _DEPCMD _DEPFLAGS
    _flags_filter=echo

    if $_cc --version 2>&1 | grep -q '^GNU assembler'; then
        true # no-op to avoid reading stdin in following checks
    elif $_cc -v 2>&1 | grep -q '^gcc.*LLVM'; then
        _type=llvm_gcc
        gcc_extra_ver=$(expr "$($_cc --version 2>/dev/null | head -n1)" : '.*\((.*)\)')
        _ident="llvm-gcc $($_cc -dumpversion 2>/dev/null) $gcc_extra_ver"
        _depflags='-MMD -MF $(@:.o=.d) -MT $@'
        _cflags_speed='-O3'
        _cflags_size='-Os'
    elif $_cc -v 2>&1 | grep -qi ^gcc; then
        _type=gcc
        gcc_version=$($_cc --version | head -n1)
        gcc_basever=$($_cc -dumpversion)
        gcc_pkg_ver=$(expr "$gcc_version" : '[^ ]* \(([^)]*)\)')
        gcc_ext_ver=$(expr "$gcc_version" : ".*$gcc_pkg_ver $gcc_basever \\(.*\\)")
        _ident=$(cleanws "gcc $gcc_basever $gcc_pkg_ver $gcc_ext_ver")
        case $gcc_basever in
            2) ;;
            2.*) ;;
            *) _depflags='-MMD -MF $(@:.o=.d) -MT $@' ;;
        esac
        if [ "$first" = true ]; then
            case $gcc_basever in
                4.2*)
                warn "gcc 4.2 is outdated and may miscompile FFmpeg. Please use a newer compiler." ;;
            esac
        fi
        _cflags_speed='-O3'
        _cflags_size='-Os'
    elif $_cc --version 2>/dev/null | grep -q ^icc; then
        _type=icc
        _ident=$($_cc --version | head -n1)
        _depflags='-MMD'
        _cflags_speed='-O3'
        _cflags_size='-Os'
        _cflags_noopt='-O1'
        _flags_filter=icc_flags
    elif $_cc -v 2>&1 | grep -q xlc; then
        _type=xlc
        _ident=$($_cc -qversion 2>/dev/null | head -n1)
        _cflags_speed='-O5'
        _cflags_size='-O5 -qcompact'
    elif $_cc -V 2>/dev/null | grep -q Compaq; then
        _type=ccc
        _ident=$($_cc -V | head -n1 | cut -d' ' -f1-3)
        _DEPFLAGS='-M'
        _cflags_speed='-fast'
        _cflags_size='-O1'
        _flags_filter=ccc_flags
    elif $_cc --vsn 2>/dev/null | grep -Eq "ARM (C/C\+\+ )?Compiler"; then
        test -d "$sysroot" || die "No valid sysroot specified."
        _type=armcc
        _ident=$($_cc --vsn | grep -i build | head -n1 | sed 's/.*: //')
        armcc_conf="$PWD/armcc.conf"
        $_cc --arm_linux_configure                 \
             --arm_linux_config_file="$armcc_conf" \
             --configure_sysroot="$sysroot"        \
             --configure_cpp_headers="$sysinclude" >>$logfile 2>&1 ||
             die "Error creating armcc configuration file."
        $_cc --vsn | grep -q RVCT && armcc_opt=rvct || armcc_opt=armcc
        _flags="--arm_linux_config_file=$armcc_conf --translate_gcc"
        as_default="${cross_prefix}gcc"
        _depflags='-MMD'
        _cflags_speed='-O3'
        _cflags_size='-Os'
    elif $_cc -version 2>/dev/null | grep -Eq 'TMS470|TI ARM'; then
        _type=tms470
        _ident=$($_cc -version | head -n1 | tr -s ' ')
        _flags='--gcc --abi=eabi -me'
        _cc_e='-ppl -fe=$@'
        _cc_o='-fe=$@'
        _depflags='-ppa -ppd=$(@:.o=.d)'
        _cflags_speed='-O3 -mf=5'
        _cflags_size='-O3 -mf=2'
        _flags_filter=tms470_flags
    elif $_cc -v 2>&1 | grep -q clang; then
        _type=clang
        _ident=$($_cc --version 2>/dev/null | head -n1)
        _depflags='-MMD -MF $(@:.o=.d) -MT $@'
        _cflags_speed='-O3'
        _cflags_size='-Os'
    elif $_cc -V 2>&1 | grep -q Sun; then
        _type=suncc
        _ident=$($_cc -V 2>&1 | head -n1 | cut -d' ' -f 2-)
        _DEPCMD='$(DEP$(1)) $(DEP$(1)FLAGS) $($(1)DEP_FLAGS) $< | sed -e "1s,^.*: ,$@: ," -e "\$$!s,\$$, \\\," -e "1!s,^.*: , ," > $(@:.o=.d)'
        _DEPFLAGS='-xM1 -xc99'
        _ldflags='-std=c99'
        _cflags_speed='-O5'
        _cflags_size='-O5 -xspace'
        _flags_filter=suncc_flags
    elif $_cc -v 2>&1 | grep -q 'PathScale\|Path64'; then
        _type=pathscale
        _ident=$($_cc -v 2>&1 | head -n1 | tr -d :)
        _depflags='-MMD -MF $(@:.o=.d) -MT $@'
        _cflags_speed='-O2'
        _cflags_size='-Os'
        _flags_filter='filter_out -Wdisabled-optimization'
    elif $_cc -v 2>&1 | grep -q Open64; then
        _type=open64
        _ident=$($_cc -v 2>&1 | head -n1 | tr -d :)
        _depflags='-MMD -MF $(@:.o=.d) -MT $@'
        _cflags_speed='-O2'
        _cflags_size='-Os'
        _flags_filter='filter_out -Wdisabled-optimization|-Wtype-limits|-fno-signed-zeros'
    elif $_cc -V 2>&1 | grep -q Portland; then
        _type=pgi
        _ident="PGI $($_cc -V 2>&1 | awk '/^pgcc/ { print $2; exit }')"
        opt_common='-alias=ansi -Mdse -Mlre -Mpre'
        _cflags_speed="-O3 -Mautoinline -Munroll=c:4 $opt_common"
        _cflags_size="-O2 -Munroll=c:1 $opt_common"
        _cflags_noopt="-O"
        _flags_filter=pgi_flags
    elif $_cc 2>&1 | grep -q 'Microsoft.*ARM.*Assembler'; then
        _type=armasm
        _ident=$($_cc | head -n1)
        # 4509: "This form of conditional instruction is deprecated"
        _flags="-nologo -ignore 4509"
        _flags_filter=armasm_flags
    elif $_cc 2>&1 | grep -q Intel; then
        _type=icl
        _ident=$($_cc 2>&1 | head -n1)
        _depflags='-QMMD -QMF$(@:.o=.d) -QMT$@'
        # Not only is O3 broken on 13.x+ but it is slower on all previous
        # versions (tested) as well.
        _cflags_speed="-O2"
        _cflags_size="-O1 -Oi" # -O1 without -Oi miscompiles stuff
        if $_cc 2>&1 | grep -q Linker; then
            _ld_o='-out:$@'
        else
            _ld_o='-Fe$@'
        fi
        _cc_o='-Fo$@'
        _cc_e='-P'
        _flags_filter=icl_flags
        _ld_lib='lib%.a'
        _ld_path='-libpath:'
        # -Qdiag-error to make icl error when seeing certain unknown arguments
        _flags='-nologo -Qdiag-error:4044,10157'
        # -Qvec- -Qsimd- to prevent miscompilation, -GS, fp:precise for consistency
        # with MSVC which enables it by default.
        _cflags='-D_USE_MATH_DEFINES -Qms0 -Qvec- -Qsimd- -GS -fp:precise'
        disable stripping
    elif $_cc -nologo- 2>&1 | grep -q Microsoft; then
        _type=msvc
        _ident=$($_cc 2>&1 | head -n1)
        _DEPCMD='$(DEP$(1)) $(DEP$(1)FLAGS) $($(1)DEP_FLAGS) $< 2>&1 | awk '\''/including/ { sub(/^.*file: */, ""); gsub(/\\/, "/"); if (!match($$0, / /)) print "$@:", $$0 }'\'' > $(@:.o=.d)'
        _DEPFLAGS='$(CPPFLAGS) $(CFLAGS) -showIncludes -Zs'
        _cflags_speed="-O2"
        _cflags_size="-O1"
        if $_cc -nologo- 2>&1 | grep -q Linker; then
            _ld_o='-out:$@'
        else
            _ld_o='-Fe$@'
        fi
        _cc_o='-Fo$@'
        _cc_e='-P -Fi$@'
        _flags_filter=msvc_flags
        _ld_lib='lib%.a'
        _ld_path='-libpath:'
        _flags='-nologo'
        _cflags='-D_USE_MATH_DEFINES -D_CRT_SECURE_NO_WARNINGS -D_CRT_NONSTDC_NO_WARNINGS'
        disable stripping
    elif $_cc --version 2>/dev/null | grep -q ^cparser; then
        _type=cparser
        _ident=$($_cc --version | head -n1)
        _depflags='-MMD'
        _cflags_speed='-O4'
        _cflags_size='-O2'
        _flags_filter=cparser_flags
    fi

    eval ${pfx}_type=\$_type
    eval ${pfx}_ident=\$_ident
}

set_ccvars(){
    eval ${1}_C=\${_cc_c-\${${1}_C}}
    eval ${1}_E=\${_cc_e-\${${1}_E}}
    eval ${1}_O=\${_cc_o-\${${1}_O}}

    if [ -n "$_depflags" ]; then
        eval ${1}_DEPFLAGS=\$_depflags
    else
        eval ${1}DEP=\${_DEPCMD:-\$DEPCMD}
        eval ${1}DEP_FLAGS=\${_DEPFLAGS:-\$DEPFLAGS}
        eval DEP${1}FLAGS=\$_flags
    fi
}

probe_cc cc "$cc" "true"
cflags_filter=$_flags_filter
cflags_speed=$_cflags_speed
cflags_size=$_cflags_size
cflags_noopt=$_cflags_noopt
add_cflags $_flags $_cflags
cc_ldflags=$_ldflags
set_ccvars CC

probe_cc hostcc "$host_cc"
host_cflags_filter=$_flags_filter
add_host_cflags  $_flags $_cflags
set_ccvars HOSTCC

test -n "$cc_type" && enable $cc_type ||
    warn "Unknown C compiler $cc, unable to select optimal CFLAGS"

: ${as_default:=$cc}
: ${objcc_default:=$cc}
: ${dep_cc_default:=$cc}
: ${ld_default:=$cc}
: ${host_ld_default:=$host_cc}
set_default ar as objcc dep_cc ld ln_s host_ld windres

probe_cc as "$as"
asflags_filter=$_flags_filter
add_asflags $_flags $_cflags
set_ccvars AS

probe_cc objcc "$objcc"
objcflags_filter=$_flags_filter
add_objcflags $_flags $_cflags
set_ccvars OBJC

probe_cc ld "$ld"
ldflags_filter=$_flags_filter
add_ldflags $_flags $_ldflags
test "$cc_type" != "$ld_type" && add_ldflags $cc_ldflags
LD_O=${_ld_o-$LD_O}
LD_LIB=${_ld_lib-$LD_LIB}
LD_PATH=${_ld_path-$LD_PATH}

probe_cc hostld "$host_ld"
host_ldflags_filter=$_flags_filter
add_host_ldflags $_flags $_ldflags
HOSTLD_O=${_ld_o-$HOSTLD_O}

if [ -z "$CC_DEPFLAGS" ] && [ "$dep_cc" != "$cc" ]; then
    probe_cc depcc "$dep_cc"
    CCDEP=${_DEPCMD:-$DEPCMD}
    CCDEP_FLAGS=${_DEPFLAGS:=$DEPFLAGS}
    DEPCCFLAGS=$_flags
fi

if $ar 2>&1 | grep -q Microsoft; then
    arflags="-nologo"
    ar_o='-out:$@'
elif $ar 2>&1 | grep -q 'Texas Instruments'; then
    arflags="rq"
    ar_o='$@'
elif $ar 2>&1 | grep -q 'Usage: ar.*-X.*any'; then
    arflags='-Xany -r -c'
    ar_o='$@'
elif $ar 2>&1 | grep -q "\[D\] "; then
    arflags="rcD"
    ar_o='$@'
else
    arflags="rc"
    ar_o='$@'
fi

add_cflags $extra_cflags
add_cxxflags $extra_cxxflags
add_objcflags $extra_objcflags
add_asflags $extra_cflags

if test -n "$sysroot"; then
    case "$cc_type" in
        gcc|llvm_gcc|clang)
            add_cppflags --sysroot="$sysroot"
            add_ldflags --sysroot="$sysroot"
# On Darwin --sysroot may be ignored, -isysroot always affects headers and linking
            add_cppflags -isysroot "$sysroot"
            add_ldflags -isysroot "$sysroot"
        ;;
        tms470)
            add_cppflags -I"$sysinclude"
            add_ldflags  --sysroot="$sysroot"
        ;;
    esac
fi

if test "$cpu" = host; then
    enabled cross_compile &&
        die "--cpu=host makes no sense when cross-compiling."

    case "$cc_type" in
        gcc|llvm_gcc)
            check_native(){
                $cc $1=native -v -c -o $TMPO $TMPC >$TMPE 2>&1 || return
                sed -n "/cc1.*$1=/{
                            s/.*$1=\\([^ ]*\\).*/\\1/
                            p
                            q
                        }" $TMPE
            }
            cpu=$(check_native -march || check_native -mcpu)
        ;;
        clang)
            check_native(){
                $cc $1=native -v -c -o $TMPO $TMPC >$TMPE 2>&1 || return
                sed -n "/cc1.*-target-cpu /{
                            s/.*-target-cpu \\([^ ]*\\).*/\\1/
                            p
                            q
                        }" $TMPE
            }
            cpu=$(check_native -march)
        ;;
    esac

    test "${cpu:-host}" = host &&
        die "--cpu=host not supported with compiler $cc"
fi

# Deal with common $arch aliases
case "$arch" in
    aarch64|arm64)
        arch="aarch64"
    ;;
    arm*|iPad*|iPhone*)
        arch="arm"
    ;;
    mips*|IP*)
        case "$arch" in
        *el)
            add_cppflags -EL
            add_ldflags -EL
        ;;
        *eb)
            add_cppflags -EB
            add_ldflags -EB
        ;;
        esac
        arch="mips"
    ;;
    parisc*|hppa*)
        arch="parisc"
    ;;
    "Power Macintosh"|ppc*|powerpc*)
        arch="ppc"
    ;;
    s390|s390x)
        arch="s390"
    ;;
    sh4|sh)
        arch="sh4"
    ;;
    sun4u|sparc*)
        arch="sparc"
    ;;
    tilegx|tile-gx)
        arch="tilegx"
    ;;
    i[3-6]86*|i86pc|BePC|x86pc|x86_64|x86_32|amd64)
        arch="x86"
    ;;
esac

is_in $arch $ARCH_LIST || warn "unknown architecture $arch"
enable $arch

# Add processor-specific flags
if enabled aarch64; then

    case $cpu in
        armv*)
            cpuflags="-march=$cpu"
        ;;
        *)
            cpuflags="-mcpu=$cpu"
        ;;
    esac

elif enabled alpha; then

    cpuflags="-mcpu=$cpu"

elif enabled arm; then

    check_arm_arch() {
        check_cpp_condition stddef.h \
            "defined __ARM_ARCH_${1}__ || defined __TARGET_ARCH_${2:-$1}" \
            $cpuflags
    }

    probe_arm_arch() {
        if   check_arm_arch 4;        then echo armv4
        elif check_arm_arch 4T;       then echo armv4t
        elif check_arm_arch 5;        then echo armv5
        elif check_arm_arch 5E;       then echo armv5e
        elif check_arm_arch 5T;       then echo armv5t
        elif check_arm_arch 5TE;      then echo armv5te
        elif check_arm_arch 5TEJ;     then echo armv5te
        elif check_arm_arch 6;        then echo armv6
        elif check_arm_arch 6J;       then echo armv6j
        elif check_arm_arch 6K;       then echo armv6k
        elif check_arm_arch 6Z;       then echo armv6z
        elif check_arm_arch 6ZK;      then echo armv6zk
        elif check_arm_arch 6T2;      then echo armv6t2
        elif check_arm_arch 7;        then echo armv7
        elif check_arm_arch 7A  7_A;  then echo armv7-a
        elif check_arm_arch 7S;       then echo armv7-a
        elif check_arm_arch 7R  7_R;  then echo armv7-r
        elif check_arm_arch 7M  7_M;  then echo armv7-m
        elif check_arm_arch 7EM 7E_M; then echo armv7-m
        elif check_arm_arch 8A  8_A;  then echo armv8-a
        fi
    }

    [ "$cpu" = generic ] && cpu=$(probe_arm_arch)

    case $cpu in
        armv*)
            cpuflags="-march=$cpu"
            subarch=$(echo $cpu | sed 's/[^a-z0-9]//g')
        ;;
        *)
            cpuflags="-mcpu=$cpu"
            case $cpu in
                cortex-a*)                               subarch=armv7a  ;;
                cortex-r*)                               subarch=armv7r  ;;
                cortex-m*)                 enable thumb; subarch=armv7m  ;;
                arm11*)                                  subarch=armv6   ;;
                arm[79]*e*|arm9[24]6*|arm96*|arm102[26]) subarch=armv5te ;;
                armv4*|arm7*|arm9[24]*)                  subarch=armv4   ;;
                *)                             subarch=$(probe_arm_arch) ;;
            esac
        ;;
    esac

    case "$subarch" in
        armv5t*)    enable fast_clz                ;;
        armv[6-8]*)
            enable fast_clz
            disabled fast_unaligned || enable fast_unaligned
            ;;
    esac

elif enabled avr32; then

    case $cpu in
        ap7[02]0[0-2])
            subarch="avr32_ap"
            cpuflags="-mpart=$cpu"
        ;;
        ap)
            subarch="avr32_ap"
            cpuflags="-march=$cpu"
        ;;
        uc3[ab]*)
            subarch="avr32_uc"
            cpuflags="-mcpu=$cpu"
        ;;
        uc)
            subarch="avr32_uc"
            cpuflags="-march=$cpu"
        ;;
    esac

elif enabled bfin; then

    cpuflags="-mcpu=$cpu"

elif enabled mips; then

    cpuflags="-march=$cpu"

    if [ "$cpu" != "generic" ]; then
        disable mips32r2
        disable mips32r5
        disable mips64r2
        disable mips32r6
        disable mips64r6
        disable loongson2
        disable loongson3

        case $cpu in
            24kc|24kf*|24kec|34kc|1004kc|24kef*|34kf*|1004kf*|74kc|74kf)
                enable mips32r2
                disable msa
            ;;
            p5600|i6400)
                disable mipsdsp
                disable mipsdspr2
            ;;
            loongson*)
                enable loongson2
                enable loongson3
                enable local_aligned_8 local_aligned_16 local_aligned_32
                enable simd_align_16
                enable fast_64bit
                enable fast_clz
                enable fast_cmov
                enable fast_unaligned
                disable aligned_stack
                case $cpu in
                    loongson3*)
                        cpuflags="-march=loongson3a -mhard-float -fno-expensive-optimizations"
                    ;;
                    loongson2e)
                        cpuflags="-march=loongson2e -mhard-float -fno-expensive-optimizations"
                    ;;
                    loongson2f)
                        cpuflags="-march=loongson2f -mhard-float -fno-expensive-optimizations"
                    ;;
                esac
            ;;
            *)
                # Unknown CPU. Disable everything.
                warn "unknown CPU. Disabling all MIPS optimizations."
                disable mipsfpu
                disable mipsdsp
                disable mipsdspr2
                disable msa
                disable mmi
            ;;
        esac

        case $cpu in
            24kc)
                disable mipsfpu
                disable mipsdsp
                disable mipsdspr2
            ;;
            24kf*)
                disable mipsdsp
                disable mipsdspr2
            ;;
            24kec|34kc|1004kc)
                disable mipsfpu
                disable mipsdspr2
            ;;
            24kef*|34kf*|1004kf*)
                disable mipsdspr2
            ;;
            74kc)
                disable mipsfpu
            ;;
            p5600)
                enable mips32r5
                check_cflags "-mtune=p5600" && check_cflags "-msched-weight -mload-store-pairs -funroll-loops"
            ;;
            i6400)
                enable mips64r6
                check_cflags "-mtune=i6400 -mabi=64" && check_cflags "-msched-weight -mload-store-pairs -funroll-loops" && check_ldflags "-mabi=64"
            ;;
        esac
    else
        # We do not disable anything. Is up to the user to disable the unwanted features.
        warn 'generic cpu selected'
    fi

elif enabled ppc; then

    disable ldbrx

    case $(tolower $cpu) in
        601|ppc601|powerpc601)
            cpuflags="-mcpu=601"
            disable altivec
        ;;
        603*|ppc603*|powerpc603*)
            cpuflags="-mcpu=603"
            disable altivec
        ;;
        604*|ppc604*|powerpc604*)
            cpuflags="-mcpu=604"
            disable altivec
        ;;
        g3|75*|ppc75*|powerpc75*)
            cpuflags="-mcpu=750"
            disable altivec
        ;;
        g4|745*|ppc745*|powerpc745*)
            cpuflags="-mcpu=7450"
            disable vsx
        ;;
        74*|ppc74*|powerpc74*)
            cpuflags="-mcpu=7400"
            disable vsx
        ;;
        g5|970|ppc970|powerpc970)
            cpuflags="-mcpu=970"
            disable vsx
        ;;
        power[3-6]*)
            cpuflags="-mcpu=$cpu"
            disable vsx
        ;;
        power[7-8]*)
            cpuflags="-mcpu=$cpu"
        ;;
        cell)
            cpuflags="-mcpu=cell"
            enable ldbrx
            disable vsx
        ;;
        e500mc)
            cpuflags="-mcpu=e500mc"
            disable altivec
        ;;
        e500v2)
            cpuflags="-mcpu=8548 -mhard-float -mfloat-gprs=double"
            disable altivec
            disable dcbzl
        ;;
        e500)
            cpuflags="-mcpu=8540 -mhard-float"
            disable altivec
            disable dcbzl
        ;;
    esac

elif enabled sparc; then

    case $cpu in
        cypress|f93[04]|tsc701|sparcl*|supersparc|hypersparc|niagara|v[789])
            cpuflags="-mcpu=$cpu"
        ;;
        ultrasparc*|niagara[234])
            cpuflags="-mcpu=$cpu"
        ;;
    esac

elif enabled x86; then

    case $cpu in
        i[345]86|pentium)
            cpuflags="-march=$cpu"
            disable i686
            disable mmx
        ;;
        # targets that do NOT support nopl and conditional mov (cmov)
        pentium-mmx|k6|k6-[23]|winchip-c6|winchip2|c3)
            cpuflags="-march=$cpu"
            disable i686
        ;;
        # targets that do support nopl and conditional mov (cmov)
        i686|pentiumpro|pentium[23]|pentium-m|athlon|athlon-tbird|athlon-4|athlon-[mx]p|athlon64*|k8*|opteron*|athlon-fx\
        |core*|atom|bonnell|nehalem|westmere|silvermont|sandybridge|ivybridge|haswell|broadwell|amdfam10|barcelona|b[dt]ver*)
            cpuflags="-march=$cpu"
            enable i686
            enable fast_cmov
        ;;
        # targets that do support conditional mov but on which it's slow
        pentium4|pentium4m|prescott|nocona)
            cpuflags="-march=$cpu"
            enable i686
            disable fast_cmov
        ;;
    esac

fi

if [ "$cpu" != generic ]; then
    add_cflags  $cpuflags
    add_asflags $cpuflags
    test "$cc_type" = "$ld_type" && add_ldflags $cpuflags
fi

# compiler sanity check
check_exec <<EOF
int main(void){ return 0; }
EOF
if test "$?" != 0; then
    echo "$cc is unable to create an executable file."
    if test -z "$cross_prefix" && ! enabled cross_compile ; then
        echo "If $cc is a cross-compiler, use the --enable-cross-compile option."
        echo "Only do this if you know what cross compiling means."
    fi
    die "C compiler test failed."
fi

add_cppflags -D_ISOC99_SOURCE
add_cxxflags -D__STDC_CONSTANT_MACROS
check_cflags -std=c99
check_cc -D_FILE_OFFSET_BITS=64 <<EOF && add_cppflags -D_FILE_OFFSET_BITS=64
#include <stdlib.h>
EOF
check_cc -D_LARGEFILE_SOURCE <<EOF && add_cppflags -D_LARGEFILE_SOURCE
#include <stdlib.h>
EOF

add_host_cppflags -D_ISOC99_SOURCE
check_host_cflags -std=c99
check_host_cflags -Wall
check_host_cflags -O3

check_64bit(){
    arch32=$1
    arch64=$2
    expr=$3
    check_code cc "" "int test[2*($expr) - 1]" &&
        subarch=$arch64 || subarch=$arch32
}

case "$arch" in
    aarch64|alpha|ia64)
        spic=$shared
    ;;
    mips)
        check_64bit mips mips64 '_MIPS_SIM > 1'
        spic=$shared
    ;;
    parisc)
        check_64bit parisc parisc64 'sizeof(void *) > 4'
        spic=$shared
    ;;
    ppc)
        check_64bit ppc ppc64 'sizeof(void *) > 4'
        spic=$shared
    ;;
    s390)
        check_64bit s390 s390x 'sizeof(void *) > 4'
        spic=$shared
    ;;
    sparc)
        check_64bit sparc sparc64 'sizeof(void *) > 4'
        spic=$shared
    ;;
    x86)
        check_64bit x86_32 x86_64 'sizeof(void *) > 4'
        # Treat x32 as x64 for now. Note it also needs spic=$shared
        test "$subarch" = "x86_32" && check_cpp_condition stddef.h 'defined(__x86_64__)' &&
            subarch=x86_64
        if test "$subarch" = "x86_64"; then
            spic=$shared
        fi
    ;;
    ppc)
        check_cc <<EOF && subarch="ppc64"
        int test[(int)sizeof(char*) - 7];
EOF
    ;;
esac

enable $subarch
enabled spic && enable_weak pic

# OS specific
case $target_os in
    aix)
        SHFLAGS=-shared
        add_cppflags '-I\$(SRC_PATH)/compat/aix'
        enabled shared && add_ldflags -Wl,-brtl
        ;;
    android)
        disable symver
        enable section_data_rel_ro
        SLIB_INSTALL_NAME='$(SLIBNAME)'
        SLIB_INSTALL_LINKS=
        SHFLAGS='-shared -Wl,-soname,$(SLIBNAME)'
        ;;
    haiku)
        prefix_default="/boot/common"
        network_extralibs="-lnetwork"
        host_libs=
        ;;
    sunos)
        SHFLAGS='-shared -Wl,-h,$$(@F)'
        enabled x86 && SHFLAGS="-mimpure-text $SHFLAGS"
        network_extralibs="-lsocket -lnsl"
        add_cppflags -D__EXTENSIONS__
        # When using suncc to build, the Solaris linker will mark
        # an executable with each instruction set encountered by
        # the Solaris assembler.  As our libraries contain their own
        # guards for processor-specific code, instead suppress
        # generation of the HWCAPS ELF section on Solaris x86 only.
        enabled_all suncc x86 &&
            echo "hwcap_1 = OVERRIDE;" > mapfile &&
            add_ldflags -Wl,-M,mapfile
        nm_default='nm -P -g'
        SLIB_CREATE_DEF_CMD='$(Q)perl $(SRC_PATH)/compat/solaris/make_sunver.pl $$(filter %.ver,$$^) $(OBJS) | grep -v @ > $(SUBDIR)lib$(NAME).ver-sol2'
        ;;
    netbsd)
        disable symver
        oss_indev_extralibs="-lossaudio"
        oss_outdev_extralibs="-lossaudio"
        enabled gcc || check_ldflags -Wl,-zmuldefs
        ;;
    openbsd|bitrig)
        disable symver
        SHFLAGS='-shared'
        SLIB_INSTALL_NAME='$(SLIBNAME).$(LIBMAJOR).$(LIBMINOR)'
        SLIB_INSTALL_LINKS=
        oss_indev_extralibs="-lossaudio"
        oss_outdev_extralibs="-lossaudio"
        ;;
    dragonfly)
        disable symver
        ;;
    freebsd)
        ;;
    bsd/os)
        add_extralibs -lpoll -lgnugetopt
        strip="strip -d"
        ;;
    darwin)
        enabled ppc && add_asflags -force_cpusubtype_ALL
        install_name_dir_default='$(SHLIBDIR)'
        SHFLAGS='-dynamiclib -Wl,-single_module -Wl,-install_name,$(INSTALL_NAME_DIR)/$(SLIBNAME_WITH_MAJOR),-current_version,$(LIBVERSION),-compatibility_version,$(LIBMAJOR)'
        enabled x86_32 && append SHFLAGS -Wl,-read_only_relocs,suppress
        strip="${strip} -x"
        add_ldflags -Wl,-dynamic,-search_paths_first
        SLIBSUF=".dylib"
        SLIBNAME_WITH_VERSION='$(SLIBPREF)$(FULLNAME).$(LIBVERSION)$(SLIBSUF)'
        SLIBNAME_WITH_MAJOR='$(SLIBPREF)$(FULLNAME).$(LIBMAJOR)$(SLIBSUF)'
        objformat="macho"
        enabled x86_64 && objformat="macho64"
        enabled_any pic shared x86_64 ||
            { check_cflags -mdynamic-no-pic && add_asflags -mdynamic-no-pic; }
        check_header dispatch/dispatch.h &&
            add_cppflags '-I\$(SRC_PATH)/compat/dispatch_semaphore'
        ;;
    msys*)
        die "Native MSYS builds are discouraged, please use the MINGW environment."
        ;;
    mingw32*|mingw64*)
        if test $target_os = "mingw32ce"; then
            disable network
        else
            target_os=mingw32
        fi
        decklink_outdev_extralibs="$decklink_outdev_extralibs -lole32 -loleaut32"
        decklink_indev_extralibs="$decklink_indev_extralibs -lole32 -loleaut32"
        LIBTARGET=i386
        if enabled x86_64; then
            LIBTARGET="i386:x86-64"
        elif enabled arm; then
            LIBTARGET=arm-wince
        fi
        enabled shared && ! enabled small && check_cmd $windres --version && enable gnu_windres
        enabled x86_32 && check_ldflags -Wl,--large-address-aware
        shlibdir_default="$bindir_default"
        SLIBPREF=""
        SLIBSUF=".dll"
        SLIBNAME_WITH_VERSION='$(SLIBPREF)$(FULLNAME)-$(LIBVERSION)$(SLIBSUF)'
        SLIBNAME_WITH_MAJOR='$(SLIBPREF)$(FULLNAME)-$(LIBMAJOR)$(SLIBSUF)'
        dlltool="${cross_prefix}dlltool"
        if check_cmd lib.exe -list; then
            SLIB_EXTRA_CMD=-'sed -e "s/ @[^ ]*//" $$(@:$(SLIBSUF)=.orig.def) > $$(@:$(SLIBSUF)=.def); lib.exe /machine:$(LIBTARGET) /def:$$(@:$(SLIBSUF)=.def) /out:$(SUBDIR)$(SLIBNAME:$(SLIBSUF)=.lib)'
            if enabled x86_64; then
                LIBTARGET=x64
            fi
        elif check_cmd $dlltool --version; then
            SLIB_EXTRA_CMD=-'sed -e "s/ @[^ ]*//" $$(@:$(SLIBSUF)=.orig.def) > $$(@:$(SLIBSUF)=.def); $(DLLTOOL) -m $(LIBTARGET) -d $$(@:$(SLIBSUF)=.def) -l $(SUBDIR)$(SLIBNAME:$(SLIBSUF)=.lib) -D $(SLIBNAME_WITH_MAJOR)'
        fi
        SLIB_INSTALL_NAME='$(SLIBNAME_WITH_MAJOR)'
        SLIB_INSTALL_LINKS=
        SLIB_INSTALL_EXTRA_SHLIB='$(SLIBNAME:$(SLIBSUF)=.lib)'
        SLIB_INSTALL_EXTRA_LIB='lib$(SLIBNAME:$(SLIBSUF)=.dll.a) $(SLIBNAME_WITH_MAJOR:$(SLIBSUF)=.def)'
        SHFLAGS='-shared -Wl,--output-def,$$(@:$(SLIBSUF)=.orig.def) -Wl,--out-implib,$(SUBDIR)lib$(SLIBNAME:$(SLIBSUF)=.dll.a) -Wl,--enable-runtime-pseudo-reloc -Wl,--disable-auto-image-base'
        objformat="win32"
        ranlib=:
        enable dos_paths
        check_ldflags -Wl,--nxcompat,--dynamicbase
        # Lets work around some stupidity in binutils.
        # ld will strip relocations from executables even though we need them
        # for dynamicbase (ASLR).  Using -pie does retain the reloc section
        # however ld then forgets what the entry point should be (oops) so we
        # have to manually (re)set it.
        if enabled x86_32; then
            disabled debug && add_ldexeflags -Wl,--pic-executable,-e,_mainCRTStartup
        elif enabled x86_64; then
            disabled debug && add_ldexeflags -Wl,--pic-executable,-e,mainCRTStartup
            check_ldflags -Wl,--high-entropy-va # binutils 2.25
            # Set image base >4GB for extra entropy with HEASLR
            add_ldexeflags -Wl,--image-base,0x140000000
            append SHFLAGS -Wl,--image-base,0x180000000
        fi
        ;;
    win32|win64)
        disable symver
        if enabled shared; then
            # Link to the import library instead of the normal static library
            # for shared libs.
            LD_LIB='%.lib'
            # Cannot build both shared and static libs with MSVC or icl.
            disable static
        fi
        enabled x86_32 && check_ldflags -LARGEADDRESSAWARE
        shlibdir_default="$bindir_default"
        SLIBPREF=""
        SLIBSUF=".dll"
        SLIBNAME_WITH_VERSION='$(SLIBPREF)$(FULLNAME)-$(LIBVERSION)$(SLIBSUF)'
        SLIBNAME_WITH_MAJOR='$(SLIBPREF)$(FULLNAME)-$(LIBMAJOR)$(SLIBSUF)'
        SLIB_CREATE_DEF_CMD='$(SRC_PATH)/compat/windows/makedef $(SUBDIR)lib$(NAME).ver $(OBJS) > $$(@:$(SLIBSUF)=.def)'
        SLIB_INSTALL_NAME='$(SLIBNAME_WITH_MAJOR)'
        SLIB_INSTALL_LINKS=
        SLIB_INSTALL_EXTRA_SHLIB='$(SLIBNAME:$(SLIBSUF)=.lib)'
        SLIB_INSTALL_EXTRA_LIB='$(SLIBNAME_WITH_MAJOR:$(SLIBSUF)=.def)'
        SHFLAGS='-dll -def:$$(@:$(SLIBSUF)=.def) -implib:$(SUBDIR)$(SLIBNAME:$(SLIBSUF)=.lib)'
        objformat="win32"
        ranlib=:
        enable dos_paths
        ;;
    cygwin*)
        target_os=cygwin
        shlibdir_default="$bindir_default"
        SLIBPREF="cyg"
        SLIBSUF=".dll"
        SLIBNAME_WITH_VERSION='$(SLIBPREF)$(FULLNAME)-$(LIBVERSION)$(SLIBSUF)'
        SLIBNAME_WITH_MAJOR='$(SLIBPREF)$(FULLNAME)-$(LIBMAJOR)$(SLIBSUF)'
        SLIB_INSTALL_NAME='$(SLIBNAME_WITH_MAJOR)'
        SLIB_INSTALL_LINKS=
        SLIB_INSTALL_EXTRA_LIB='lib$(FULLNAME).dll.a'
        SHFLAGS='-shared -Wl,--out-implib,$(SUBDIR)lib$(FULLNAME).dll.a'
        objformat="win32"
        enable dos_paths
        enabled shared && ! enabled small && check_cmd $windres --version && enable gnu_windres
        ;;
    *-dos|freedos|opendos)
        network_extralibs="-lsocket"
        objformat="coff"
        enable dos_paths
        add_cppflags -U__STRICT_ANSI__
        ;;
    linux)
        enable dv1394
        enable section_data_rel_ro
        ;;
    irix*)
        target_os=irix
        ranlib="echo ignoring ranlib"
        ;;
    os/2*)
        strip="lxlite -CS"
        objformat="aout"
        add_cppflags -D_GNU_SOURCE
        add_ldflags -Zomf -Zbin-files -Zargs-wild -Zmap
        SHFLAGS='$(SUBDIR)$(NAME).def -Zdll -Zomf'
        LIBSUF="_s.a"
        SLIBPREF=""
        SLIBSUF=".dll"
        SLIBNAME_WITH_VERSION='$(SLIBPREF)$(FULLNAME)-$(LIBVERSION)$(SLIBSUF)'
        SLIBNAME_WITH_MAJOR='$(SLIBPREF)$(shell echo $(FULLNAME) | cut -c1-6)$(LIBMAJOR)$(SLIBSUF)'
        SLIB_CREATE_DEF_CMD='echo LIBRARY $(SLIBNAME_WITH_MAJOR:$(SLIBSUF)=) INITINSTANCE TERMINSTANCE > $(SUBDIR)$(FULLNAME).def; \
            echo CODE PRELOAD MOVEABLE DISCARDABLE >> $(SUBDIR)$(FULLNAME).def; \
            echo DATA PRELOAD MOVEABLE MULTIPLE NONSHARED >> $(SUBDIR)$(FULLNAME).def; \
            echo EXPORTS >> $(SUBDIR)$(FULLNAME).def; \
            emxexp $(OBJS) >> $(SUBDIR)$(FULLNAME).def'
        SLIB_EXTRA_CMD='emximp -o $(SUBDIR)$(LIBPREF)$(FULLNAME)_dll.a $(SUBDIR)$(FULLNAME).def; \
            emximp -o $(SUBDIR)$(LIBPREF)$(FULLNAME)_dll.lib $(SUBDIR)$(FULLNAME).def;'
        SLIB_INSTALL_NAME='$(SLIBNAME_WITH_MAJOR)'
        SLIB_INSTALL_LINKS=
        SLIB_INSTALL_EXTRA_LIB='$(LIBPREF)$(FULLNAME)_dll.a $(LIBPREF)$(FULLNAME)_dll.lib'
        enable dos_paths
        enable_weak os2threads
        ;;
    gnu/kfreebsd)
        add_cppflags -D_BSD_SOURCE
        ;;
    gnu)
        ;;
    qnx)
        add_cppflags -D_QNX_SOURCE
        network_extralibs="-lsocket"
        ;;
    symbian)
        SLIBSUF=".dll"
        enable dos_paths
        add_cflags --include=$sysinclude/gcce/gcce.h -fvisibility=default
        add_cppflags -D__GCCE__ -D__SYMBIAN32__ -DSYMBIAN_OE_POSIX_SIGNALS
        add_ldflags -Wl,--target1-abs,--no-undefined \
                    -Wl,-Ttext,0x80000,-Tdata,0x1000000 -shared \
                    -Wl,--entry=_E32Startup -Wl,-u,_E32Startup
        add_extralibs -l:eexe.lib -l:usrt2_2.lib -l:dfpaeabi.dso \
                      -l:drtaeabi.dso -l:scppnwdl.dso -lsupc++ -lgcc \
                      -l:libc.dso -l:libm.dso -l:euser.dso -l:libcrt0.lib
        ;;
    osf1)
        add_cppflags -D_OSF_SOURCE -D_POSIX_PII -D_REENTRANT
        ;;
    minix)
        ;;
    plan9)
        add_cppflags -D_C99_SNPRINTF_EXTENSION  \
                     -D_REENTRANT_SOURCE        \
                     -D_RESEARCH_SOURCE         \
                     -DFD_SETSIZE=96            \
                     -DHAVE_SOCK_OPTS
        add_compat strtod.o strtod=avpriv_strtod
        network_extralibs='-lbsd'
        exeobjs=compat/plan9/main.o
        disable ffserver
        cp_f='cp'
        ;;
    none)
        ;;
    *)
        die "Unknown OS '$target_os'."
        ;;
esac

# test if creating links works
link_dest=$(mktemp -u $TMPDIR/dest_XXXXXXXX)
link_name=$(mktemp -u $TMPDIR/name_XXXXXXXX)
mkdir "$link_dest"
$ln_s "$link_dest" "$link_name"
touch "$link_dest/test_file"
if [ "$source_path" != "." ] && ([ ! -d src ] || [ -L src ]) && [ -e "$link_name/test_file" ]; then
    # create link to source path
    [ -e src ] && rm src
    $ln_s "$source_path" src
    source_link=src
else
    # creating directory links doesn't work
    # fall back to using the full source path
    source_link="$source_path"
fi
# cleanup
rm -r "$link_dest"
rm -r "$link_name"

# determine libc flavour

probe_libc(){
    pfx=$1
    pfx_no_=${pfx%_}
    # uclibc defines __GLIBC__, so it needs to be checked before glibc.
    if check_${pfx}cpp_condition features.h "defined __UCLIBC__"; then
        eval ${pfx}libc_type=uclibc
        add_${pfx}cppflags -D_POSIX_C_SOURCE=200112 -D_XOPEN_SOURCE=600
    elif check_${pfx}cpp_condition features.h "defined __GLIBC__"; then
        eval ${pfx}libc_type=glibc
        add_${pfx}cppflags -D_POSIX_C_SOURCE=200112 -D_XOPEN_SOURCE=600
    # MinGW headers can be installed on Cygwin, so check for newlib first.
    elif check_${pfx}cpp_condition newlib.h "defined _NEWLIB_VERSION"; then
        eval ${pfx}libc_type=newlib
        add_${pfx}cppflags -U__STRICT_ANSI__
    # MinGW64 is backwards compatible with MinGW32, so check for it first.
    elif check_${pfx}cpp_condition _mingw.h "defined __MINGW64_VERSION_MAJOR"; then
        eval ${pfx}libc_type=mingw64
        if check_${pfx}cpp_condition _mingw.h "__MINGW64_VERSION_MAJOR < 3"; then
            add_compat msvcrt/snprintf.o
            add_cflags "-include $source_path/compat/msvcrt/snprintf.h"
        fi
        add_${pfx}cppflags -U__STRICT_ANSI__ -D__USE_MINGW_ANSI_STDIO=1
        eval test \$${pfx_no_}cc_type = "gcc" &&
            add_${pfx}cppflags -D__printf__=__gnu_printf__
    elif check_${pfx}cpp_condition _mingw.h "defined __MINGW_VERSION"  ||
         check_${pfx}cpp_condition _mingw.h "defined __MINGW32_VERSION"; then
        eval ${pfx}libc_type=mingw32
        check_${pfx}cpp_condition _mingw.h "__MINGW32_MAJOR_VERSION > 3 || \
            (__MINGW32_MAJOR_VERSION == 3 && __MINGW32_MINOR_VERSION >= 15)" ||
            die "ERROR: MinGW32 runtime version must be >= 3.15."
        add_${pfx}cppflags -U__STRICT_ANSI__ -D__USE_MINGW_ANSI_STDIO=1
        eval test \$${pfx_no_}cc_type = "gcc" &&
            add_${pfx}cppflags -D__printf__=__gnu_printf__
    elif check_${pfx}cpp_condition crtversion.h "defined _VC_CRT_MAJOR_VERSION"; then
        eval ${pfx}libc_type=msvcrt
        if check_${pfx}cpp_condition crtversion.h "_VC_CRT_MAJOR_VERSION < 14"; then
            if [ "$pfx" = host_ ]; then
                add_host_cppflags -Dsnprintf=_snprintf
            else
                add_compat strtod.o strtod=avpriv_strtod
                add_compat msvcrt/snprintf.o snprintf=avpriv_snprintf   \
                                             _snprintf=avpriv_snprintf  \
                                             vsnprintf=avpriv_vsnprintf
            fi
        fi
        # The MSVC 2010 headers (Win 7.0 SDK) set _WIN32_WINNT to
        # 0x601 by default unless something else is set by the user.
        # This can easily lead to us detecting functions only present
        # in such new versions and producing binaries requiring windows 7.0.
        # Therefore explicitly set the default to XP unless the user has
        # set something else on the command line.
        # Don't do this if WINAPI_FAMILY is set and is set to a non-desktop
        # family. For these cases, configure is free to use any functions
        # found in the SDK headers by default. (Alternatively, we could force
        # _WIN32_WINNT to 0x0602 in that case.)
        check_${pfx}cpp_condition stdlib.h "defined(_WIN32_WINNT)" ||
            { check_${pfx}cpp <<EOF && add_${pfx}cppflags -D_WIN32_WINNT=0x0502; }
#ifdef WINAPI_FAMILY
#include <winapifamily.h>
#if !WINAPI_FAMILY_PARTITION(WINAPI_PARTITION_DESKTOP)
#error not desktop
#endif
#endif
EOF
    elif check_${pfx}cpp_condition stddef.h "defined __KLIBC__"; then
        eval ${pfx}libc_type=klibc
    elif check_${pfx}cpp_condition sys/cdefs.h "defined __BIONIC__"; then
        eval ${pfx}libc_type=bionic
    elif check_${pfx}cpp_condition sys/brand.h "defined LABELED_BRAND_NAME"; then
        eval ${pfx}libc_type=solaris
        add_${pfx}cppflags -D__EXTENSIONS__ -D_XOPEN_SOURCE=600
    fi
    check_${pfx}cc <<EOF
#include <time.h>
void *v = localtime_r;
EOF
test "$?" != 0 && check_${pfx}cc -D_POSIX_C_SOURCE=200112 -D_XOPEN_SOURCE=600 <<EOF && add_${pfx}cppflags -D_POSIX_C_SOURCE=200112 -D_XOPEN_SOURCE=600
#include <time.h>
void *v = localtime_r;
EOF

}

probe_libc
test -n "$libc_type" && enable libc_$libc_type
probe_libc host_
test -n "$host_libc_type" && enable host_libc_$host_libc_type

case $libc_type in
    bionic)
        add_compat strtod.o strtod=avpriv_strtod
        ;;
esac

# hacks for compiler/libc/os combinations

if enabled_all tms470 libc_glibc; then
    CPPFLAGS="-I${source_path}/compat/tms470 ${CPPFLAGS}"
    add_cppflags -D__USER_LABEL_PREFIX__=
    add_cppflags -D__builtin_memset=memset
    add_cppflags -D__gnuc_va_list=va_list -D_VA_LIST_DEFINED
    add_cflags   -pds=48    # incompatible redefinition of macro
fi

if enabled_all ccc libc_glibc; then
    add_ldflags -Wl,-z,now  # calls to libots crash without this
fi

check_compile_assert flt_lim "float.h limits.h" "DBL_MAX == (double)DBL_MAX" ||
    add_cppflags '-I\$(SRC_PATH)/compat/float'

esc(){
    echo "$*" | sed 's/%/%25/g;s/:/%3a/g'
}

echo "config:$arch:$subarch:$cpu:$target_os:$(esc $cc_ident):$(esc $FFMPEG_CONFIGURATION)" >config.fate

check_cpp_condition stdlib.h "defined(__PIC__) || defined(__pic__) || defined(PIC)" && enable_weak pic

set_default libdir
: ${shlibdir_default:="$libdir"}
: ${pkgconfigdir_default:="$libdir/pkgconfig"}

set_default $PATHS_LIST
set_default nm

# we need to build at least one lib type
if ! enabled_any static shared; then
    cat <<EOF
At least one library type must be built.
Specify --enable-static to build the static libraries or --enable-shared to
build the shared libraries as well. To only build the shared libraries specify
--disable-static in addition to --enable-shared.
EOF
    exit 1
fi

die_license_disabled() {
    enabled $1 || { enabled $2 && die "$2 is $1 and --enable-$1 is not specified."; }
}

die_license_disabled_gpl() {
    enabled $1 || { enabled $2 && die "$2 is incompatible with the gpl and --enable-$1 is not specified."; }
}

die_license_disabled gpl frei0r
die_license_disabled gpl libcdio
die_license_disabled gpl librubberband
die_license_disabled gpl libsmbclient
die_license_disabled gpl libutvideo
die_license_disabled gpl libvidstab
die_license_disabled gpl libx264
die_license_disabled gpl libx265
die_license_disabled gpl libxavs
die_license_disabled gpl libxvid
die_license_disabled gpl x11grab

die_license_disabled nonfree cuda
die_license_disabled nonfree libfaac
die_license_disabled nonfree libnpp
enabled gpl && die_license_disabled_gpl nonfree libfdk_aac
enabled gpl && die_license_disabled_gpl nonfree openssl

die_license_disabled version3 gmp
die_license_disabled version3 libopencore_amrnb
die_license_disabled version3 libopencore_amrwb
die_license_disabled version3 libsmbclient
die_license_disabled version3 libvo_amrwbenc

enabled version3 && { enabled gpl && enable gplv3 || enable lgplv3; }

disabled optimizations || check_cflags -fomit-frame-pointer

enable_weak_pic() {
    disabled pic && return
    enable pic
    add_cppflags -DPIC
    case "$target_os" in
    mingw*|cygwin*)
        ;;
    *)
        add_cflags -fPIC
        ;;
    esac
    add_asflags  -fPIC
}

enabled pic && enable_weak_pic

check_cc <<EOF || die "Symbol mangling check failed."
int ff_extern;
EOF
sym=$($nm $TMPO | awk '/ff_extern/{ print substr($0, match($0, /[^ \t]*ff_extern/)) }')
extern_prefix=${sym%%ff_extern*}

check_cc <<EOF && enable_weak inline_asm
void foo(void) { __asm__ volatile ("" ::); }
EOF

_restrict=
for restrict_keyword in restrict __restrict__ __restrict; do
    check_cc <<EOF && _restrict=$restrict_keyword && break
void foo(char * $restrict_keyword p);
EOF
done

check_cc <<EOF && enable pragma_deprecated
void foo(void) { _Pragma("GCC diagnostic ignored \"-Wdeprecated-declarations\"") }
EOF

check_cc <<EOF && enable attribute_packed
struct { int x; } __attribute__((packed)) x;
EOF

check_cc <<EOF && enable attribute_may_alias
union { int x; } __attribute__((may_alias)) x;
EOF

check_cc <<EOF || die "endian test failed"
unsigned int endian = 'B' << 24 | 'I' << 16 | 'G' << 8 | 'E';
EOF
od -t x1 $TMPO | grep -q '42 *49 *47 *45' && enable bigendian

if ! enabled ppc64 || enabled bigendian; then
    disable vsx
fi

check_gas() {
    log "check_gas using '$as' as AS"
    # :vararg is used on aarch64, arm and ppc altivec
    check_as <<EOF || return 1
.macro m n, y:vararg=0
\n: .int \y
.endm
m x
EOF
    # .altmacro is only used in arm asm
    ! enabled arm || check_as <<EOF || return 1
.altmacro
EOF
    enable gnu_as
    return 0
}

if enabled_any arm aarch64 || enabled_all ppc altivec && enabled asm; then
    nogas=:
    enabled_any arm aarch64 && nogas=die
    enabled_all ppc altivec && [ $target_os_default != aix ] && nogas=warn
    as_noop=-v

    case $as_type in
        arm*) gaspp_as_type=armasm; as_noop=-h ;;
        gcc)  gaspp_as_type=gas ;;
        *)    gaspp_as_type=$as_type ;;
    esac

    [ $target_os = "darwin" ] && gaspp_as_type="apple-$gaspp_as_type"

    test "${as#*gas-preprocessor.pl}" != "$as" ||
    check_cmd gas-preprocessor.pl -arch $arch -as-type $gaspp_as_type -- ${as:=$cc} $as_noop &&
        gas="${gas:=gas-preprocessor.pl} -arch $arch -as-type $gaspp_as_type -- ${as:=$cc}"

    if ! check_gas ; then
        as=${gas:=$as}
        check_gas || \
            $nogas "GNU assembler not found, install/update gas-preprocessor"
    fi

    check_as <<EOF && enable as_func
.func test
.endfunc
EOF
fi

check_inline_asm inline_asm_labels '"1:\n"'

check_inline_asm inline_asm_nonlocal_labels '"Label:\n"'

if enabled aarch64; then
    enabled armv8 && check_insn armv8 'prfm   pldl1strm, [x0]'
    # internal assembler in clang 3.3 does not support this instruction
    enabled neon && check_insn neon 'ext   v0.8B, v0.8B, v1.8B, #1'
    enabled vfp  && check_insn vfp  'fmadd d0,    d0,    d1,    d2'

    map 'enabled_any ${v}_external ${v}_inline || disable $v' $ARCH_EXT_LIST_ARM

elif enabled alpha; then

    check_cflags -mieee

elif enabled arm; then

    enabled msvc && check_cpp_condition stddef.h "defined _M_ARMT" && enable thumb

    check_cpp_condition stddef.h "defined __thumb__" && check_cc <<EOF && enable_weak thumb
float func(float a, float b){ return a+b; }
EOF

    enabled thumb && check_cflags -mthumb || check_cflags -marm

    if     check_cpp_condition stddef.h "defined __ARM_PCS_VFP"; then
        enable vfp_args
    elif check_cpp_condition stddef.h "defined _M_ARM_FP && _M_ARM_FP >= 30"; then
        enable vfp_args
    elif ! check_cpp_condition stddef.h "defined __ARM_PCS || defined __SOFTFP__" && [ $target_os != darwin ]; then
        case "${cross_prefix:-$cc}" in
            *hardfloat*)         enable vfp_args;   fpabi=vfp ;;
            *) check_ld "cc" <<EOF && enable vfp_args && fpabi=vfp || fpabi=soft ;;
__asm__ (".eabi_attribute 28, 1");
int main(void) { return 0; }
EOF
        esac
        warn "Compiler does not indicate floating-point ABI, guessing $fpabi."
    fi

    enabled armv5te && check_insn armv5te 'qadd r0, r0, r0'
    enabled armv6   && check_insn armv6   'sadd16 r0, r0, r0'
    enabled armv6t2 && check_insn armv6t2 'movt r0, #0'
    enabled neon    && check_insn neon    'vadd.i16 q0, q0, q0'
    enabled vfp     && check_insn vfp     'fadds s0, s0, s0'
    enabled vfpv3   && check_insn vfpv3   'vmov.f32 s0, #1.0'
    enabled setend  && check_insn setend  'setend be'

    [ $target_os = linux ] || [ $target_os = android ] ||
        map 'enabled_any ${v}_external ${v}_inline || disable $v' \
            $ARCH_EXT_LIST_ARM

    check_inline_asm asm_mod_q '"add r0, %Q0, %R0" :: "r"((long long)0)'

    check_as <<EOF && enable as_dn_directive
ra .dn d0.i16
.unreq ra
EOF

    # llvm's integrated assembler supports .object_arch from llvm 3.5
    [ "$objformat" = elf ] && check_as <<EOF && enable as_object_arch
.object_arch armv4
EOF

    [ $target_os != win32 ] && enabled_all armv6t2 shared !pic && enable_weak_pic

elif enabled mips; then

    enabled loongson2 && check_inline_asm loongson2 '"dmult.g $8, $9, $10"'
    enabled loongson3 && check_inline_asm loongson3 '"gsldxc1 $f0, 0($2, $3)"'
    enabled mmi && check_inline_asm mmi '"punpcklhw $f0, $f0, $f0"'

    # Enable minimum ISA based on selected options
    if enabled mips64; then
        enabled mips64r6 && check_inline_asm_flags mips64r6 '"dlsa $0, $0, $0, 1"' '-mips64r6'
        enabled mips64r2 && check_inline_asm_flags mips64r2 '"dext $0, $0, 0, 1"' '-mips64r2'
        disabled mips64r6 && disabled mips64r2 && check_inline_asm_flags mips64r1 '"daddi $0, $0, 0"' '-mips64'
    else
        enabled mips32r6 && check_inline_asm_flags mips32r6 '"aui $0, $0, 0"' '-mips32r6'
        enabled mips32r5 && check_inline_asm_flags mips32r5 '"eretnc"' '-mips32r5'
        enabled mips32r2 && check_inline_asm_flags mips32r2 '"ext $0, $0, 0, 1"' '-mips32r2'
        disabled mips32r6 && disabled mips32r5 && disabled mips32r2 && check_inline_asm_flags mips32r1 '"addi $0, $0, 0"' '-mips32'
    fi

    enabled mipsfpu && check_inline_asm_flags mipsfpu '"cvt.d.l $f0, $f2"' '-mhard-float'
    enabled mipsfpu && (enabled mips32r5 || enabled mips32r6 || enabled mips64r6) && check_inline_asm_flags mipsfpu '"cvt.d.l $f0, $f1"' '-mfp64'
    enabled mipsfpu && enabled msa && check_inline_asm_flags msa '"addvi.b $w0, $w1, 1"' '-mmsa' && check_header msa.h || disable msa
    enabled mipsdsp && check_inline_asm_flags mipsdsp '"addu.qb $t0, $t1, $t2"' '-mdsp'
    enabled mipsdspr2 && check_inline_asm_flags mipsdspr2 '"absq_s.qb $t0, $t1"' '-mdspr2'

elif enabled parisc; then

    if enabled gcc; then
        case $($cc -dumpversion) in
            4.[3-9].*) check_cflags -fno-optimize-sibling-calls ;;
        esac
    fi

elif enabled ppc; then

    enable local_aligned_8 local_aligned_16 local_aligned_32

    check_inline_asm dcbzl     '"dcbzl 0, %0" :: "r"(0)'
    check_inline_asm ibm_asm   '"add 0, 0, 0"'
    check_inline_asm ppc4xx    '"maclhw r10, r11, r12"'
    check_inline_asm xform_asm '"lwzx %1, %y0" :: "Z"(*(int*)0), "r"(0)'

    # AltiVec flags: The FSF version of GCC differs from the Apple version
    if enabled altivec; then
        check_cflags -maltivec -mabi=altivec &&
        { check_header altivec.h && inc_altivec_h="#include <altivec.h>" ; } ||
        check_cflags -faltivec

        # check if our compiler supports Motorola AltiVec C API
        check_cc <<EOF || disable altivec
$inc_altivec_h
int main(void) {
    vector signed int v1 = (vector signed int) { 0 };
    vector signed int v2 = (vector signed int) { 1 };
    v1 = vec_add(v1, v2);
    return 0;
}
EOF

        enabled altivec || warn "Altivec disabled, possibly missing --cpu flag"
    fi

    if enabled vsx; then
        check_cflags -mvsx &&
        check_builtin vec_vsx_ld "altivec.h" "__builtin_vec_vsx_ld" || disable vsx
    fi

    if enabled power8; then
        check_cpp_condition "altivec.h" "defined(_ARCH_PWR8)" || disable power8
    fi

elif enabled x86; then

    check_builtin rdtsc    intrin.h   "__rdtsc()"
    check_builtin mm_empty mmintrin.h "_mm_empty()"

    enable local_aligned_8 local_aligned_16 local_aligned_32

    # check whether EBP is available on x86
    # As 'i' is stored on the stack, this program will crash
    # if the base pointer is used to access it because the
    # base pointer is cleared in the inline assembly code.
    check_exec_crash <<EOF && enable ebp_available
volatile int i=0;
__asm__ volatile ("xorl %%ebp, %%ebp" ::: "%ebp");
return i;
EOF

    # check whether EBX is available on x86
    check_inline_asm ebx_available '""::"b"(0)' &&
        check_inline_asm ebx_available '"":::"%ebx"'

    # check whether xmm clobbers are supported
    check_inline_asm xmm_clobbers '"":::"%xmm0"'

    check_inline_asm inline_asm_direct_symbol_refs '"movl '$extern_prefix'test, %eax"' ||
        check_inline_asm inline_asm_direct_symbol_refs '"movl '$extern_prefix'test(%rip), %eax"'

    # check whether binutils is new enough to compile SSSE3/MMXEXT
    enabled ssse3  && check_inline_asm ssse3_inline  '"pabsw %xmm0, %xmm0"'
    enabled mmxext && check_inline_asm mmxext_inline '"pmaxub %mm0, %mm1"'

    if ! disabled_any asm mmx yasm; then
        if check_cmd $yasmexe --version; then
            enabled x86_64 && yasm_extra="-m amd64"
            yasm_debug="-g dwarf2"
        elif check_cmd nasm -v; then
            yasmexe=nasm
            yasm_debug="-g -F dwarf"
            if enabled x86_64; then
                case "$objformat" in
                    elf)   objformat=elf64 ;;
                    win32) objformat=win64 ;;
                esac
            fi
        fi

        YASMFLAGS="-f $objformat $yasm_extra"
        enabled pic               && append YASMFLAGS "-DPIC"
        test -n "$extern_prefix"  && append YASMFLAGS "-DPREFIX"
        case "$objformat" in
            elf*) enabled debug && append YASMFLAGS $yasm_debug ;;
        esac

        check_yasm "movbe ecx, [5]" && enable yasm ||
            die "yasm/nasm not found or too old. Use --disable-yasm for a crippled build."
        check_yasm "vextracti128 xmm0, ymm0, 0"      || disable avx2_external
        check_yasm "vpmacsdd xmm0, xmm1, xmm2, xmm3" || disable xop_external
        check_yasm "vfmaddps ymm0, ymm1, ymm2, ymm3" || disable fma4_external
        check_yasm "CPU amdnop" || disable cpunop
    fi

    case "$cpu" in
        athlon*|opteron*|k8*|pentium|pentium-mmx|prescott|nocona|atom|geode)
            disable fast_clz
        ;;
    esac

fi

check_code cc arm_neon.h "int16x8_t test = vdupq_n_s16(0)" && enable intrinsics_neon

check_ldflags -Wl,--as-needed
check_ldflags -Wl,-z,noexecstack

if check_func dlopen; then
    ldl=
elif check_func dlopen -ldl; then
    ldl=-ldl
fi

decklink_outdev_extralibs="$decklink_outdev_extralibs $ldl"
decklink_indev_extralibs="$decklink_indev_extralibs $ldl"
frei0r_filter_extralibs='$ldl'
frei0r_src_filter_extralibs='$ldl'
ladspa_filter_extralibs='$ldl'
nvenc_encoder_extralibs='$ldl'
coreimage_filter_extralibs="-framework QuartzCore -framework AppKit -framework OpenGL"
coreimagesrc_filter_extralibs="-framework QuartzCore -framework AppKit -framework OpenGL"

if ! disabled network; then
    check_func getaddrinfo $network_extralibs
    check_func inet_aton $network_extralibs

    check_type netdb.h "struct addrinfo"
    check_type netinet/in.h "struct group_source_req" -D_BSD_SOURCE
    check_type netinet/in.h "struct ip_mreq_source" -D_BSD_SOURCE
    check_type netinet/in.h "struct ipv6_mreq" -D_DARWIN_C_SOURCE
    check_type poll.h "struct pollfd"
    check_type netinet/sctp.h "struct sctp_event_subscribe"
    check_struct "sys/socket.h" "struct msghdr" msg_flags
    check_struct "sys/types.h sys/socket.h" "struct sockaddr" sa_len
    check_type netinet/in.h "struct sockaddr_in6"
    check_type "sys/types.h sys/socket.h" "struct sockaddr_storage"
    check_type "sys/types.h sys/socket.h" socklen_t

    # Prefer arpa/inet.h over winsock2
    if check_header arpa/inet.h ; then
        check_func closesocket
    elif check_header winsock2.h ; then
        check_func_headers winsock2.h closesocket -lws2 &&
            network_extralibs="-lws2" ||
        { check_func_headers winsock2.h closesocket -lws2_32 &&
            network_extralibs="-lws2_32"; } || disable winsock2_h network
        check_func_headers ws2tcpip.h getaddrinfo $network_extralibs

        check_type ws2tcpip.h socklen_t
        check_type ws2tcpip.h "struct addrinfo"
        check_type ws2tcpip.h "struct group_source_req"
        check_type ws2tcpip.h "struct ip_mreq_source"
        check_type ws2tcpip.h "struct ipv6_mreq"
        check_type winsock2.h "struct pollfd"
        check_struct winsock2.h "struct sockaddr" sa_len
        check_type ws2tcpip.h "struct sockaddr_in6"
        check_type ws2tcpip.h "struct sockaddr_storage"
    else
        disable network
    fi
fi

check_builtin atomic_cas_ptr atomic.h "void **ptr; void *oldval, *newval; atomic_cas_ptr(ptr, oldval, newval)"
check_builtin atomic_compare_exchange "" "int *ptr, *oldval; int newval; __atomic_compare_exchange_n(ptr, oldval, newval, 0, __ATOMIC_SEQ_CST, __ATOMIC_SEQ_CST)"
check_builtin machine_rw_barrier mbarrier.h "__machine_rw_barrier()"
check_builtin MemoryBarrier windows.h "MemoryBarrier()"
check_builtin sarestart signal.h "SA_RESTART"
check_builtin sem_timedwait semaphore.h "sem_t *s; sem_init(s,0,0); sem_timedwait(s,0); sem_destroy(s)" -lpthread
check_builtin sync_val_compare_and_swap "" "int *ptr; int oldval, newval; __sync_val_compare_and_swap(ptr, oldval, newval)"
check_builtin gmtime_r time.h "time_t *time; struct tm *tm; gmtime_r(time, tm)"
check_builtin localtime_r time.h "time_t *time; struct tm *tm; localtime_r(time, tm)"

case "$custom_allocator" in
    jemalloc)
        # jemalloc by default does not use a prefix
        require libjemalloc jemalloc/jemalloc.h malloc -ljemalloc
    ;;
    tcmalloc)
        require_pkg_config libtcmalloc gperftools/tcmalloc.h tc_malloc
        malloc_prefix=tc_
    ;;
esac

check_func_headers malloc.h _aligned_malloc     && enable aligned_malloc
check_func  ${malloc_prefix}memalign            && enable memalign
check_func  ${malloc_prefix}posix_memalign      && enable posix_memalign

check_func  access
check_func  arc4random
check_func_headers time.h clock_gettime || { check_func_headers time.h clock_gettime -lrt && add_extralibs -lrt && LIBRT="-lrt"; }
check_func  fcntl
check_func  fork
check_func  gethrtime
check_func  getopt
check_func  getrusage
check_func  gettimeofday
check_func  isatty
check_func  mach_absolute_time
check_func  mkstemp
check_func  mmap
check_func  mprotect
# Solaris has nanosleep in -lrt, OpenSolaris no longer needs that
check_func_headers time.h nanosleep || { check_func_headers time.h nanosleep -lrt && add_extralibs -lrt && LIBRT="-lrt"; }
check_func  sched_getaffinity
check_func  setrlimit
check_struct "sys/stat.h" "struct stat" st_mtim.tv_nsec -D_BSD_SOURCE
check_func  strerror_r
check_func  sysconf
check_func  sysctl
check_func  usleep

check_func_headers conio.h kbhit
check_func_headers io.h setmode
check_func_headers lzo/lzo1x.h lzo1x_999_compress
check_func_headers stdlib.h getenv
check_func_headers sys/stat.h lstat

check_func_headers windows.h CoTaskMemFree -lole32
check_func_headers windows.h GetProcessAffinityMask
check_func_headers windows.h GetProcessTimes
check_func_headers windows.h GetSystemTimeAsFileTime
check_func_headers windows.h MapViewOfFile
check_func_headers windows.h PeekNamedPipe
check_func_headers windows.h SetConsoleTextAttribute
check_func_headers windows.h SetConsoleCtrlHandler
check_func_headers windows.h Sleep
check_func_headers windows.h VirtualAlloc
check_struct windows.h "CONDITION_VARIABLE" Ptr
check_func_headers glob.h glob
enabled xlib &&
    check_func_headers "X11/Xlib.h X11/extensions/Xvlib.h" XvGetPortAttribute -lXv -lX11 -lXext

check_header AudioToolbox/AudioToolbox.h
check_header direct.h
check_header dirent.h
check_header dlfcn.h
check_header d3d11.h
check_header dxva.h
check_header dxva2api.h -D_WIN32_WINNT=0x0600
check_header io.h
check_header libcrystalhd/libcrystalhd_if.h
check_header mach/mach_time.h
check_header malloc.h
check_header net/udplite.h
check_header poll.h
check_header sys/mman.h
check_header sys/param.h
check_header sys/resource.h
check_header sys/select.h
check_header sys/time.h
check_header sys/un.h
check_header termios.h
check_header unistd.h
check_header valgrind/valgrind.h
check_header vdpau/vdpau.h
check_header vdpau/vdpau_x11.h
check_header VideoDecodeAcceleration/VDADecoder.h
check_header VideoToolbox/VideoToolbox.h
check_func_headers VideoToolbox/VTCompressionSession.h VTCompressionSessionPrepareToEncodeFrames -framework VideoToolbox
enabled videotoolbox && check_func_headers CoreVideo/CVImageBuffer.h kCVImageBufferColorPrimaries_ITU_R_2020 -framework CoreVideo
check_header windows.h
check_header X11/extensions/XvMClib.h
check_header asm/types.h

check_lib2 "windows.h shellapi.h" CommandLineToArgvW -lshell32
check_lib2 "windows.h wincrypt.h" CryptGenRandom -ladvapi32
check_lib2 "windows.h psapi.h" GetProcessMemoryInfo -lpsapi
check_lib "CoreServices/CoreServices.h" UTGetOSTypeFromString "-framework CoreServices"

check_struct "sys/time.h sys/resource.h" "struct rusage" ru_maxrss

check_type "windows.h dxva.h" "DXVA_PicParams_HEVC" -DWINAPI_FAMILY=WINAPI_FAMILY_DESKTOP_APP -D_CRT_BUILD_DESKTOP_APP=0
check_type "windows.h dxva.h" "DXVA_PicParams_VP9" -DWINAPI_FAMILY=WINAPI_FAMILY_DESKTOP_APP -D_CRT_BUILD_DESKTOP_APP=0
check_type "windows.h d3d11.h" "ID3D11VideoDecoder"
check_type "windows.h d3d11.h" "ID3D11VideoContext"
check_type "d3d9.h dxva2api.h" DXVA2_ConfigPictureDecode -D_WIN32_WINNT=0x0602

check_type "va/va.h" "VAPictureParameterBufferHEVC"
check_type "va/va.h" "VADecPictureParameterBufferVP9"
check_type "va/va.h va/va_vpp.h" "VAProcPipelineParameterBuffer"
check_type "va/va.h va/va_enc_h264.h" "VAEncPictureParameterBufferH264"
check_type "va/va.h va/va_enc_hevc.h" "VAEncPictureParameterBufferHEVC"
check_type "va/va.h va/va_enc_jpeg.h" "VAEncPictureParameterBufferJPEG"

check_type "vdpau/vdpau.h" "VdpPictureInfoHEVC"

check_cpp_condition windows.h "!WINAPI_FAMILY_PARTITION(WINAPI_PARTITION_DESKTOP)" && enable winrt || disable winrt

if ! disabled w32threads && ! enabled pthreads; then
    check_func_headers "windows.h process.h" _beginthreadex &&
        enable w32threads || disable w32threads
    if ! enabled w32threads && enabled winrt; then
        check_func_headers "windows.h" CreateThread &&
            enable w32threads || disable w32threads
    fi
fi

# check for some common methods of building with pthread support
# do this before the optional library checks as some of them require pthreads
if ! disabled pthreads && ! enabled w32threads && ! enabled os2threads; then
    enable pthreads
    if check_func pthread_join -pthread && check_func pthread_create -pthread; then
        add_cflags -pthread
        add_extralibs -pthread
    elif check_func pthread_join -pthreads && check_func pthread_create -pthreads; then
        add_cflags -pthreads
        add_extralibs -pthreads
    elif check_func pthread_join -ldl -pthread && check_func pthread_create -ldl -pthread; then
        add_cflags -ldl -pthread
        add_extralibs -ldl -pthread
    elif check_func pthread_join -lpthreadGC2 && check_func pthread_create -lpthreadGC2; then
        add_extralibs -lpthreadGC2
    elif check_lib pthread.h pthread_join -lpthread && check_lib pthread.h pthread_create -lpthread; then
        :
    elif ! check_func pthread_join && ! check_func pthread_create; then
        disable pthreads
    fi
    check_code cc "pthread.h" "static pthread_mutex_t atomic_lock = PTHREAD_MUTEX_INITIALIZER" || disable pthreads
fi


if enabled pthreads; then
  check_func pthread_cancel
fi

enabled pthreads &&
    check_builtin sem_timedwait semaphore.h "sem_t *s; sem_init(s,0,0); sem_timedwait(s,0); sem_destroy(s)"

disabled  zlib || check_lib   zlib.h      zlibVersion -lz   || disable  zlib
disabled bzlib || check_lib2 bzlib.h BZ2_bzlibVersion -lbz2 || disable bzlib
disabled  lzma || check_lib2  lzma.h lzma_version_number -llzma || disable lzma

check_lib math.h sin -lm && LIBM="-lm"
disabled crystalhd || check_lib libcrystalhd/libcrystalhd_if.h DtsCrystalHDVersion -lcrystalhd || disable crystalhd

atan2f_args=2
copysign_args=2
hypot_args=2
ldexpf_args=2
powf_args=2

for func in $MATH_FUNCS; do
    eval check_mathfunc $func \${${func}_args:-1}
done

for func in $COMPLEX_FUNCS; do
    eval check_complexfunc $func \${${func}_args:-1}
done

# these are off by default, so fail if requested and not available
enabled avfoundation_indev && { check_header_objcc AVFoundation/AVFoundation.h || disable avfoundation_indev; }
enabled avfoundation_indev && { check_lib2 CoreGraphics/CoreGraphics.h CGGetActiveDisplayList -framework CoreGraphics ||
                                check_lib2 ApplicationServices/ApplicationServices.h CGGetActiveDisplayList -framework ApplicationServices; }
enabled avisynth          && { { check_lib2 "windows.h" LoadLibrary; } ||
                               { check_lib2 "dlfcn.h" dlopen -ldl; } ||
                               die "ERROR: LoadLibrary/dlopen not found for avisynth"; }
enabled cuda              && { check_lib cuda.h cuInit -lcuda ||
                               die "ERROR: CUDA not found"; }
enabled chromaprint       && require chromaprint chromaprint.h chromaprint_get_version -lchromaprint
enabled coreimage_filter  && { check_header_objcc QuartzCore/CoreImage.h || disable coreimage_filter; }
enabled coreimagesrc_filter && { check_header_objcc QuartzCore/CoreImage.h || disable coreimagesrc_filter; }
enabled decklink          && { check_header DeckLinkAPI.h || die "ERROR: DeckLinkAPI.h header not found"; }
enabled frei0r            && { check_header frei0r.h || die "ERROR: frei0r.h header not found"; }
enabled gmp               && require2 gmp gmp.h mpz_export -lgmp
enabled gnutls            && require_pkg_config gnutls gnutls/gnutls.h gnutls_global_init
enabled jni               && { [ $target_os = "android" ] && check_header jni.h && enabled pthreads &&
                               check_lib2 "dlfcn.h" dlopen -ldl; }
enabled ladspa            && { check_header ladspa.h || die "ERROR: ladspa.h header not found"; }
enabled libiec61883       && require libiec61883 libiec61883/iec61883.h iec61883_cmp_connect -lraw1394 -lavc1394 -lrom1394 -liec61883
enabled libass            && require_pkg_config libass ass/ass.h ass_library_init
enabled libbluray         && require_pkg_config libbluray libbluray/bluray.h bd_open
enabled libbs2b           && require_pkg_config libbs2b bs2b.h bs2b_open
enabled libcelt           && require libcelt celt/celt.h celt_decode -lcelt0 &&
                             { check_lib celt/celt.h celt_decoder_create_custom -lcelt0 ||
                               die "ERROR: libcelt must be installed and version must be >= 0.11.0."; }
enabled libcaca           && require_pkg_config caca caca.h caca_create_canvas
enabled libfaac           && require2 libfaac "stdint.h faac.h" faacEncGetVersion -lfaac
enabled libfdk_aac        && { use_pkg_config fdk-aac "fdk-aac/aacenc_lib.h" aacEncOpen ||
                               { require libfdk_aac fdk-aac/aacenc_lib.h aacEncOpen -lfdk-aac &&
                                 warn "using libfdk without pkg-config"; } }
flite_libs="-lflite_cmu_time_awb -lflite_cmu_us_awb -lflite_cmu_us_kal -lflite_cmu_us_kal16 -lflite_cmu_us_rms -lflite_cmu_us_slt -lflite_usenglish -lflite_cmulex -lflite"
enabled libflite          && require2 libflite "flite/flite.h" flite_init $flite_libs
enabled fontconfig        && enable libfontconfig
enabled libfontconfig     && require_pkg_config fontconfig "fontconfig/fontconfig.h" FcInit
enabled libfreetype       && require_libfreetype
enabled libfribidi        && require_pkg_config fribidi fribidi.h fribidi_version_info
enabled libgme            && require  libgme gme/gme.h gme_new_emu -lgme -lstdc++
enabled libgsm            && { for gsm_hdr in "gsm.h" "gsm/gsm.h"; do
                                   check_lib "${gsm_hdr}" gsm_create -lgsm && break;
                               done || die "ERROR: libgsm not found"; }
enabled libilbc           && require libilbc ilbc.h WebRtcIlbcfix_InitDecode -lilbc
enabled libkvazaar        && require_pkg_config "kvazaar >= 0.8.1" kvazaar.h kvz_api_get
enabled libmfx            && require_pkg_config libmfx "mfx/mfxvideo.h" MFXInit
enabled libmodplug        && require_pkg_config libmodplug libmodplug/modplug.h ModPlug_Load
enabled libmp3lame        && require "libmp3lame >= 3.98.3" lame/lame.h lame_set_VBR_quality -lmp3lame
enabled libnut            && require libnut libnut.h nut_demuxer_init -lnut
enabled libnpp            && require libnpp npp.h nppGetLibVersion -lnppi -lnppc
enabled libopencore_amrnb && require libopencore_amrnb opencore-amrnb/interf_dec.h Decoder_Interface_init -lopencore-amrnb
enabled libopencore_amrwb && require libopencore_amrwb opencore-amrwb/dec_if.h D_IF_init -lopencore-amrwb
enabled libopencv         && { check_header opencv2/core/core_c.h &&
                               { use_pkg_config opencv opencv2/core/core_c.h cvCreateImageHeader ||
                                 require opencv opencv2/core/core_c.h cvCreateImageHeader -lopencv_core -lopencv_imgproc; } ||
                               require_pkg_config opencv opencv/cxcore.h cvCreateImageHeader; }
enabled libopenh264       && require_pkg_config openh264 wels/codec_api.h WelsGetCodecVersion
enabled libopenjpeg       && { check_lib openjpeg-2.1/openjpeg.h opj_version -lopenjp2 -DOPJ_STATIC ||
                               check_lib openjpeg-2.0/openjpeg.h opj_version -lopenjp2 -DOPJ_STATIC ||
                               check_lib openjpeg-1.5/openjpeg.h opj_version -lopenjpeg -DOPJ_STATIC ||
                               check_lib openjpeg.h opj_version -lopenjpeg -DOPJ_STATIC ||
                               die "ERROR: libopenjpeg not found"; }
enabled libopus           && require_pkg_config opus opus_multistream.h opus_multistream_decoder_create
enabled libpulse          && require_pkg_config libpulse pulse/pulseaudio.h pa_context_new
enabled librtmp           && require_pkg_config librtmp librtmp/rtmp.h RTMP_Socket
enabled librubberband     && require_pkg_config "rubberband >= 1.8.1" rubberband/rubberband-c.h rubberband_new
enabled libschroedinger   && require_pkg_config schroedinger-1.0 schroedinger/schro.h schro_init
enabled libshine          && require_pkg_config shine shine/layer3.h shine_encode_buffer
enabled libsmbclient      && { use_pkg_config smbclient libsmbclient.h smbc_init ||
                               require smbclient libsmbclient.h smbc_init -lsmbclient; }
enabled libsnappy         && require snappy snappy-c.h snappy_compress -lsnappy
enabled libsoxr           && require libsoxr soxr.h soxr_create -lsoxr && LIBSOXR="-lsoxr"
enabled libssh            && require_pkg_config libssh libssh/sftp.h sftp_init
enabled libspeex          && require_pkg_config speex speex/speex.h speex_decoder_init -lspeex
enabled libtesseract      && require_pkg_config tesseract tesseract/capi.h TessBaseAPICreate
enabled libtheora         && require libtheora theora/theoraenc.h th_info_init -ltheoraenc -ltheoradec -logg
enabled libtwolame        && require libtwolame twolame.h twolame_init -ltwolame &&
                             { check_lib twolame.h twolame_encode_buffer_float32_interleaved -ltwolame ||
                               die "ERROR: libtwolame must be installed and version must be >= 0.3.10"; }
enabled libutvideo        && { require_cpp utvideo "stdint.h stdlib.h utvideo/utvideo.h utvideo/Codec.h" 'CCodec*' -lutvideo -lstdc++ &&
                               check_cpp_condition utvideo/utvideo.h "!defined(UTVIDEO_VERSION_MAJOR) || UTVIDEO_VERSION_MAJOR < 15 || UTVIDEO_VERSION_MAJOR == 15 && UTVIDEO_VERSION_MINOR < 4" ||
                               die "ERROR: libutvideo version must be <= 15.3.0."; }
enabled libv4l2           && require_pkg_config libv4l2 libv4l2.h v4l2_ioctl
enabled libvidstab        && require_pkg_config "vidstab >= 0.98" vid.stab/libvidstab.h vsMotionDetectInit
enabled libvo_amrwbenc    && require libvo_amrwbenc vo-amrwbenc/enc_if.h E_IF_init -lvo-amrwbenc
enabled libvorbis         && require libvorbis vorbis/vorbisenc.h vorbis_info_init -lvorbisenc -lvorbis -logg

enabled libvpx            && {
    enabled libvpx_vp8_decoder && {
        use_pkg_config "vpx >= 0.9.1" "vpx/vpx_decoder.h vpx/vp8dx.h" vpx_codec_vp8_dx ||
            check_lib2 "vpx/vpx_decoder.h vpx/vp8dx.h" vpx_codec_dec_init_ver -lvpx ||
                die "ERROR: libvpx decoder version must be >=0.9.1";
    }
    enabled libvpx_vp8_encoder && {
        use_pkg_config "vpx >= 0.9.7" "vpx/vpx_encoder.h vpx/vp8cx.h" vpx_codec_vp8_cx ||
            check_lib2 "vpx/vpx_encoder.h vpx/vp8cx.h" "vpx_codec_enc_init_ver VP8E_SET_MAX_INTRA_BITRATE_PCT" -lvpx ||
                die "ERROR: libvpx encoder version must be >=0.9.7";
    }
    enabled libvpx_vp9_decoder && {
        use_pkg_config "vpx >= 1.3.0" "vpx/vpx_decoder.h vpx/vp8dx.h" vpx_codec_vp9_dx ||
            check_lib2 "vpx/vpx_decoder.h vpx/vp8dx.h" "vpx_codec_vp9_dx" -lvpx ||
                disable libvpx_vp9_decoder;
    }
    enabled libvpx_vp9_encoder && {
        use_pkg_config "vpx >= 1.3.0" "vpx/vpx_encoder.h vpx/vp8cx.h" vpx_codec_vp9_cx ||
            check_lib2 "vpx/vpx_encoder.h vpx/vp8cx.h" "vpx_codec_vp9_cx VP9E_SET_AQ_MODE" -lvpx ||
                disable libvpx_vp9_encoder;
    }
    if disabled_all libvpx_vp8_decoder libvpx_vp9_decoder libvpx_vp8_encoder libvpx_vp9_encoder; then
        die "libvpx enabled but no supported decoders found"
    fi
}

enabled libwavpack        && require libwavpack wavpack/wavpack.h WavpackOpenFileOutput  -lwavpack
enabled libwebp           && {
    enabled libwebp_encoder      && require_pkg_config "libwebp >= 0.2.0" webp/encode.h WebPGetEncoderVersion
    enabled libwebp_anim_encoder && { use_pkg_config "libwebpmux >= 0.4.0" webp/mux.h WebPAnimEncoderOptionsInit || disable libwebp_anim_encoder; } }
enabled libx264           && { use_pkg_config x264 "stdint.h x264.h" x264_encoder_encode ||
                               { require libx264 x264.h x264_encoder_encode -lx264 &&
                                 warn "using libx264 without pkg-config"; } } &&
                             { check_cpp_condition x264.h "X264_BUILD >= 118" ||
                               die "ERROR: libx264 must be installed and version must be >= 0.118."; } &&
                             { check_cpp_condition x264.h "X264_MPEG2" &&
                               enable libx262; }
enabled libx265           && require_pkg_config x265 x265.h x265_api_get &&
                             { check_cpp_condition x265.h "X265_BUILD >= 68" ||
                               die "ERROR: libx265 version must be >= 68."; }
enabled libxavs           && require libxavs xavs.h xavs_encoder_encode -lxavs
enabled libxvid           && require libxvid xvid.h xvid_global -lxvidcore
enabled libzimg           && require_pkg_config zimg zimg.h zimg_get_api_version
enabled libzmq            && require_pkg_config libzmq zmq.h zmq_ctx_new
enabled libzvbi           && require libzvbi libzvbi.h vbi_decoder_new -lzvbi &&
                             { check_cpp_condition libzvbi.h "VBI_VERSION_MAJOR > 0 || VBI_VERSION_MINOR > 2 || VBI_VERSION_MINOR == 2 && VBI_VERSION_MICRO >= 28" ||
                               enabled gpl || die "ERROR: libzvbi requires version 0.2.28 or --enable-gpl."; }
enabled mediacodec        && { enabled jni || die "ERROR: mediacodec requires --enable-jni"; }
enabled mmal              && { check_lib interface/mmal/mmal.h mmal_port_connect -lmmal_core -lmmal_util -lmmal_vc_client -lbcm_host ||
                                { ! enabled cross_compile && {
                                    add_cflags -isystem/opt/vc/include/ -isystem/opt/vc/include/interface/vmcs_host/linux -isystem/opt/vc/include/interface/vcos/pthreads -fgnu89-inline ;
                                    add_extralibs -L/opt/vc/lib/ -lmmal_core -lmmal_util -lmmal_vc_client -lbcm_host ;
                                    check_lib interface/mmal/mmal.h mmal_port_connect ; }
                                check_lib interface/mmal/mmal.h mmal_port_connect ; } ||
                               die "ERROR: mmal not found"; }
enabled mmal &&
    (check_code cc interface/mmal/mmal.h "MMAL_PARAMETER_VIDEO_MAX_NUM_CALLBACKS" ||
     die "ERROR: mmal firmware headers too old")

enabled netcdf            && require_pkg_config netcdf netcdf.h nc_inq_libvers
enabled nvenc             && { check_header nvEncodeAPI.h || die "ERROR: nvEncodeAPI.h not found."; } &&
                             { check_cpp_condition nvEncodeAPI.h "NVENCAPI_MAJOR_VERSION >= 6" ||
                               die "ERROR: NVENC API version 5 or older is not supported"; } &&
                             { [ $target_os != cygwin ] || die "ERROR: NVENC is not supported on Cygwin currently."; }
enabled openal            && { { for al_libs in "${OPENAL_LIBS}" "-lopenal" "-lOpenAL32"; do
                               check_lib 'AL/al.h' alGetError "${al_libs}" && break; done } ||
                               die "ERROR: openal not found"; } &&
                             { check_cpp_condition "AL/al.h" "defined(AL_VERSION_1_1)" ||
                               die "ERROR: openal must be installed and version must be 1.1 or compatible"; }
enabled opencl            && { check_lib2 OpenCL/cl.h clEnqueueNDRangeKernel -Wl,-framework,OpenCL ||
                               check_lib2 CL/cl.h clEnqueueNDRangeKernel -lOpenCL ||
                               die "ERROR: opencl not found"; } &&
                             { check_cpp_condition "OpenCL/cl.h" "defined(CL_VERSION_1_2)" ||
                               check_cpp_condition "CL/cl.h" "defined(CL_VERSION_1_2)" ||
                               die "ERROR: opencl must be installed and version must be 1.2 or compatible"; }
enabled opengl            && { check_lib GL/glx.h glXGetProcAddress "-lGL" ||
                               check_lib2 windows.h wglGetProcAddress "-lopengl32 -lgdi32" ||
                               check_lib2 OpenGL/gl3.h glGetError "-Wl,-framework,OpenGL" ||
                               check_lib2 ES2/gl.h glGetError "-isysroot=${sysroot} -Wl,-framework,OpenGLES" ||
                               die "ERROR: opengl not found."
                             }
enabled openssl           && { use_pkg_config openssl openssl/ssl.h SSL_library_init ||
                               check_lib openssl/ssl.h SSL_library_init -lssl -lcrypto ||
                               check_lib openssl/ssl.h SSL_library_init -lssl32 -leay32 ||
                               check_lib openssl/ssl.h SSL_library_init -lssl -lcrypto -lws2_32 -lgdi32 ||
                               die "ERROR: openssl not found"; }
enabled qtkit_indev      && { check_header_objcc QTKit/QTKit.h || disable qtkit_indev; }

# libdc1394 check
if enabled libdc1394; then
    { require_pkg_config libdc1394-2 dc1394/dc1394.h dc1394_new &&
        enable libdc1394_2; } ||
    { check_lib libdc1394/dc1394_control.h dc1394_create_handle -ldc1394_control -lraw1394 &&
        enable libdc1394_1; } ||
    die "ERROR: No version of libdc1394 found "
fi

if enabled gcrypt; then
    GCRYPT_CONFIG="${cross_prefix}libgcrypt-config"
    if "${GCRYPT_CONFIG}" --version > /dev/null 2>&1; then
        gcrypt_cflags=$("${GCRYPT_CONFIG}" --cflags)
        gcrypt_libs=$("${GCRYPT_CONFIG}" --libs)
        check_func_headers gcrypt.h gcry_mpi_new $gcrypt_cflags $gcrypt_libs ||
            die "ERROR: gcrypt not found"
        add_cflags $gcrypt_cflags && add_extralibs $gcrypt_libs
    else
        require2 gcrypt gcrypt.h gcry_mpi_new -lgcrypt
    fi
fi

if ! disabled sdl; then
    SDL_CONFIG="${cross_prefix}sdl-config"
    if check_pkg_config sdl SDL_events.h SDL_PollEvent; then
        check_cpp_condition SDL.h "(SDL_MAJOR_VERSION<<16 | SDL_MINOR_VERSION<<8 | SDL_PATCHLEVEL) >= 0x010201" $sdl_cflags &&
        check_cpp_condition SDL.h "(SDL_MAJOR_VERSION<<16 | SDL_MINOR_VERSION<<8 | SDL_PATCHLEVEL) < 0x010300" $sdl_cflags &&
        enable sdl
    else
        if "${SDL_CONFIG}" --version > /dev/null 2>&1; then
            sdl_cflags=$("${SDL_CONFIG}" --cflags)
            sdl_libs=$("${SDL_CONFIG}" --libs)
            check_func_headers SDL_version.h SDL_Linked_Version $sdl_cflags $sdl_libs &&
            check_cpp_condition SDL.h "(SDL_MAJOR_VERSION<<16 | SDL_MINOR_VERSION<<8 | SDL_PATCHLEVEL) >= 0x010201" $sdl_cflags &&
            check_cpp_condition SDL.h "(SDL_MAJOR_VERSION<<16 | SDL_MINOR_VERSION<<8 | SDL_PATCHLEVEL) < 0x010300" $sdl_cflags &&
            enable sdl
        elif enabled sdl ; then
            die "ERROR: SDL not found"
        else
            disable sdl
        fi
    fi
    if test $target_os = "mingw32"; then
        sdl_libs="$sdl_libs -mconsole"
    fi
fi
enabled sdl && add_cflags $sdl_cflags && add_extralibs $sdl_libs

disabled securetransport || { check_func SecIdentityCreate "-Wl,-framework,CoreFoundation -Wl,-framework,Security" &&
    check_lib2 "Security/SecureTransport.h Security/Security.h" "SSLCreateContext SecItemImport" "-Wl,-framework,CoreFoundation -Wl,-framework,Security" &&
    enable securetransport; }

disabled schannel || { check_func_headers "windows.h security.h" InitializeSecurityContext -DSECURITY_WIN32 -lsecur32 &&
                       check_cpp_condition winerror.h "defined(SEC_I_CONTEXT_EXPIRED)" && enable schannel && add_extralibs -lsecur32; }

makeinfo --version > /dev/null 2>&1 && enable makeinfo  || disable makeinfo
enabled makeinfo \
    && [ 0$(makeinfo --version | grep "texinfo" | sed 's/.*texinfo[^0-9]*\([0-9]*\)\..*/\1/') -ge 5 ] \
    && enable makeinfo_html || disable makeinfo_html
disabled makeinfo_html && texi2html --help 2> /dev/null | grep -q 'init-file' && enable texi2html || disable texi2html
perl -v            > /dev/null 2>&1 && enable perl      || disable perl
pod2man --help     > /dev/null 2>&1 && enable pod2man   || disable pod2man
rsync --help 2> /dev/null | grep -q 'contimeout' && enable rsync_contimeout || disable rsync_contimeout

check_header linux/fb.h
check_header linux/videodev.h
check_header linux/videodev2.h
check_code cc linux/videodev2.h "struct v4l2_frmsizeenum vfse; vfse.discrete.width = 0;" && enable_safe struct_v4l2_frmivalenum_discrete

check_header sys/videoio.h
check_code cc sys/videoio.h "struct v4l2_frmsizeenum vfse; vfse.discrete.width = 0;" && enable_safe struct_v4l2_frmivalenum_discrete

check_func_headers "windows.h vfw.h" capCreateCaptureWindow "$vfwcap_indev_extralibs"
# check that WM_CAP_DRIVER_CONNECT is defined to the proper value
# w32api 3.12 had it defined wrong
check_cpp_condition vfw.h "WM_CAP_DRIVER_CONNECT > WM_USER" && enable vfwcap_defines

check_type "dshow.h" IBaseFilter

# check for ioctl_meteor.h, ioctl_bt848.h and alternatives
{ check_header dev/bktr/ioctl_meteor.h &&
  check_header dev/bktr/ioctl_bt848.h; } ||
{ check_header machine/ioctl_meteor.h &&
  check_header machine/ioctl_bt848.h; } ||
{ check_header dev/video/meteor/ioctl_meteor.h &&
  check_header dev/video/bktr/ioctl_bt848.h; } ||
check_header dev/ic/bt8xx.h

check_header sndio.h
if check_struct sys/soundcard.h audio_buf_info bytes; then
    enable_safe sys/soundcard.h
else
    check_cc -D__BSD_VISIBLE -D__XSI_VISIBLE <<EOF && add_cppflags -D__BSD_VISIBLE -D__XSI_VISIBLE && enable_safe sys/soundcard.h
    #include <sys/soundcard.h>
    audio_buf_info abc;
EOF
fi
check_header soundcard.h

enabled_any alsa_indev alsa_outdev &&
    check_lib2 alsa/asoundlib.h snd_pcm_htimestamp -lasound

enabled jack_indev && check_lib2 jack/jack.h jack_client_open -ljack &&
    check_func jack_port_get_latency_range -ljack

enabled_any sndio_indev sndio_outdev && check_lib2 sndio.h sio_open -lsndio

if enabled libcdio; then
    check_lib2 "cdio/cdda.h cdio/paranoia.h" cdio_cddap_open -lcdio_paranoia -lcdio_cdda -lcdio ||
    check_lib2 "cdio/paranoia/cdda.h cdio/paranoia/paranoia.h" cdio_cddap_open -lcdio_paranoia -lcdio_cdda -lcdio ||
    die "ERROR: No usable libcdio/cdparanoia found"
fi

enabled xlib &&
    check_lib X11/Xlib.h XOpenDisplay -lX11 || disable xlib

if ! disabled libxcb; then
    check_pkg_config "xcb >= 1.4" xcb/xcb.h xcb_connect || {
        enabled libxcb && die "ERROR: libxcb >= 1.4 not found";
    } && disable x11grab && enable libxcb

if enabled libxcb; then
    disabled libxcb_shm || {
        check_pkg_config xcb-shm xcb/shm.h xcb_shm_attach || {
            enabled libxcb_shm && die "ERROR: libxcb_shm not found";
        } && check_header sys/shm.h && enable libxcb_shm; }

    disabled libxcb_xfixes || {
        check_pkg_config xcb-xfixes xcb/xfixes.h xcb_xfixes_get_cursor_image || {
            enabled libxcb_xfixes && die "ERROR: libxcb_xfixes not found";
        } && enable libxcb_xfixes; }

    disabled libxcb_shape || {
        check_pkg_config xcb-shape xcb/shape.h xcb_shape_get_rectangles || {
            enabled libxcb_shape && die "ERROR: libxcb_shape not found";
        } && enable libxcb_shape; }

    add_cflags $xcb_cflags $xcb_shm_cflags $xcb_xfixes_cflags $xcb_shape_cflags
    add_extralibs $xcb_libs $xcb_shm_libs $xcb_xfixes_libs $xcb_shape_libs
fi
fi

if enabled x11grab; then
    enabled xlib || die "ERROR: Xlib not found"
    require Xext X11/extensions/XShm.h XShmCreateImage -lXext
    require Xfixes X11/extensions/Xfixes.h XFixesGetCursorImage -lXfixes
fi

check_func_headers "windows.h" CreateDIBSection "$gdigrab_indev_extralibs"

enabled dxva2api_h &&
    check_cc <<EOF && enable dxva2api_cobj
#define _WIN32_WINNT 0x0600
#define COBJMACROS
#include <windows.h>
#include <d3d9.h>
#include <dxva2api.h>
int main(void) { IDirectXVideoDecoder *o = NULL; IDirectXVideoDecoder_Release(o); return 0; }
EOF

enabled vaapi &&
    check_lib va/va.h vaInitialize -lva ||
    disable vaapi

enabled vaapi &&
    check_code cc "va/va.h" "vaCreateSurfaces(0, 0, 0, 0, 0, 0, 0, 0)" ||
    disable vaapi

if enabled vaapi ; then
    enabled xlib &&
    check_lib2 "va/va.h va/va_x11.h" vaGetDisplay -lva -lva-x11 &&
    enable vaapi_x11

    check_lib2 "va/va.h va/va_drm.h" vaGetDisplayDRM -lva -lva-drm &&
    enable vaapi_drm
fi

enabled vdpau &&
    check_cpp_condition vdpau/vdpau.h "defined VDP_DECODER_PROFILE_MPEG4_PART2_ASP" ||
    disable vdpau

enabled vdpau && enabled xlib &&
    check_func_headers "vdpau/vdpau.h vdpau/vdpau_x11.h" vdp_device_create_x11 -lvdpau &&
    prepend ffmpeg_libs $($ldflags_filter "-lvdpau") &&
    enable vdpau_x11

# Funny iconv installations are not unusual, so check it after all flags have been set
disabled iconv || check_func_headers iconv.h iconv || check_lib2 iconv.h iconv -liconv || disable iconv

enabled debug && add_cflags -g"$debuglevel" && add_asflags -g"$debuglevel"

# add some useful compiler flags if supported
check_cflags -Wdeclaration-after-statement
check_cflags -Wall
check_cflags -Wdisabled-optimization
check_cflags -Wpointer-arith
check_cflags -Wredundant-decls
check_cflags -Wwrite-strings
check_cflags -Wtype-limits
check_cflags -Wundef
check_cflags -Wmissing-prototypes
check_cflags -Wno-pointer-to-int-cast
check_cflags -Wstrict-prototypes
check_cflags -Wempty-body
enabled extra_warnings && check_cflags -Winline
enabled extra_warnings && check_cflags -Wcast-qual

check_disable_warning(){
    warning_flag=-W${1#-Wno-}
    test_cflags $warning_flag && add_cflags $1
}

check_disable_warning -Wno-parentheses
check_disable_warning -Wno-switch
check_disable_warning -Wno-format-zero-length
check_disable_warning -Wno-pointer-sign
check_disable_warning -Wno-unused-const-variable

# add some linker flags
check_ldflags -Wl,--warn-common
check_ldflags -Wl,-rpath-link=libpostproc:libswresample:libswscale:libavfilter:libavdevice:libavformat:libavcodec:libavutil:libavresample
enabled rpath && add_ldexeflags -Wl,-rpath,$libdir
enabled rpath && add_ldlibflags -Wl,-rpath,$libdir
test_ldflags -Wl,-Bsymbolic && append SHFLAGS -Wl,-Bsymbolic

# add some strip flags
# -wN '..@*' is more selective than -x, but not available everywhere.
check_stripflags -wN \'..@*\' || check_stripflags -x

enabled neon_clobber_test &&
    check_ldflags -Wl,--wrap,avcodec_open2              \
                  -Wl,--wrap,avcodec_decode_audio4      \
                  -Wl,--wrap,avcodec_decode_video2      \
                  -Wl,--wrap,avcodec_decode_subtitle2   \
                  -Wl,--wrap,avcodec_encode_audio2      \
                  -Wl,--wrap,avcodec_encode_video2      \
                  -Wl,--wrap,avcodec_encode_subtitle    \
                  -Wl,--wrap,swr_convert                \
                  -Wl,--wrap,avresample_convert ||
    disable neon_clobber_test

enabled xmm_clobber_test &&
    check_ldflags -Wl,--wrap,avcodec_open2              \
                  -Wl,--wrap,avcodec_decode_audio4      \
                  -Wl,--wrap,avcodec_decode_video2      \
                  -Wl,--wrap,avcodec_decode_subtitle2   \
                  -Wl,--wrap,avcodec_encode_audio2      \
                  -Wl,--wrap,avcodec_encode_video2      \
                  -Wl,--wrap,avcodec_encode_subtitle    \
                  -Wl,--wrap,swr_convert                \
                  -Wl,--wrap,avresample_convert         \
                  -Wl,--wrap,sws_scale ||
    disable xmm_clobber_test

echo "X { local: *; };" > $TMPV
if test_ldflags -Wl,--version-script,$TMPV; then
    append SHFLAGS '-Wl,--version-script,\$(SUBDIR)lib\$(NAME).ver'
elif test_ldflags -Wl,-M,$TMPV; then
    append SHFLAGS '-Wl,-M,\$(SUBDIR)lib\$(NAME).ver-sol2'
fi

check_cc <<EOF && enable symver_asm_label
void ff_foo(void) __asm__ ("av_foo@VERSION");
void ff_foo(void) { ${inline_asm+__asm__($quotes);} }
EOF
    check_cc <<EOF && enable symver_gnu_asm
__asm__(".symver ff_foo,av_foo@VERSION");
void ff_foo(void) {}
EOF

if [ -z "$optflags" ]; then
    if enabled small; then
        optflags=$cflags_size
    elif enabled optimizations; then
        optflags=$cflags_speed
    else
        optflags=$cflags_noopt
    fi
fi

check_optflags(){
    check_cflags "$@"
    enabled lto && check_ldflags "$@"
}


if enabled lto; then
    test "$cc_type" != "$ld_type" && die "LTO requires same compiler and linker"
    check_cflags  -flto
    check_ldflags -flto $cpuflags
    disable inline_asm_direct_symbol_refs
fi

check_optflags $optflags
check_optflags -fno-math-errno
check_optflags -fno-signed-zeros

enabled ftrapv && check_cflags -ftrapv

check_cc -mno-red-zone <<EOF && noredzone_flags="-mno-red-zone"
int x;
EOF


if enabled icc; then
    # Just warnings, no remarks
    check_cflags -w1
    # -wd: Disable following warnings
    # 144, 167, 556: -Wno-pointer-sign
    # 188: enumerated type mixed with another type
    # 1292: attribute "foo" ignored
    # 1419: external declaration in primary source file
    # 10006: ignoring unknown option -fno-signed-zeros
    # 10148: ignoring unknown option -Wno-parentheses
    # 10156: ignoring option '-W'; no argument required
    # 13200: No EMMS instruction before call to function
    # 13203: No EMMS instruction before return from function
    check_cflags -wd144,167,188,556,1292,1419,10006,10148,10156,13200,13203
    # 11030: Warning unknown option --as-needed
    # 10156: ignoring option '-export'; no argument required
    check_ldflags -wd10156,11030
    # icc 11.0 and 11.1 work with ebp_available, but don't pass the test
    enable ebp_available
    # The test above does not test linking
    enabled lto && disable symver_asm_label
    if enabled x86_32; then
        icc_version=$($cc -dumpversion)
        test ${icc_version%%.*} -ge 11 &&
            check_cflags -falign-stack=maintain-16-byte ||
            disable aligned_stack
    fi
elif enabled ccc; then
    # disable some annoying warnings
    add_cflags -msg_disable bitnotint
    add_cflags -msg_disable mixfuncvoid
    add_cflags -msg_disable nonstandcast
    add_cflags -msg_disable unsupieee
elif enabled gcc; then
    case $gcc_basever in
        4.9*) enabled x86 || check_optflags -fno-tree-vectorize ;;
        4.*)                 check_optflags -fno-tree-vectorize ;;
        *)    enabled x86 || check_optflags -fno-tree-vectorize ;;
    esac
    check_cflags -Werror=format-security
    check_cflags -Werror=implicit-function-declaration
    check_cflags -Werror=missing-prototypes
    check_cflags -Werror=return-type
    check_cflags -Werror=vla
    check_cflags -Wformat
    check_cflags -fdiagnostics-color=auto
    enabled extra_warnings || check_disable_warning -Wno-maybe-uninitialized
elif enabled llvm_gcc; then
    check_cflags -mllvm -stack-alignment=16
elif enabled clang; then
    check_cflags -mllvm -stack-alignment=16
    check_cflags -Qunused-arguments
    check_cflags -Werror=implicit-function-declaration
    check_cflags -Werror=missing-prototypes
    check_cflags -Werror=return-type
elif enabled cparser; then
    add_cflags -Wno-missing-variable-declarations
    add_cflags -Wno-empty-statement
elif enabled armcc; then
    add_cflags -W${armcc_opt},--diag_suppress=4343 # hardfp compat
    add_cflags -W${armcc_opt},--diag_suppress=3036 # using . as system include dir
    # 2523: use of inline assembly is deprecated
    add_cflags -W${armcc_opt},--diag_suppress=2523
    add_cflags -W${armcc_opt},--diag_suppress=1207
    add_cflags -W${armcc_opt},--diag_suppress=1293 # assignment in condition
    add_cflags -W${armcc_opt},--diag_suppress=3343 # hardfp compat
    add_cflags -W${armcc_opt},--diag_suppress=167  # pointer sign
    add_cflags -W${armcc_opt},--diag_suppress=513  # pointer sign
elif enabled tms470; then
    add_cflags -pds=824 -pds=837
    disable inline_asm
elif enabled pathscale; then
    add_cflags -fstrict-overflow -OPT:wrap_around_unsafe_opt=OFF
elif enabled_any msvc icl; then
    enabled x86_32 && disable aligned_stack
    enabled_all x86_32 debug && add_cflags -Oy-
    enabled debug && add_ldflags -debug
    enable pragma_deprecated
    if enabled icl; then
        # -Qansi-alias is basically -fstrict-aliasing, but does not work
        # (correctly) on icl 13.x.
        check_cpp_condition "windows.h" "__ICL < 1300 || __ICL >= 1400" &&
            add_cflags -Qansi-alias
        # Some inline asm is not compilable in debug
        if enabled debug; then
            disable ebp_available
            disable ebx_available
        fi
    fi
    # msvcrt10 x64 incorrectly enables log2, only msvcrt12 (MSVC 2013) onwards actually has log2.
    check_cpp_condition crtversion.h "_VC_CRT_MAJOR_VERSION >= 12" || disable log2
    # The CRT headers contain __declspec(restrict) in a few places, but if redefining
    # restrict, this might break. MSVC 2010 and 2012 fail with __declspec(__restrict)
    # (as it ends up if the restrict redefine is done before including stdlib.h), while
    # MSVC 2013 and newer can handle it fine.
    # If this declspec fails, force including stdlib.h before the restrict redefinition
    # happens in config.h.
    if [ $_restrict != restrict ]; then
        check_cc <<EOF || add_cflags -FIstdlib.h
__declspec($_restrict) void* foo(int);
EOF
    fi
    check_func strtoll || add_cflags -Dstrtoll=_strtoi64
fi

for pfx in "" host_; do
    varname=${pfx%_}cc_type
    eval "type=\$$varname"
    if [ $type = "msvc" ]; then
        check_${pfx}cc <<EOF || add_${pfx}cflags -Dinline=__inline
static inline int foo(int a) { return a; }
EOF
    fi
done

case $as_type in
    clang)
        add_asflags -Qunused-arguments
    ;;
esac

case $ld_type in
    clang)
        check_ldflags -Qunused-arguments
    ;;
esac

case $target_os in
    osf1)
        enabled ccc && add_ldflags '-Wl,-expect_unresolved,*'
    ;;
    plan9)
        add_cppflags -Dmain=plan9_main
    ;;
esac

enable frame_thread_encoder

enabled asm || { arch=c; disable $ARCH_LIST $ARCH_EXT_LIST; }

check_deps $CONFIG_LIST       \
           $CONFIG_EXTRA      \
           $HAVE_LIST         \
           $ALL_COMPONENTS    \

enabled threads && ! enabled pthreads && ! enabled atomics_native && die "non pthread threading without atomics not supported, try adding --enable-pthreads or --cpu=i486 or higher if you are on x86"


if test $target_os = "haiku"; then
    disable memalign
    disable posix_memalign
fi

enabled_all dxva2 dxva2api_cobj CoTaskMemFree &&
    prepend ffmpeg_libs $($ldflags_filter "-lole32" "-luser32") &&
    enable dxva2_lib

! enabled_any memalign posix_memalign aligned_malloc &&
    enabled simd_align_16 && enable memalign_hack

# add_dep lib dep
# -> enable ${lib}_deps_${dep}
# -> add $dep to ${lib}_deps only once
add_dep() {
    lib=$1
    dep=$2
    enabled "${lib}_deps_${dep}" && return 0
    enable  "${lib}_deps_${dep}"
    prepend "${lib}_deps" $dep
}

# merge deps lib components
# merge all ${component}_deps into ${lib}_deps and ${lib}_deps_*
merge_deps() {
    lib=$1
    shift
    for comp in $*; do
        enabled $comp || continue
        eval "dep=\"\$${comp}_deps\""
        for d in $dep; do
            add_dep $lib $d
        done
    done
}

merge_deps libavfilter $FILTER_LIST

map 'enabled $v && intrinsics=${v#intrinsics_}' $INTRINSICS_LIST

for thread in $THREADS_LIST; do
    if enabled $thread; then
        test -n "$thread_type" &&
            die "ERROR: Only one thread type must be selected." ||
            thread_type="$thread"
    fi
done

enabled zlib && add_cppflags -DZLIB_CONST

# conditional library dependencies, in linking order
enabled afftfilt_filter     && prepend avfilter_deps "avcodec"
enabled amovie_filter       && prepend avfilter_deps "avformat avcodec"
enabled aresample_filter    && prepend avfilter_deps "swresample"
enabled asyncts_filter      && prepend avfilter_deps "avresample"
enabled atempo_filter       && prepend avfilter_deps "avcodec"
enabled cover_rect_filter   && prepend avfilter_deps "avformat avcodec"
enabled ebur128_filter && enabled swresample && prepend avfilter_deps "swresample"
enabled elbg_filter         && prepend avfilter_deps "avcodec"
enabled fftfilt_filter      && prepend avfilter_deps "avcodec"
enabled find_rect_filter    && prepend avfilter_deps "avformat avcodec"
enabled mcdeint_filter      && prepend avfilter_deps "avcodec"
enabled movie_filter    && prepend avfilter_deps "avformat avcodec"
enabled pan_filter          && prepend avfilter_deps "swresample"
enabled pp_filter           && prepend avfilter_deps "postproc"
enabled removelogo_filter   && prepend avfilter_deps "avformat avcodec swscale"
enabled resample_filter && prepend avfilter_deps "avresample"
enabled sab_filter          && prepend avfilter_deps "swscale"
enabled scale_filter    && prepend avfilter_deps "swscale"
enabled scale2ref_filter    && prepend avfilter_deps "swscale"
enabled sofalizer_filter    && prepend avfilter_deps "avcodec"
enabled showcqt_filter      && prepend avfilter_deps "avformat avcodec swscale"
enabled showfreqs_filter    && prepend avfilter_deps "avcodec"
enabled showspectrum_filter && prepend avfilter_deps "avcodec"
enabled smartblur_filter    && prepend avfilter_deps "swscale"
enabled spectrumsynth_filter && prepend avfilter_deps "avcodec"
enabled subtitles_filter    && prepend avfilter_deps "avformat avcodec"
enabled uspp_filter         && prepend avfilter_deps "avcodec"

enabled lavfi_indev         && prepend avdevice_deps "avfilter"

enabled opus_decoder    && prepend avcodec_deps "swresample"

expand_deps(){
    lib_deps=${1}_deps
    eval "deps=\$$lib_deps"
    append $lib_deps $(map 'eval echo \$${v}_deps' $deps)
    unique $lib_deps
}

#we have to remove gpl from the deps here as some code assumes all lib deps are libs
postproc_deps="$(filter_out 'gpl' $postproc_deps)"

map 'expand_deps $v' $LIBRARY_LIST

echo "install prefix            $prefix"
echo "source path               $source_path"
echo "C compiler                $cc"
echo "C library                 $libc_type"
if test "$host_cc" != "$cc"; then
    echo "host C compiler           $host_cc"
    echo "host C library            $host_libc_type"
fi
echo "ARCH                      $arch ($cpu)"
if test "$build_suffix" != ""; then
    echo "build suffix              $build_suffix"
fi
if test "$progs_suffix" != ""; then
    echo "progs suffix              $progs_suffix"
fi
if test "$extra_version" != ""; then
    echo "version string suffix     $extra_version"
fi
echo "big-endian                ${bigendian-no}"
echo "runtime cpu detection     ${runtime_cpudetect-no}"
if enabled x86; then
    echo "${yasmexe}                      ${yasm-no}"
    echo "MMX enabled               ${mmx-no}"
    echo "MMXEXT enabled            ${mmxext-no}"
    echo "3DNow! enabled            ${amd3dnow-no}"
    echo "3DNow! extended enabled   ${amd3dnowext-no}"
    echo "SSE enabled               ${sse-no}"
    echo "SSSE3 enabled             ${ssse3-no}"
    echo "AESNI enabled             ${aesni-no}"
    echo "AVX enabled               ${avx-no}"
    echo "XOP enabled               ${xop-no}"
    echo "FMA3 enabled              ${fma3-no}"
    echo "FMA4 enabled              ${fma4-no}"
    echo "i686 features enabled     ${i686-no}"
    echo "CMOV is fast              ${fast_cmov-no}"
    echo "EBX available             ${ebx_available-no}"
    echo "EBP available             ${ebp_available-no}"
fi
if enabled aarch64; then
    echo "NEON enabled              ${neon-no}"
    echo "VFP enabled               ${vfp-no}"
fi
if enabled arm; then
    echo "ARMv5TE enabled           ${armv5te-no}"
    echo "ARMv6 enabled             ${armv6-no}"
    echo "ARMv6T2 enabled           ${armv6t2-no}"
    echo "VFP enabled               ${vfp-no}"
    echo "NEON enabled              ${neon-no}"
    echo "THUMB enabled             ${thumb-no}"
fi
if enabled mips; then
    echo "MIPS FPU enabled          ${mipsfpu-no}"
    echo "MIPS DSP R1 enabled       ${mipsdsp-no}"
    echo "MIPS DSP R2 enabled       ${mipsdspr2-no}"
    echo "MIPS MSA enabled          ${msa-no}"
    echo "LOONGSON MMI enabled      ${mmi-no}"
fi
if enabled ppc; then
    echo "AltiVec enabled           ${altivec-no}"
    echo "VSX enabled               ${vsx-no}"
    echo "POWER8 enabled            ${power8-no}"
    echo "PPC 4xx optimizations     ${ppc4xx-no}"
    echo "dcbzl available           ${dcbzl-no}"
fi
echo "debug symbols             ${debug-no}"
echo "strip symbols             ${stripping-no}"
echo "optimize for size         ${small-no}"
echo "optimizations             ${optimizations-no}"
echo "static                    ${static-no}"
echo "shared                    ${shared-no}"
echo "postprocessing support    ${postproc-no}"
echo "new filter support        ${avfilter-no}"
echo "network support           ${network-no}"
echo "threading support         ${thread_type-no}"
echo "safe bitstream reader     ${safe_bitstream_reader-no}"
echo "SDL support               ${sdl-no}"
echo "opencl enabled            ${opencl-no}"
echo "JNI support               ${jni-no}"
echo "texi2html enabled         ${texi2html-no}"
echo "perl enabled              ${perl-no}"
echo "pod2man enabled           ${pod2man-no}"
echo "makeinfo enabled          ${makeinfo-no}"
echo "makeinfo supports HTML    ${makeinfo_html-no}"
test -n "$random_seed" &&
    echo "random seed               ${random_seed}"
echo

echo "Enabled programs:"
print_enabled '' $PROGRAM_LIST | print_in_columns
echo

echo "External libraries:"
print_enabled '' $EXTERNAL_LIBRARY_LIST | print_in_columns
echo

echo "Libraries:"
print_enabled '' $LIBRARY_LIST | print_in_columns
echo

for type in decoder encoder hwaccel parser demuxer muxer protocol filter bsf indev outdev; do
    echo "Enabled ${type}s:"
    eval list=\$$(toupper $type)_LIST
    print_enabled '_*' $list | print_in_columns
    echo
done

echo "Enabled Hardware-accelerated codecs:"
print_enabled '' $HW_CODECS_LIST | print_3_columns
echo

license="LGPL version 2.1 or later"
if enabled nonfree; then
    license="nonfree and unredistributable"
elif enabled gplv3; then
    license="GPL version 3 or later"
elif enabled lgplv3; then
    license="LGPL version 3 or later"
elif enabled gpl; then
    license="GPL version 2 or later"
fi

echo "License: $license"

echo "Creating config.mak, config.h, and doc/config.texi..."

test -e Makefile || echo "include $source_path/Makefile" > Makefile

enabled stripping || strip="echo skipping strip"

config_files="$TMPH config.mak doc/config.texi"

cat > config.mak <<EOF
# Automatically generated by configure - do not modify!
ifndef FFMPEG_CONFIG_MAK
FFMPEG_CONFIG_MAK=1
FFMPEG_CONFIGURATION=$FFMPEG_CONFIGURATION
prefix=$prefix
LIBDIR=\$(DESTDIR)$libdir
SHLIBDIR=\$(DESTDIR)$shlibdir
INCDIR=\$(DESTDIR)$incdir
BINDIR=\$(DESTDIR)$bindir
DATADIR=\$(DESTDIR)$datadir
DOCDIR=\$(DESTDIR)$docdir
MANDIR=\$(DESTDIR)$mandir
PKGCONFIGDIR=\$(DESTDIR)$pkgconfigdir
INSTALL_NAME_DIR=$install_name_dir
SRC_PATH=$source_path
SRC_LINK=$source_link
ifndef MAIN_MAKEFILE
SRC_PATH:=\$(SRC_PATH:.%=..%)
endif
CC_IDENT=$cc_ident
ARCH=$arch
INTRINSICS=$intrinsics
CC=$cc
CXX=$cxx
AS=$as
OBJCC=$objcc
LD=$ld
DEPCC=$dep_cc
DEPCCFLAGS=$DEPCCFLAGS \$(CPPFLAGS)
DEPAS=$as
DEPASFLAGS=$DEPASFLAGS \$(CPPFLAGS)
YASM=$yasmexe
DEPYASM=$yasmexe
AR=$ar
ARFLAGS=$arflags
AR_O=$ar_o
RANLIB=$ranlib
STRIP=$strip
CP=cp -p
LN_S=$ln_s
CPPFLAGS=$CPPFLAGS
CFLAGS=$CFLAGS
CXXFLAGS=$CXXFLAGS
OBJCFLAGS=$OBJCFLAGS
ASFLAGS=$ASFLAGS
AS_C=$AS_C
AS_O=$AS_O
OBJCC_C=$OBJCC_C
OBJCC_E=$OBJCC_E
OBJCC_O=$OBJCC_O
CC_C=$CC_C
CC_E=$CC_E
CC_O=$CC_O
CXX_C=$CXX_C
CXX_O=$CXX_O
LD_O=$LD_O
LD_LIB=$LD_LIB
LD_PATH=$LD_PATH
DLLTOOL=$dlltool
WINDRES=$windres
DEPWINDRES=$dep_cc
DOXYGEN=$doxygen
LDFLAGS=$LDFLAGS
LDEXEFLAGS=$LDEXEFLAGS
LDLIBFLAGS=$LDLIBFLAGS
SHFLAGS=$(echo $($ldflags_filter $SHFLAGS))
ASMSTRIPFLAGS=$ASMSTRIPFLAGS
YASMFLAGS=$YASMFLAGS
BUILDSUF=$build_suffix
PROGSSUF=$progs_suffix
FULLNAME=$FULLNAME
LIBPREF=$LIBPREF
LIBSUF=$LIBSUF
LIBNAME=$LIBNAME
SLIBPREF=$SLIBPREF
SLIBSUF=$SLIBSUF
EXESUF=$EXESUF
EXTRA_VERSION=$extra_version
CCDEP=$CCDEP
CXXDEP=$CXXDEP
CCDEP_FLAGS=$CCDEP_FLAGS
ASDEP=$ASDEP
ASDEP_FLAGS=$ASDEP_FLAGS
CC_DEPFLAGS=$CC_DEPFLAGS
AS_DEPFLAGS=$AS_DEPFLAGS
HOSTCC=$host_cc
HOSTLD=$host_ld
HOSTCFLAGS=$host_cflags
HOSTCPPFLAGS=$host_cppflags
HOSTEXESUF=$HOSTEXESUF
HOSTLDFLAGS=$host_ldflags
HOSTLIBS=$host_libs
DEPHOSTCC=$host_cc
DEPHOSTCCFLAGS=$DEPHOSTCCFLAGS \$(HOSTCCFLAGS)
HOSTCCDEP=$HOSTCCDEP
HOSTCCDEP_FLAGS=$HOSTCCDEP_FLAGS
HOSTCC_DEPFLAGS=$HOSTCC_DEPFLAGS
HOSTCC_C=$HOSTCC_C
HOSTCC_O=$HOSTCC_O
HOSTLD_O=$HOSTLD_O
TARGET_EXEC=$target_exec $target_exec_args
TARGET_PATH=$target_path
TARGET_SAMPLES=${target_samples:-\$(SAMPLES)}
CFLAGS-ffplay=$sdl_cflags
ZLIB=$($ldflags_filter -lz)
LIB_INSTALL_EXTRA_CMD=$LIB_INSTALL_EXTRA_CMD
EXTRALIBS=$extralibs
COMPAT_OBJS=$compat_objs
EXEOBJS=$exeobjs
INSTALL=$install
LIBTARGET=${LIBTARGET}
SLIBNAME=${SLIBNAME}
SLIBNAME_WITH_VERSION=${SLIBNAME_WITH_VERSION}
SLIBNAME_WITH_MAJOR=${SLIBNAME_WITH_MAJOR}
SLIB_CREATE_DEF_CMD=${SLIB_CREATE_DEF_CMD}
SLIB_EXTRA_CMD=${SLIB_EXTRA_CMD}
SLIB_INSTALL_NAME=${SLIB_INSTALL_NAME}
SLIB_INSTALL_LINKS=${SLIB_INSTALL_LINKS}
SLIB_INSTALL_EXTRA_LIB=${SLIB_INSTALL_EXTRA_LIB}
SLIB_INSTALL_EXTRA_SHLIB=${SLIB_INSTALL_EXTRA_SHLIB}
SAMPLES:=${samples:-\$(FATE_SAMPLES)}
NOREDZONE_FLAGS=$noredzone_flags
EOF

get_version(){
    lcname=lib${1}
    name=$(toupper $lcname)
    file=$source_path/$lcname/version.h
    eval $(awk "/#define ${name}_VERSION_M/ { print \$2 \"=\" \$3 }" "$file")
    enabled raise_major && eval ${name}_VERSION_MAJOR=$((${name}_VERSION_MAJOR+100))
    eval ${name}_VERSION=\$${name}_VERSION_MAJOR.\$${name}_VERSION_MINOR.\$${name}_VERSION_MICRO
    eval echo "${lcname}_VERSION=\$${name}_VERSION" >> config.mak
    eval echo "${lcname}_VERSION_MAJOR=\$${name}_VERSION_MAJOR" >> config.mak
    eval echo "${lcname}_VERSION_MINOR=\$${name}_VERSION_MINOR" >> config.mak
}

map 'get_version $v' $LIBRARY_LIST

map 'eval echo "${v}_FFLIBS=\$${v}_deps" >> config.mak' $LIBRARY_LIST

print_program_libs(){
    eval "program_libs=\$${1}_libs"
    eval echo "LIBS-${1}=${program_libs}" >> config.mak
}

map 'print_program_libs $v' $PROGRAM_LIST

cat > $TMPH <<EOF
/* Automatically generated by configure - do not modify! */
#ifndef FFMPEG_CONFIG_H
#define FFMPEG_CONFIG_H
#define FFMPEG_CONFIGURATION "$(c_escape $FFMPEG_CONFIGURATION)"
#define FFMPEG_LICENSE "$(c_escape $license)"
#define CONFIG_THIS_YEAR 2016
#define FFMPEG_DATADIR "$(eval c_escape $datadir)"
#define AVCONV_DATADIR "$(eval c_escape $datadir)"
#define CC_IDENT "$(c_escape ${cc_ident:-Unknown compiler})"
#define av_restrict $_restrict
#define EXTERN_PREFIX "${extern_prefix}"
#define EXTERN_ASM ${extern_prefix}
#define BUILDSUF "$build_suffix"
#define SLIBSUF "$SLIBSUF"
#define HAVE_MMX2 HAVE_MMXEXT
#define SWS_MAX_FILTER_SIZE $sws_max_filter_size
EOF

test -n "$assert_level" &&
    echo "#define ASSERT_LEVEL $assert_level" >>$TMPH

test -n "$malloc_prefix" &&
    echo "#define MALLOC_PREFIX $malloc_prefix" >>$TMPH

if enabled yasm; then
    append config_files $TMPASM
    printf '' >$TMPASM
fi

enabled getenv || echo "#define getenv(x) NULL" >> $TMPH


mkdir -p doc
mkdir -p tests
mkdir -p tests/api
echo "@c auto-generated by configure - do not modify! " > doc/config.texi

print_config ARCH_   "$config_files" $ARCH_LIST
print_config HAVE_   "$config_files" $HAVE_LIST
print_config CONFIG_ "$config_files" $CONFIG_LIST       \
                                     $CONFIG_EXTRA      \
                                     $ALL_COMPONENTS    \

echo "#endif /* FFMPEG_CONFIG_H */" >> $TMPH
echo "endif # FFMPEG_CONFIG_MAK" >> config.mak

# Do not overwrite an unchanged config.h to avoid superfluous rebuilds.
cp_if_changed $TMPH config.h
touch .config

enabled yasm && cp_if_changed $TMPASM config.asm

cat > $TMPH <<EOF
/* Generated by ffconf */
#ifndef AVUTIL_AVCONFIG_H
#define AVUTIL_AVCONFIG_H
EOF

print_config AV_HAVE_ $TMPH $HAVE_LIST_PUB

echo "#endif /* AVUTIL_AVCONFIG_H */" >> $TMPH

cp_if_changed $TMPH libavutil/avconfig.h

if test -n "$WARNINGS"; then
    printf "\n%s%s$WARNINGS%s" "$warn_color" "$bold_color" "$reset_color"
    enabled fatal_warnings && exit 1
fi

# build pkg-config files

lib_version(){
    eval printf "\"lib${1}${build_suffix} >= \$LIB$(toupper ${1})_VERSION, \""
}

pkgconfig_generate(){
    name=$1
    shortname=${name#lib}${build_suffix}
    comment=$2
    version=$3
    libs=$4
    requires=$(map 'lib_version $v' $(eval echo \$${name#lib}_deps))
    requires=${requires%, }
    enabled ${name#lib} || return 0
    mkdir -p $name
    cat <<EOF > $name/$name${build_suffix}.pc
prefix=$prefix
exec_prefix=\${prefix}
libdir=$libdir
includedir=$incdir

Name: $name
Description: $comment
Version: $version
Requires: $(enabled shared || echo $requires)
Requires.private: $(enabled shared && echo $requires)
Conflicts:
Libs: -L\${libdir} $(enabled rpath && echo "-Wl,-rpath,\${libdir}") -l${shortname} $(enabled shared || echo $libs)
Libs.private: $(enabled shared && echo $libs)
Cflags: -I\${includedir}
EOF

mkdir -p doc/examples/pc-uninstalled
includedir=${source_path}
[ "$includedir" = . ] && includedir="\${pcfiledir}/../../.."
    cat <<EOF > doc/examples/pc-uninstalled/$name.pc
prefix=
exec_prefix=
libdir=\${pcfiledir}/../../../$name
includedir=${includedir}

Name: $name
Description: $comment
Version: $version
Requires: $requires
Conflicts:
Libs: -L\${libdir} -Wl,-rpath,\${libdir} -l${shortname} $(enabled shared || echo $libs)
Cflags: -I\${includedir}
EOF
}

pkgconfig_generate libavutil     "FFmpeg utility library"               "$LIBAVUTIL_VERSION"     "$LIBRT $LIBM"
pkgconfig_generate libavcodec    "FFmpeg codec library"                 "$LIBAVCODEC_VERSION"    "$extralibs"
pkgconfig_generate libavformat   "FFmpeg container format library"      "$LIBAVFORMAT_VERSION"   "$extralibs"
pkgconfig_generate libavdevice   "FFmpeg device handling library"       "$LIBAVDEVICE_VERSION"   "$extralibs"
pkgconfig_generate libavfilter   "FFmpeg audio/video filtering library" "$LIBAVFILTER_VERSION"   "$extralibs"
pkgconfig_generate libpostproc   "FFmpeg postprocessing library"        "$LIBPOSTPROC_VERSION"   ""
pkgconfig_generate libavresample "Libav audio resampling library"       "$LIBAVRESAMPLE_VERSION" "$LIBM"
pkgconfig_generate libswscale    "FFmpeg image rescaling library"       "$LIBSWSCALE_VERSION"    "$LIBM"
pkgconfig_generate libswresample "FFmpeg audio resampling library"      "$LIBSWRESAMPLE_VERSION" "$LIBM $LIBSOXR"<|MERGE_RESOLUTION|>--- conflicted
+++ resolved
@@ -160,7 +160,7 @@
   --enable-cuda            enable dynamically linked CUDA [no]
   --enable-libmfx          enable HW acceleration through libmfx
   --enable-mmal            enable decoding via MMAL [no]
-  --enable-nvenc           enable encoding via NVENC [no]
+  --enable-nvenc           enable NVIDIA NVENC support [no]
 
 Individual component options:
   --disable-everything     disable all components listed below
@@ -202,9 +202,7 @@
 External library support:
   --disable-audiotoolbox   enable AudioToolbox decoders and encoders [autodetect]
   --enable-avisynth        enable reading of AviSynth script files [no]
-<<<<<<< HEAD
   --disable-bzlib          disable bzlib [autodetect]
-  --enable-cuda            enable dynamically linked CUDA [no]
   --enable-chromaprint     enable audio fingerprinting with chromaprint [no]
   --enable-fontconfig      enable fontconfig, useful for drawtext filter [no]
   --enable-frei0r          enable frei0r video filtering [no]
@@ -220,11 +218,6 @@
   --enable-libass          enable libass subtitles rendering,
                            needed for subtitles and ass filter [no]
   --enable-libbluray       enable BluRay reading using libbluray [no]
-=======
-  --enable-bzlib           enable bzlib [autodetect]
-  --enable-frei0r          enable frei0r video filtering
-  --enable-gnutls          enable gnutls [no]
->>>>>>> 330177b5
   --enable-libbs2b         enable bs2b DSP library [no]
   --enable-libcaca         enable textual display using libcaca [no]
   --enable-libcelt         enable CELT decoding via libcelt [no]
@@ -241,11 +234,7 @@
   --enable-libiec61883     enable iec61883 via libiec61883 [no]
   --enable-libilbc         enable iLBC de/encoding via libilbc [no]
   --enable-libkvazaar      enable HEVC encoding via libkvazaar [no]
-<<<<<<< HEAD
-  --enable-libmfx          enable HW acceleration through libmfx
   --enable-libmodplug      enable ModPlug via libmodplug [no]
-=======
->>>>>>> 330177b5
   --enable-libmp3lame      enable MP3 encoding via libmp3lame [no]
   --enable-libnut          enable NUT (de)muxing via libnut,
                            native (de)muxer exists [no]
@@ -287,16 +276,13 @@
   --enable-libxcb-shape    enable X11 grabbing shape rendering [autodetect]
   --enable-libxvid         enable Xvid encoding via xvidcore,
                            native MPEG-4/Xvid encoder exists [no]
-<<<<<<< HEAD
   --enable-libzimg         enable z.lib, needed for zscale filter [no]
   --enable-libzmq          enable message passing via libzmq [no]
   --enable-libzvbi         enable teletext support via libzvbi [no]
   --disable-lzma           disable lzma [autodetect]
   --enable-decklink        enable Blackmagic DeckLink I/O support [no]
   --enable-mediacodec      enable Android MediaCodec support [no]
-  --enable-mmal            enable decoding via MMAL [no]
   --enable-netcdf          enable NetCDF, needed for sofalizer filter [no]
-  --enable-nvenc           enable NVIDIA NVENC support [no]
   --enable-openal          enable OpenAL 1.1 capture support [no]
   --enable-opencl          enable OpenCL code
   --enable-opengl          enable OpenGL rendering [no]
@@ -308,9 +294,6 @@
   --disable-securetransport disable Secure Transport, needed for TLS support
                            on OSX if openssl and gnutls are not used [autodetect]
   --disable-videotoolbox   disable VideoToolbox code [autodetect]
-=======
-  --enable-openssl         enable openssl [no]
->>>>>>> 330177b5
   --enable-x11grab         enable X11 grabbing (legacy) [no]
   --disable-xlib           disable xlib [autodetect]
   --disable-zlib           disable zlib [autodetect]
@@ -1470,13 +1453,9 @@
     audiotoolbox
     avisynth
     bzlib
-<<<<<<< HEAD
     chromaprint
     crystalhd
-    cuda
     decklink
-=======
->>>>>>> 330177b5
     frei0r
     gcrypt
     gmp
@@ -1502,11 +1481,7 @@
     libiec61883
     libilbc
     libkvazaar
-<<<<<<< HEAD
-    libmfx
     libmodplug
-=======
->>>>>>> 330177b5
     libmp3lame
     libnut
     libnpp
@@ -1545,20 +1520,15 @@
     libxcb_shape
     libxcb_xfixes
     libxvid
-<<<<<<< HEAD
     libzimg
     libzmq
     libzvbi
     lzma
     mediacodec
-    mmal
     netcdf
-    nvenc
     openal
     opencl
     opengl
-=======
->>>>>>> 330177b5
     openssl
     schannel
     sdl
@@ -2310,12 +2280,6 @@
 mpegaudiodsp_select="dct"
 mpegvideo_select="blockdsp h264chroma hpeldsp idctdsp me_cmp mpeg_er videodsp"
 mpegvideoenc_select="me_cmp mpegvideo pixblockdsp qpeldsp"
-<<<<<<< HEAD
-qsvdec_select="qsv"
-qsvenc_select="qsv"
-vaapi_encode_deps="vaapi"
-=======
->>>>>>> 330177b5
 vc1dsp_select="h264chroma qpeldsp startcode"
 rdft_select="fft"
 
@@ -2398,32 +2362,12 @@
 h263p_encoder_select="h263_encoder"
 h264_decoder_select="cabac golomb h264chroma h264dsp h264pred h264qpel videodsp"
 h264_decoder_suggest="error_resilience"
-<<<<<<< HEAD
-h264_qsv_decoder_deps="libmfx"
-h264_qsv_decoder_select="h264_mp4toannexb_bsf h264_parser qsvdec h264_qsv_hwaccel"
-h264_qsv_encoder_deps="libmfx"
-h264_qsv_encoder_select="qsvenc"
-h264_vaapi_encoder_deps="VAEncPictureParameterBufferH264"
-h264_vaapi_encoder_select="vaapi_encode golomb"
-=======
->>>>>>> 330177b5
 hap_decoder_select="snappy texturedsp"
 hap_encoder_deps="libsnappy"
 hap_encoder_select="texturedspenc"
 hevc_decoder_select="bswapdsp cabac golomb videodsp"
-<<<<<<< HEAD
-hevc_qsv_decoder_deps="libmfx"
-hevc_qsv_decoder_select="hevc_mp4toannexb_bsf hevc_parser qsvdec hevc_qsv_hwaccel"
-hevc_qsv_encoder_deps="libmfx"
-hevc_qsv_encoder_select="qsvenc"
 huffyuv_decoder_select="bswapdsp huffyuvdsp llviddsp"
 huffyuv_encoder_select="bswapdsp huffman huffyuvencdsp llviddsp"
-hevc_vaapi_encoder_deps="VAEncPictureParameterBufferHEVC"
-hevc_vaapi_encoder_select="vaapi_encode golomb"
-=======
-huffyuv_decoder_select="bswapdsp huffyuvdsp"
-huffyuv_encoder_select="bswapdsp huffman huffyuvencdsp"
->>>>>>> 330177b5
 iac_decoder_select="imc_decoder"
 imc_decoder_select="bswapdsp fft mdct sinewin"
 indeo3_decoder_select="hpeldsp"
@@ -2460,22 +2404,11 @@
 mpc8_decoder_select="mpegaudiodsp"
 mpeg_xvmc_decoder_deps="X11_extensions_XvMClib_h"
 mpeg_xvmc_decoder_select="mpeg2video_decoder"
-<<<<<<< HEAD
 mpegvideo_decoder_select="mpegvideo"
 mpeg1video_decoder_select="mpegvideo"
 mpeg1video_encoder_select="aandcttables mpegvideoenc h263dsp"
 mpeg2video_decoder_select="mpegvideo"
 mpeg2video_encoder_select="aandcttables mpegvideoenc h263dsp"
-mpeg2_qsv_decoder_deps="libmfx"
-mpeg2_qsv_decoder_select="qsvdec mpeg2_qsv_hwaccel"
-mpeg2_qsv_encoder_deps="libmfx"
-mpeg2_qsv_encoder_select="qsvenc"
-=======
-mpeg1video_decoder_select="error_resilience mpeg_er mpegvideo"
-mpeg1video_encoder_select="aandcttables mpegvideoenc"
-mpeg2video_decoder_select="error_resilience mpeg_er mpegvideo"
-mpeg2video_encoder_select="aandcttables mpegvideoenc"
->>>>>>> 330177b5
 mpeg4_decoder_select="h263_decoder mpeg4video_parser"
 mpeg4_encoder_select="h263_encoder"
 msa1_decoder_select="mss34dsp"
@@ -2704,8 +2637,6 @@
 wmv3_vdpau_hwaccel_select="vc1_vdpau_hwaccel"
 
 # hardware-accelerated codecs
-nvenc_deps_any="dlopen LoadLibrary"
-nvenc_extralibs='$ldl'
 qsvdec_select="qsv"
 qsvenc_select="qsv"
 vaapi_encode_deps="vaapi"
@@ -2713,7 +2644,7 @@
 hwupload_cuda_filter_deps="cuda"
 scale_npp_filter_deps="cuda libnpp"
 
-h264_nvenc_encoder_deps="nvenc"
+nvenc_encoder_deps="nvenc"
 h264_qsv_decoder_deps="libmfx"
 h264_qsv_decoder_select="h264_mp4toannexb_bsf h264_parser qsvdec h264_qsv_hwaccel"
 h264_qsv_encoder_deps="libmfx"
@@ -2721,18 +2652,16 @@
 h264_vaapi_encoder_deps="VAEncPictureParameterBufferH264"
 h264_vaapi_encoder_select="vaapi_encode golomb"
 
-hevc_nvenc_encoder_deps="nvenc"
 hevc_qsv_decoder_deps="libmfx"
+hevc_qsv_decoder_select="hevc_mp4toannexb_bsf hevc_parser qsvdec hevc_qsv_hwaccel"
 hevc_qsv_encoder_deps="libmfx"
-hevc_qsv_decoder_select="hevc_mp4toannexb_bsf hevc_parser hevc_qsv_hwaccel qsvdec"
 hevc_qsv_encoder_select="qsvenc"
 hevc_vaapi_encoder_deps="VAEncPictureParameterBufferHEVC"
 hevc_vaapi_encoder_select="vaapi_encode golomb"
 mpeg2_qsv_decoder_deps="libmfx"
-mpeg2_qsv_decoder_select="qsvdec mpeg2_qsv_hwaccel mpegvideo_parser"
+mpeg2_qsv_decoder_select="qsvdec mpeg2_qsv_hwaccel"
 mpeg2_qsv_encoder_deps="libmfx"
 mpeg2_qsv_encoder_select="qsvenc"
-
 nvenc_h264_encoder_deps="nvenc"
 nvenc_hevc_encoder_deps="nvenc"
 
@@ -2833,9 +2762,6 @@
 libxavs_encoder_deps="libxavs"
 libxvid_encoder_deps="libxvid"
 libzvbi_teletext_decoder_deps="libzvbi"
-nvenc_encoder_deps="nvenc"
-nvenc_h264_encoder_deps="nvenc"
-nvenc_hevc_encoder_deps="nvenc"
 videotoolbox_deps="VideoToolbox_VideoToolbox_h"
 videotoolbox_extralibs="-framework CoreFoundation -framework VideoToolbox -framework CoreMedia -framework CoreVideo"
 videotoolbox_encoder_deps="videotoolbox VTCompressionSessionPrepareToEncodeFrames"
@@ -3076,7 +3002,6 @@
 sab_filter_deps="gpl swscale"
 scale2ref_filter_deps="swscale"
 scale_filter_deps="swscale"
-<<<<<<< HEAD
 select_filter_select="pixelutils"
 showcqt_filter_deps="avcodec avformat swscale"
 showcqt_filter_select="fft"
@@ -3106,9 +3031,6 @@
 zmq_filter_deps="libzmq"
 zoompan_filter_deps="swscale"
 zscale_filter_deps="libzimg"
-scale_npp_filter_deps="cuda libnpp"
-=======
->>>>>>> 330177b5
 scale_vaapi_filter_deps="vaapi VAProcPipelineParameterBuffer"
 
 # examples
@@ -6464,7 +6386,7 @@
 done
 
 echo "Enabled Hardware-accelerated codecs:"
-print_enabled '' $HW_CODECS_LIST | print_3_columns
+print_enabled '' $HW_CODECS_LIST | print_in_columns
 echo
 
 license="LGPL version 2.1 or later"
