#!/bin/sh
#
# FFmpeg configure script
#
# Copyright (c) 2000-2002 Fabrice Bellard
# Copyright (c) 2005-2008 Diego Biurrun
# Copyright (c) 2005-2008 Mans Rullgard
#

# Prevent locale nonsense from breaking basic text processing.
LC_ALL=C
export LC_ALL

# make sure we are running under a compatible shell
# try to make this part work with most shells

try_exec(){
    echo "Trying shell $1"
    type "$1" > /dev/null 2>&1 && exec "$@"
}

unset foo
(: ${foo%%bar}) 2> /dev/null
E1="$?"

(: ${foo?}) 2> /dev/null
E2="$?"

if test "$E1" != 0 || test "$E2" = 0; then
    echo "Broken shell detected.  Trying alternatives."
    export FF_CONF_EXEC
    if test "0$FF_CONF_EXEC" -lt 1; then
        FF_CONF_EXEC=1
        try_exec bash "$0" "$@"
    fi
    if test "0$FF_CONF_EXEC" -lt 2; then
        FF_CONF_EXEC=2
        try_exec ksh "$0" "$@"
    fi
    if test "0$FF_CONF_EXEC" -lt 3; then
        FF_CONF_EXEC=3
        try_exec /usr/xpg4/bin/sh "$0" "$@"
    fi
    echo "No compatible shell script interpreter found."
    echo "This configure script requires a POSIX-compatible shell"
    echo "such as bash or ksh."
    echo "THIS IS NOT A BUG IN FFMPEG, DO NOT REPORT IT AS SUCH."
    echo "Instead, install a working POSIX-compatible shell."
    echo "Disabling this configure test will create a broken FFmpeg."
    if test "$BASH_VERSION" = '2.04.0(1)-release'; then
        echo "This bash version ($BASH_VERSION) is broken on your platform."
        echo "Upgrade to a later version if available."
    fi
    exit 1
fi

test -d /usr/xpg4/bin && PATH=/usr/xpg4/bin:$PATH

show_help(){
    cat <<EOF
Usage: configure [options]
Options: [defaults in brackets after descriptions]

Help options:
  --help                   print this message
  --list-decoders          show all available decoders
  --list-encoders          show all available encoders
  --list-hwaccels          show all available hardware accelerators
  --list-demuxers          show all available demuxers
  --list-muxers            show all available muxers
  --list-parsers           show all available parsers
  --list-protocols         show all available protocols
  --list-bsfs              show all available bitstream filters
  --list-indevs            show all available input devices
  --list-outdevs           show all available output devices
  --list-filters           show all available filters

Standard options:
  --logfile=FILE           log tests and output to FILE [config.log]
  --disable-logging        do not log configure debug information
  --fatal-warnings         fail if any configure warning is generated
  --prefix=PREFIX          install in PREFIX [$prefix]
  --bindir=DIR             install binaries in DIR [PREFIX/bin]
  --datadir=DIR            install data files in DIR [PREFIX/share/ffmpeg]
  --libdir=DIR             install libs in DIR [PREFIX/lib]
  --shlibdir=DIR           install shared libs in DIR [PREFIX/lib]
  --incdir=DIR             install includes in DIR [PREFIX/include]
  --mandir=DIR             install man page in DIR [PREFIX/share/man]

Licensing options:
  --enable-gpl             allow use of GPL code, the resulting libs
                           and binaries will be under GPL [no]
  --enable-version3        upgrade (L)GPL to version 3 [no]
  --enable-nonfree         allow use of nonfree code, the resulting libs
                           and binaries will be unredistributable [no]

Configuration options:
  --disable-static         do not build static libraries [no]
  --enable-shared          build shared libraries [no]
  --enable-small           optimize for size instead of speed
  --disable-runtime-cpudetect disable detecting cpu capabilities at runtime (smaller binary)
  --enable-gray            enable full grayscale support (slower color)
  --disable-swscale-alpha  disable alpha channel support in swscale
  --disable-all            disable building components, libraries and programs

Program options:
  --disable-programs       do not build command line programs
  --disable-ffmpeg         disable ffmpeg build
  --disable-ffplay         disable ffplay build
  --disable-ffprobe        disable ffprobe build
  --disable-ffserver       disable ffserver build

Documentation options:
  --disable-doc            do not build documentation
  --disable-htmlpages      do not build HTML documentation pages
  --disable-manpages       do not build man documentation pages
  --disable-podpages       do not build POD documentation pages
  --disable-txtpages       do not build text documentation pages

Component options:
  --disable-avdevice       disable libavdevice build
  --disable-avcodec        disable libavcodec build
  --disable-avformat       disable libavformat build
  --disable-avutil         disable libavutil build
  --disable-swresample     disable libswresample build
  --disable-swscale        disable libswscale build
  --disable-postproc       disable libpostproc build
  --disable-avfilter       disable libavfilter build
  --enable-avresample      enable libavresample build [no]
  --disable-pthreads       disable pthreads [auto]
  --disable-w32threads     disable Win32 threads [auto]
  --disable-os2threads     disable OS/2 threads [auto]
  --disable-network        disable network support [no]
  --disable-dct            disable DCT code
  --disable-dwt            disable DWT code
  --disable-error-resilience disable error resilience code
  --disable-lsp            disable LSP code
  --disable-lzo            disable LZO decoder code
  --disable-mdct           disable MDCT code
  --disable-rdft           disable RDFT code
  --disable-fft            disable FFT code

Hardware accelerators:
  --disable-dxva2          disable DXVA2 code [autodetect]
  --disable-vaapi          disable VAAPI code [autodetect]
  --enable-vda             enable VDA code
  --disable-vdpau          disable VDPAU code [autodetect]

Individual component options:
  --disable-everything     disable all components listed below
  --disable-encoder=NAME   disable encoder NAME
  --enable-encoder=NAME    enable encoder NAME
  --disable-encoders       disable all encoders
  --disable-decoder=NAME   disable decoder NAME
  --enable-decoder=NAME    enable decoder NAME
  --disable-decoders       disable all decoders
  --disable-hwaccel=NAME   disable hwaccel NAME
  --enable-hwaccel=NAME    enable hwaccel NAME
  --disable-hwaccels       disable all hwaccels
  --disable-muxer=NAME     disable muxer NAME
  --enable-muxer=NAME      enable muxer NAME
  --disable-muxers         disable all muxers
  --disable-demuxer=NAME   disable demuxer NAME
  --enable-demuxer=NAME    enable demuxer NAME
  --disable-demuxers       disable all demuxers
  --enable-parser=NAME     enable parser NAME
  --disable-parser=NAME    disable parser NAME
  --disable-parsers        disable all parsers
  --enable-bsf=NAME        enable bitstream filter NAME
  --disable-bsf=NAME       disable bitstream filter NAME
  --disable-bsfs           disable all bitstream filters
  --enable-protocol=NAME   enable protocol NAME
  --disable-protocol=NAME  disable protocol NAME
  --disable-protocols      disable all protocols
  --enable-indev=NAME      enable input device NAME
  --disable-indev=NAME     disable input device NAME
  --disable-indevs         disable input devices
  --enable-outdev=NAME     enable output device NAME
  --disable-outdev=NAME    disable output device NAME
  --disable-outdevs        disable output devices
  --disable-devices        disable all devices
  --enable-filter=NAME     enable filter NAME
  --disable-filter=NAME    disable filter NAME
  --disable-filters        disable all filters

External library support:
  --enable-avisynth        enable reading of AVISynth script files [no]
  --disable-bzlib          disable bzlib [autodetect]
  --enable-fontconfig      enable fontconfig
  --enable-frei0r          enable frei0r video filtering
  --enable-gnutls          enable gnutls [no]
  --disable-iconv          disable iconv [autodetect]
  --enable-libaacplus      enable AAC+ encoding via libaacplus [no]
  --enable-libass          enable libass subtitles rendering [no]
  --enable-libbluray       enable BluRay reading using libbluray [no]
  --enable-libcaca         enable textual display using libcaca
  --enable-libcelt         enable CELT decoding via libcelt [no]
  --enable-libcdio         enable audio CD grabbing with libcdio
  --enable-libdc1394       enable IIDC-1394 grabbing using libdc1394
                           and libraw1394 [no]
  --enable-libfaac         enable AAC encoding via libfaac [no]
  --enable-libfdk-aac      enable AAC encoding via libfdk-aac [no]
  --enable-libflite        enable flite (voice synthesis) support via libflite [no]
  --enable-libfreetype     enable libfreetype [no]
  --enable-libgsm          enable GSM de/encoding via libgsm [no]
  --enable-libiec61883     enable iec61883 via libiec61883 [no]
  --enable-libilbc         enable iLBC de/encoding via libilbc [no]
  --enable-libmodplug      enable ModPlug via libmodplug [no]
  --enable-libmp3lame      enable MP3 encoding via libmp3lame [no]
  --enable-libnut          enable NUT (de)muxing via libnut,
                           native (de)muxer exists [no]
  --enable-libopencore-amrnb enable AMR-NB de/encoding via libopencore-amrnb [no]
  --enable-libopencore-amrwb enable AMR-WB decoding via libopencore-amrwb [no]
  --enable-libopencv       enable video filtering via libopencv [no]
  --enable-libopenjpeg     enable JPEG 2000 de/encoding via OpenJPEG [no]
  --enable-libopus         enable Opus decoding via libopus [no]
  --enable-libpulse        enable Pulseaudio input via libpulse [no]
  --enable-libquvi         enable quvi input via libquvi [no]
  --enable-librtmp         enable RTMP[E] support via librtmp [no]
  --enable-libschroedinger enable Dirac de/encoding via libschroedinger [no]
  --enable-libshine        enable fixed-point MP3 encoding via libshine [no]
  --enable-libsoxr         enable Include libsoxr resampling [no]
  --enable-libspeex        enable Speex de/encoding via libspeex [no]
  --enable-libstagefright-h264  enable H.264 decoding via libstagefright [no]
  --enable-libtheora       enable Theora encoding via libtheora [no]
  --enable-libtwolame      enable MP2 encoding via libtwolame [no]
  --enable-libutvideo      enable Ut Video encoding and decoding via libutvideo [no]
  --enable-libv4l2         enable libv4l2/v4l-utils [no]
  --enable-libvidstab      enable video stabilization using vid.stab [no]
  --enable-libvo-aacenc    enable AAC encoding via libvo-aacenc [no]
  --enable-libvo-amrwbenc  enable AMR-WB encoding via libvo-amrwbenc [no]
  --enable-libvorbis       enable Vorbis en/decoding via libvorbis,
                           native implementation exists [no]
  --enable-libvpx          enable VP8 and VP9 de/encoding via libvpx [no]
  --enable-libwavpack      enable wavpack encoding via libwavpack [no]
  --enable-libx264         enable H.264 encoding via x264 [no]
  --enable-libxavs         enable AVS encoding via xavs [no]
  --enable-libxvid         enable Xvid encoding via xvidcore,
                           native MPEG-4/Xvid encoder exists [no]
  --enable-libzmq          enable message passing via libzmq [no]
  --enable-openal          enable OpenAL 1.1 capture support [no]
  --enable-opencl          enable OpenCL code
  --enable-openssl         enable openssl [no]
  --enable-x11grab         enable X11 grabbing [no]
  --disable-zlib           disable zlib [autodetect]

Advanced options (experts only):
  --cross-prefix=PREFIX    use PREFIX for compilation tools [$cross_prefix]
  --enable-cross-compile   assume a cross-compiler is used
  --sysroot=PATH           root of cross-build tree
  --sysinclude=PATH        location of cross-build system headers
  --target-os=OS           compiler targets OS [$target_os]
  --target-exec=CMD        command to run executables on target
  --target-path=DIR        path to view of build directory on target
  --target-samples=DIR     path to samples directory on target
  --toolchain=NAME         set tool defaults according to NAME
  --nm=NM                  use nm tool NM [$nm_default]
  --ar=AR                  use archive tool AR [$ar_default]
  --as=AS                  use assembler AS [$as_default]
  --yasmexe=EXE            use yasm-compatible assembler EXE [$yasmexe_default]
  --cc=CC                  use C compiler CC [$cc_default]
  --cxx=CXX                use C compiler CXX [$cxx_default]
  --dep-cc=DEPCC           use dependency generator DEPCC [$cc_default]
  --ld=LD                  use linker LD [$ld_default]
  --host-cc=HOSTCC         use host C compiler HOSTCC
  --host-cflags=HCFLAGS    use HCFLAGS when compiling for host
  --host-cppflags=HCPPFLAGS use HCPPFLAGS when compiling for host
  --host-ld=HOSTLD         use host linker HOSTLD
  --host-ldflags=HLDFLAGS  use HLDFLAGS when linking for host
  --host-libs=HLIBS        use libs HLIBS when linking for host
  --host-os=OS             compiler host OS [$target_os]
  --extra-cflags=ECFLAGS   add ECFLAGS to CFLAGS [$CFLAGS]
  --extra-cxxflags=ECFLAGS add ECFLAGS to CXXFLAGS [$CXXFLAGS]
  --extra-ldflags=ELDFLAGS add ELDFLAGS to LDFLAGS [$LDFLAGS]
  --extra-libs=ELIBS       add ELIBS [$ELIBS]
  --extra-version=STRING   version string suffix []
  --optflags=OPTFLAGS      override optimization-related compiler flags
  --build-suffix=SUFFIX    library name suffix []
  --malloc-prefix=PREFIX   prefix malloc and related names with PREFIX
  --progs-suffix=SUFFIX    program name suffix []
  --arch=ARCH              select architecture [$arch]
  --cpu=CPU                select the minimum required CPU (affects
                           instruction selection, may crash on older CPUs)
  --enable-pic             build position-independent code
  --enable-sram            allow use of on-chip SRAM
  --enable-thumb           compile for Thumb instruction set
  --disable-symver         disable symbol versioning
  --enable-hardcoded-tables use hardcoded tables instead of runtime generation
  --disable-safe-bitstream-reader
                           disable buffer boundary checking in bitreaders
                           (faster, but may crash)
  --enable-memalign-hack   emulate memalign, interferes with memory debuggers
  --enable-lto             use link-time optimization

Optimization options (experts only):
  --disable-asm            disable all assembler optimizations
  --disable-altivec        disable AltiVec optimizations
  --disable-amd3dnow       disable 3DNow! optimizations
  --disable-amd3dnowext    disable 3DNow! extended optimizations
  --disable-mmx            disable MMX optimizations
  --disable-mmxext         disable MMXEXT optimizations
  --disable-sse            disable SSE optimizations
  --disable-sse2           disable SSE2 optimizations
  --disable-sse3           disable SSE3 optimizations
  --disable-ssse3          disable SSSE3 optimizations
  --disable-sse4           disable SSE4 optimizations
  --disable-sse42          disable SSE4.2 optimizations
  --disable-avx            disable AVX optimizations
  --disable-fma4           disable FMA4 optimizations
  --disable-armv5te        disable armv5te optimizations
  --disable-armv6          disable armv6 optimizations
  --disable-armv6t2        disable armv6t2 optimizations
  --disable-vfp            disable VFP optimizations
  --disable-neon           disable NEON optimizations
  --disable-vis            disable VIS optimizations
  --disable-inline-asm     disable use of inline assembler
  --disable-yasm           disable use of yasm assembler
  --disable-mips32r2       disable MIPS32R2 optimizations
  --disable-mipsdspr1      disable MIPS DSP ASE R1 optimizations
  --disable-mipsdspr2      disable MIPS DSP ASE R2 optimizations
  --disable-mipsfpu        disable floating point MIPS optimizations
  --disable-fast-unaligned consider unaligned accesses slow

Developer options (useful when working on FFmpeg itself):
  --disable-debug          disable debugging symbols
  --enable-debug=LEVEL     set the debug level [$debuglevel]
  --disable-optimizations  disable compiler optimizations
  --enable-extra-warnings  enable more compiler warnings
  --disable-stripping      disable stripping of executables and shared libraries
  --assert-level=level     0(default), 1 or 2, amount of assertion testing,
                           2 causes a slowdown at runtime.
  --enable-memory-poisoning fill heap uninitialized allocated space with arbitrary data
  --valgrind=VALGRIND      run "make fate" tests through valgrind to detect memory
                           leaks and errors, using the specified valgrind binary.
                           Cannot be combined with --target-exec
  --enable-ftrapv          Trap arithmetic overflows
  --samples=PATH           location of test samples for FATE, if not set use
                           \$FATE_SAMPLES at make invocation time.
  --enable-xmm-clobber-test check XMM registers for clobbering (Win64-only;
                           should be used only for debugging purposes)
  --enable-random          randomly enable/disable components
  --disable-random
  --enable-random=LIST     randomly enable/disable specific components or
  --disable-random=LIST    component groups. LIST is a comma-separated list
                           of NAME[:PROB] entries where NAME is a component
                           (group) and PROB the probability associated with
                           NAME (default 0.5).
  --random-seed=VALUE      seed value for --enable/disable-random

NOTE: Object files are built at the place where configure is launched.
EOF
  exit 0
}

quotes='""'

log(){
    echo "$@" >> $logfile
}

log_file(){
    log BEGIN $1
    pr -n -t $1 >> $logfile
    log END $1
}

echolog(){
    log "$@"
    echo "$@"
}

warn(){
    log "WARNING: $*"
    WARNINGS="${WARNINGS}WARNING: $*\n"
}

die(){
    echolog "$@"
    cat <<EOF

If you think configure made a mistake, make sure you are using the latest
version from Git.  If the latest version fails, report the problem to the
ffmpeg-user@ffmpeg.org mailing list or IRC #ffmpeg on irc.freenode.net.
EOF
    if disabled logging; then
        cat <<EOF
Rerun configure with logging enabled (do not use --disable-logging), and
include the log this produces with your report.
EOF
    else
        cat <<EOF
Include the log file "$logfile" produced by configure as this will help
solving the problem.
EOF
    fi
    exit 1
}

# Avoid locale weirdness, besides we really just want to translate ASCII.
toupper(){
    echo "$@" | tr abcdefghijklmnopqrstuvwxyz ABCDEFGHIJKLMNOPQRSTUVWXYZ
}

tolower(){
    echo "$@" | tr ABCDEFGHIJKLMNOPQRSTUVWXYZ abcdefghijklmnopqrstuvwxyz
}

c_escape(){
    echo "$*" | sed 's/["\\]/\\\0/g'
}

sh_quote(){
    v=$(echo "$1" | sed "s/'/'\\\\''/g")
    test "x$v" = "x${v#*[!A-Za-z0-9_/.+-]}" || v="'$v'"
    echo "$v"
}

cleanws(){
    echo "$@" | sed 's/^ *//;s/  */ /g;s/ *$//'
}

filter(){
    pat=$1
    shift
    for v; do
        eval "case $v in $pat) echo $v ;; esac"
    done
}

filter_out(){
    pat=$1
    shift
    for v; do
        eval "case $v in $pat) ;; *) echo $v ;; esac"
    done
}

map(){
    m=$1
    shift
    for v; do eval $m; done
}

add_suffix(){
    suffix=$1
    shift
    for v; do echo ${v}${suffix}; done
}

set_all(){
    value=$1
    shift
    for var in $*; do
        eval $var=$value
    done
}

set_weak(){
    value=$1
    shift
    for var; do
        eval : \${$var:=$value}
    done
}

sanitize_var_name(){
    echo $@ | sed 's/[^A-Za-z0-9_]/_/g'
}

set_safe(){
    var=$1
    shift
    eval $(sanitize_var_name "$var")='$*'
}

get_safe(){
    eval echo \$$(sanitize_var_name "$1")
}

pushvar(){
    for pvar in $*; do
        eval level=\${${pvar}_level:=0}
        eval ${pvar}_${level}="\$$pvar"
        eval ${pvar}_level=$(($level+1))
    done
}

popvar(){
    for pvar in $*; do
        eval level=\${${pvar}_level:-0}
        test $level = 0 && continue
        eval level=$(($level-1))
        eval $pvar="\${${pvar}_${level}}"
        eval ${pvar}_level=$level
        eval unset ${pvar}_${level}
    done
}

enable(){
    set_all yes $*
}

disable(){
    set_all no $*
}

enable_weak(){
    set_weak yes $*
}

disable_weak(){
    set_weak no $*
}

enable_safe(){
    for var; do
        enable $(echo "$var" | sed 's/[^A-Za-z0-9_]/_/g')
    done
}

disable_safe(){
    for var; do
        disable $(echo "$var" | sed 's/[^A-Za-z0-9_]/_/g')
    done
}

do_enable_deep(){
    for var; do
        enabled $var && continue
        eval sel="\$${var}_select"
        eval sgs="\$${var}_suggest"
        pushvar var sgs
        enable_deep $sel
        popvar sgs
        enable_deep_weak $sgs
        popvar var
    done
}

enable_deep(){
    do_enable_deep $*
    enable $*
}

enable_deep_weak(){
    for var; do
        disabled $var && continue
        pushvar var
        do_enable_deep $var
        popvar var
        enable_weak $var
    done
}

enabled(){
    test "${1#!}" = "$1" && op== || op=!=
    eval test "x\$${1#!}" $op "xyes"
}

disabled(){
    test "${1#!}" = "$1" && op== || op=!=
    eval test "x\$${1#!}" $op "xno"
}

enabled_all(){
    for opt; do
        enabled $opt || return 1
    done
}

disabled_all(){
    for opt; do
        disabled $opt || return 1
    done
}

enabled_any(){
    for opt; do
        enabled $opt && return 0
    done
}

disabled_any(){
    for opt; do
        disabled $opt && return 0
    done
    return 1
}

set_default(){
    for opt; do
        eval : \${$opt:=\$${opt}_default}
    done
}

is_in(){
    value=$1
    shift
    for var in $*; do
        [ $var = $value ] && return 0
    done
    return 1
}

do_check_deps(){
    for cfg; do
        cfg="${cfg#!}"
        enabled ${cfg}_checking && die "Circular dependency for $cfg."
        disabled ${cfg}_checking && continue
        enable ${cfg}_checking
        append allopts $cfg

        eval dep_all="\$${cfg}_deps"
        eval dep_any="\$${cfg}_deps_any"
        eval dep_sel="\$${cfg}_select"
        eval dep_sgs="\$${cfg}_suggest"
        eval dep_ifa="\$${cfg}_if"
        eval dep_ifn="\$${cfg}_if_any"

        pushvar cfg dep_all dep_any dep_sel dep_sgs dep_ifa dep_ifn
        do_check_deps $dep_all $dep_any $dep_sel $dep_sgs $dep_ifa $dep_ifn
        popvar cfg dep_all dep_any dep_sel dep_sgs dep_ifa dep_ifn

        [ -n "$dep_ifa" ] && { enabled_all $dep_ifa && enable_weak $cfg; }
        [ -n "$dep_ifn" ] && { enabled_any $dep_ifn && enable_weak $cfg; }
        enabled_all  $dep_all || disable $cfg
        enabled_any  $dep_any || disable $cfg
        disabled_any $dep_sel && disable $cfg

        if enabled $cfg; then
            enable_deep $dep_sel
            enable_deep_weak $dep_sgs
        fi

        disable ${cfg}_checking
    done
}

check_deps(){
    unset allopts

    do_check_deps "$@"

    for cfg in $allopts; do
        enabled $cfg || continue
        eval dep_extralibs="\$${cfg}_extralibs"
        test -n "$dep_extralibs" && add_extralibs $dep_extralibs
    done
}

print_config(){
    pfx=$1
    files=$2
    shift 2
    map 'eval echo "$v \${$v:-no}"' "$@" |
    awk "BEGIN { split(\"$files\", files) }
        {
            c = \"$pfx\" toupper(\$1);
            v = \$2;
            sub(/yes/, 1, v);
            sub(/no/,  0, v);
            for (f in files) {
                file = files[f];
                if (file ~ /\\.h\$/) {
                    printf(\"#define %s %d\\n\", c, v) >>file;
                } else if (file ~ /\\.asm\$/) {
                    printf(\"%%define %s %d\\n\", c, v) >>file;
                } else if (file ~ /\\.mak\$/) {
                    n = -v ? \"\" : \"!\";
                    printf(\"%s%s=yes\\n\", n, c) >>file;
                } else if (file ~ /\\.texi\$/) {
                    pre = -v ? \"\" : \"@c \";
                    yesno = \$2;
                    c2 = tolower(c);
                    gsub(/_/, \"-\", c2);
                    printf(\"%s@set %s %s\\n\", pre, c2, yesno) >>file;
                }
            }
        }"
}

print_enabled(){
    suf=$1
    shift
    for v; do
        enabled $v && printf "%s\n" ${v%$suf};
    done
}

append(){
    var=$1
    shift
    eval "$var=\"\$$var $*\""
}

prepend(){
    var=$1
    shift
    eval "$var=\"$* \$$var\""
}

add_cppflags(){
    append CPPFLAGS "$@"
}

add_cflags(){
    append CFLAGS $($cflags_filter "$@")
}

add_cxxflags(){
    append CXXFLAGS $($cflags_filter "$@")
}

add_asflags(){
    append ASFLAGS $($asflags_filter "$@")
}

add_ldflags(){
    append LDFLAGS $($ldflags_filter "$@")
}

add_extralibs(){
    prepend extralibs $($ldflags_filter "$@")
}

add_host_cppflags(){
    append host_cppflags "$@"
}

add_host_cflags(){
    append host_cflags $($host_cflags_filter "$@")
}

add_host_ldflags(){
    append host_ldflags $($host_ldflags_filter "$@")
}

add_compat(){
    append compat_objs $1
    shift
    map 'add_cppflags -D$v' "$@"
}

check_cmd(){
    log "$@"
    "$@" >> $logfile 2>&1
}

cc_o(){
    eval printf '%s\\n' $CC_O
}

cc_e(){
    eval printf '%s\\n' $CC_E
}

check_cc(){
    log check_cc "$@"
    cat > $TMPC
    log_file $TMPC
    check_cmd $cc $CPPFLAGS $CFLAGS "$@" $CC_C $(cc_o $TMPO) $TMPC
}

check_cxx(){
    log check_cxx "$@"
    cat > $TMPCPP
    log_file $TMPCPP
    check_cmd $cxx $CPPFLAGS $CFLAGS $CXXFLAGS "$@" $CXX_C -o $TMPO $TMPCPP
}

check_cpp(){
    log check_cpp "$@"
    cat > $TMPC
    log_file $TMPC
    check_cmd $cc $CPPFLAGS $CFLAGS "$@" $(cc_e $TMPO) $TMPC
}

as_o(){
    eval printf '%s\\n' $AS_O
}

check_as(){
    log check_as "$@"
    cat > $TMPS
    log_file $TMPS
    check_cmd $as $CPPFLAGS $ASFLAGS "$@" $AS_C $(as_o $TMPO) $TMPS
}

check_inline_asm(){
    log check_inline_asm "$@"
    name="$1"
    code="$2"
    shift 2
    disable $name
    check_cc "$@" <<EOF && enable $name
void foo(void){ __asm__ volatile($code); }
EOF
}

check_insn(){
    log check_insn "$@"
    check_inline_asm ${1}_inline "\"$2\""
    echo "$2" | check_as && enable ${1}_external || disable ${1}_external
}

check_yasm(){
    log check_yasm "$@"
    echo "$1" > $TMPS
    log_file $TMPS
    shift 1
    check_cmd $yasmexe $YASMFLAGS -Werror "$@" -o $TMPO $TMPS
}

ld_o(){
    eval printf '%s\\n' $LD_O
}

check_ld(){
    log check_ld "$@"
    type=$1
    shift 1
    flags=$(filter_out '-l*|*.so' $@)
    libs=$(filter '-l*|*.so' $@)
    check_$type $($cflags_filter $flags) || return
    flags=$($ldflags_filter $flags)
    libs=$($ldflags_filter $libs)
    check_cmd $ld $LDFLAGS $flags $(ld_o $TMPE) $TMPO $libs $extralibs
}

check_code(){
    log check_code "$@"
    check=$1
    headers=$2
    code=$3
    shift 3
    {
        for hdr in $headers; do
            echo "#include <$hdr>"
        done
        echo "int main(void) { $code; return 0; }"
    } | check_$check "$@"
}

check_cppflags(){
    log check_cppflags "$@"
    check_cc "$@" <<EOF && append CPPFLAGS "$@"
int x;
EOF
}

check_cflags(){
    log check_cflags "$@"
    set -- $($cflags_filter "$@")
    check_cc "$@" <<EOF && append CFLAGS "$@"
int x;
EOF
}

check_cxxflags(){
    log check_cxxflags "$@"
    set -- $($cflags_filter "$@")
    check_cxx "$@" <<EOF && append CXXFLAGS "$@"
int x;
EOF
}

test_ldflags(){
    log test_ldflags "$@"
    check_ld "cc" "$@" <<EOF
int main(void){ return 0; }
EOF
}

check_ldflags(){
    log check_ldflags "$@"
    test_ldflags "$@" && add_ldflags "$@"
}

check_header(){
    log check_header "$@"
    header=$1
    shift
    disable_safe $header
    check_cpp "$@" <<EOF && enable_safe $header
#include <$header>
int x;
EOF
}

check_func(){
    log check_func "$@"
    func=$1
    shift
    disable $func
    check_ld "cc" "$@" <<EOF && enable $func
extern int $func();
int main(void){ $func(); }
EOF
}

check_mathfunc(){
    log check_mathfunc "$@"
    func=$1
    narg=$2
    shift 2
    test $narg = 2 && args="f, g" || args="f"
    disable $func
    check_ld "cc" "$@" <<EOF && enable $func
#include <math.h>
float foo(float f, float g) { return $func($args); }
int main(void){ return (int) foo; }
EOF
}

check_func_headers(){
    log check_func_headers "$@"
    headers=$1
    funcs=$2
    shift 2
    {
        for hdr in $headers; do
            echo "#include <$hdr>"
        done
        for func in $funcs; do
            echo "long check_$func(void) { return (long) $func; }"
        done
        echo "int main(void) { return 0; }"
    } | check_ld "cc" "$@" && enable $funcs && enable_safe $headers
}

check_class_headers_cpp(){
    log check_class_headers_cpp "$@"
    headers=$1
    classes=$2
    shift 2
    {
        for hdr in $headers; do
            echo "#include <$hdr>"
        done
        echo "int main(void) { "
        i=1
        for class in $classes; do
            echo "$class obj$i;"
            i=$(expr $i + 1)
        done
        echo "return 0; }"
    } | check_ld "cxx" "$@" && enable $funcs && enable_safe $headers
}

check_cpp_condition(){
    log check_cpp_condition "$@"
    header=$1
    condition=$2
    shift 2
    check_cpp "$@" <<EOF
#include <$header>
#if !($condition)
#error "unsatisfied condition: $condition"
#endif
EOF
}

check_lib(){
    log check_lib "$@"
    header="$1"
    func="$2"
    shift 2
    check_header $header && check_func $func "$@" && add_extralibs "$@"
}

check_lib2(){
    log check_lib2 "$@"
    headers="$1"
    funcs="$2"
    shift 2
    check_func_headers "$headers" "$funcs" "$@" && add_extralibs "$@"
}

check_lib_cpp(){
    log check_lib_cpp "$@"
    headers="$1"
    classes="$2"
    shift 2
    check_class_headers_cpp "$headers" "$classes" "$@" && add_extralibs "$@"
}

check_pkg_config(){
    log check_pkg_config "$@"
    pkg="$1"
    headers="$2"
    funcs="$3"
    shift 3
    $pkg_config --exists $pkg 2>/dev/null || return
    pkg_cflags=$($pkg_config --cflags $pkg)
    pkg_libs=$($pkg_config --libs $pkg)
    check_func_headers "$headers" "$funcs" $pkg_cflags $pkg_libs "$@" &&
        set_safe ${pkg}_cflags $pkg_cflags   &&
        set_safe ${pkg}_libs   $pkg_libs
}

check_exec(){
    check_ld "cc" "$@" && { enabled cross_compile || $TMPE >> $logfile 2>&1; }
}

check_exec_crash(){
    code=$(cat)

    # exit() is not async signal safe.  _Exit (C99) and _exit (POSIX)
    # are safe but may not be available everywhere.  Thus we use
    # raise(SIGTERM) instead.  The check is run in a subshell so we
    # can redirect the "Terminated" message from the shell.  SIGBUS
    # is not defined by standard C so it is used conditionally.

    (check_exec "$@") >> $logfile 2>&1 <<EOF
#include <signal.h>
static void sighandler(int sig){
    raise(SIGTERM);
}
int foo(void){
    $code
}
int (*func_ptr)(void) = foo;
int main(void){
    signal(SIGILL, sighandler);
    signal(SIGFPE, sighandler);
    signal(SIGSEGV, sighandler);
#ifdef SIGBUS
    signal(SIGBUS, sighandler);
#endif
    return func_ptr();
}
EOF
}

check_type(){
    log check_type "$@"
    headers=$1
    type=$2
    shift 2
    disable_safe "$type"
    check_code cc "$headers" "$type v" "$@" && enable_safe "$type"
}

check_struct(){
    log check_struct "$@"
    headers=$1
    struct=$2
    member=$3
    shift 3
    disable_safe "${struct}_${member}"
    check_code cc "$headers" "const void *p = &(($struct *)0)->$member" "$@" &&
        enable_safe "${struct}_${member}"
}

check_builtin(){
    log check_builtin "$@"
    name=$1
    headers=$2
    builtin=$3
    shift 3
    disable "$name"
    check_code ld "$headers" "$builtin" "cc" "$@" && enable "$name"
}

require(){
    name="$1"
    header="$2"
    func="$3"
    shift 3
    check_lib $header $func "$@" || die "ERROR: $name not found"
}

require2(){
    name="$1"
    headers="$2"
    func="$3"
    shift 3
    check_lib2 "$headers" $func "$@" || die "ERROR: $name not found"
}

require_cpp(){
    name="$1"
    headers="$2"
    classes="$3"
    shift 3
    check_lib_cpp "$headers" "$classes" "$@" || die "ERROR: $name not found"
}

require_pkg_config(){
    pkg="$1"
    check_pkg_config "$@" || die "ERROR: $pkg not found"
    add_cflags    $(get_safe ${pkg}_cflags)
    add_extralibs $(get_safe ${pkg}_libs)
}

hostcc_o(){
    eval printf '%s\\n' $HOSTCC_O
}

check_host_cc(){
    log check_host_cc "$@"
    cat > $TMPC
    log_file $TMPC
    check_cmd $host_cc $host_cflags "$@" $HOSTCC_C $(hostcc_o $TMPO) $TMPC
}

check_host_cppflags(){
    log check_host_cppflags "$@"
    check_host_cc "$@" <<EOF && append host_cppflags "$@"
int x;
EOF
}

check_host_cflags(){
    log check_host_cflags "$@"
    set -- $($host_cflags_filter "$@")
    check_host_cc "$@" <<EOF && append host_cflags "$@"
int x;
EOF
}

apply(){
    file=$1
    shift
    "$@" < "$file" > "$file.tmp" && mv "$file.tmp" "$file" || rm "$file.tmp"
}

cp_if_changed(){
    cmp -s "$1" "$2" && echo "$2 is unchanged" && return
    mkdir -p "$(dirname $2)"
    $cp_f "$1" "$2"
}

# CONFIG_LIST contains configurable options, while HAVE_LIST is for
# system-dependent things.

COMPONENT_LIST="
    bsfs
    decoders
    demuxers
    encoders
    filters
    hwaccels
    indevs
    muxers
    outdevs
    parsers
    protocols
"

EXTERNAL_LIBRARY_LIST="
    avisynth
    bzlib
    crystalhd
    fontconfig
    frei0r
    gnutls
    iconv
    libaacplus
    libass
    libbluray
    libcaca
    libcdio
    libcelt
    libdc1394
    libfaac
    libfdk_aac
    libflite
    libfreetype
    libgsm
    libiec61883
    libilbc
    libmodplug
    libmp3lame
    libnut
    libopencore_amrnb
    libopencore_amrwb
    libopencv
    libopenjpeg
    libopus
    libpulse
    libquvi
    librtmp
    libschroedinger
    libshine
    libsoxr
    libspeex
    libstagefright_h264
    libtheora
    libtwolame
    libutvideo
    libv4l2
    libvidstab
    libvo_aacenc
    libvo_amrwbenc
    libvorbis
    libvpx
    libwavpack
    libx264
    libxavs
    libxvid
    libzmq
    openal
    opencl
    openssl
    x11grab
    zlib
"

DOCUMENT_LIST="
    doc
    htmlpages
    manpages
    podpages
    txtpages
"

HWACCEL_LIST="
    dxva2
    vaapi
    vda
    vdpau
"

LIBRARY_LIST="
    avcodec
    avdevice
    avfilter
    avformat
    avresample
    avutil
    postproc
    swresample
    swscale
"

PROGRAM_LIST="
    ffplay
    ffprobe
    ffserver
    ffmpeg
"

CONFIG_LIST="
    $COMPONENT_LIST
    $DOCUMENT_LIST
    $EXTERNAL_LIBRARY_LIST
    $HWACCEL_LIST
    $LIBRARY_LIST
    $PROGRAM_LIST
    dct
    dwt
    error_resilience
    fast_unaligned
    fft
    ftrapv
    gpl
    gray
    hardcoded_tables
    incompatible_fork_abi
    lsp
    lzo
    mdct
    memalign_hack
    memory_poisoning
    network
    nonfree
    pic
    rdft
    runtime_cpudetect
    safe_bitstream_reader
    shared
    small
    sram
    static
    swscale_alpha
    thumb
    version3
    xmm_clobber_test
"

THREADS_LIST='
    pthreads
    w32threads
    os2threads
'

ATOMICS_LIST='
    atomics_gcc
    atomics_suncc
    atomics_win32
'

ARCH_LIST='
    aarch64
    alpha
    arm
    avr32
    avr32_ap
    avr32_uc
    bfin
    ia64
    m68k
    mips
    mips64
    parisc
    ppc
    ppc64
    s390
    sh4
    sparc
    sparc64
    tilegx
    tilepro
    tomi
    x86
    x86_32
    x86_64
'

ARCH_EXT_LIST_ARM='
    armv5te
    armv6
    armv6t2
    neon
    vfp
    vfpv3
'

ARCH_EXT_LIST_X86='
    amd3dnow
    amd3dnowext
    avx
    fma4
    mmx
    mmxext
    sse
    sse2
    sse3
    sse4
    sse42
    ssse3
'

ARCH_EXT_LIST="
    $ARCH_EXT_LIST_ARM
    $ARCH_EXT_LIST_X86
    altivec
    ppc4xx
    vis
    mipsfpu
    mips32r2
    mipsdspr1
    mipsdspr2
"

HAVE_LIST_CMDLINE='
    inline_asm
    symver
    yasm
'

HAVE_LIST_PUB='
    bigendian
    fast_unaligned
    incompatible_fork_abi
'

MATH_FUNCS="
    atanf
    atan2f
    cbrt
    cbrtf
    cosf
    exp2
    exp2f
    expf
    isinf
    isnan
    ldexpf
    llrint
    llrintf
    log2
    log2f
    log10f
    lrint
    lrintf
    powf
    rint
    round
    roundf
    sinf
    trunc
    truncf
"

HAVE_LIST="
    $ARCH_EXT_LIST
    $(add_suffix _external $ARCH_EXT_LIST)
    $(add_suffix _inline   $ARCH_EXT_LIST)
    $HAVE_LIST_CMDLINE
    $HAVE_LIST_PUB
    $THREADS_LIST
    $ATOMICS_LIST
    $MATH_FUNCS
    access
    aligned_malloc
    aligned_stack
    alsa_asoundlib_h
    altivec_h
    arpa_inet_h
    asm_mod_q
    asm_mod_y
    asm_types_h
    atomic_cas_ptr
    atomics_native
    attribute_may_alias
    attribute_packed
    cdio_paranoia_h
    cdio_paranoia_paranoia_h
    CL_cl_h
    clock_gettime
    closesocket
    CommandLineToArgvW
    cpunop
    CryptGenRandom
    dcbzl
    dev_bktr_ioctl_bt848_h
    dev_bktr_ioctl_meteor_h
    dev_ic_bt8xx_h
    dev_video_bktr_ioctl_bt848_h
    dev_video_meteor_ioctl_meteor_h
    direct_h
    dlfcn_h
    dlopen
    dos_paths
    dxva_h
    ebp_available
    ebx_available
    fast_64bit
    fast_clz
    fast_cmov
    fcntl
    fork
    getaddrinfo
    gethrtime
    getopt
    GetProcessAffinityMask
    GetProcessMemoryInfo
    GetProcessTimes
    GetSystemTimeAsFileTime
    getrusage
    getservbyport
    gettimeofday
    glob
    gnu_as
    gsm_h
    i686
    ibm_asm
    inet_aton
    io_h
    isatty
    jack_port_get_latency_range
    kbhit
    ldbrx
    libdc1394_1
    libdc1394_2
    local_aligned_16
    local_aligned_8
    localtime_r
    loongson
    lzo1x_999_compress
    machine_ioctl_bt848_h
    machine_ioctl_meteor_h
    machine_rw_barrier
    makeinfo
    malloc_h
    MapViewOfFile
    memalign
    MemoryBarrier
    mkstemp
    mm_empty
    mmap
    mprotect
    msvcrt
    nanosleep
    openjpeg_1_5_openjpeg_h
    PeekNamedPipe
    perl
    pod2man
    poll_h
    posix_memalign
    pthread_cancel
    rdtsc
    rsync_contimeout
    sched_getaffinity
    sdl
    SetConsoleTextAttribute
    setmode
    setrlimit
    Sleep
    sndio_h
    socklen_t
    soundcard_h
    strerror_r
    struct_addrinfo
    struct_group_source_req
    struct_ip_mreq_source
    struct_ipv6_mreq
    struct_pollfd
    struct_rusage_ru_maxrss
    struct_sctp_event_subscribe
    struct_sockaddr_in6
    struct_sockaddr_sa_len
    struct_sockaddr_storage
    struct_stat_st_mtim_tv_nsec
    struct_v4l2_frmivalenum_discrete
    symver_asm_label
    symver_gnu_asm
    sync_val_compare_and_swap
    sysconf
    sysctl
    sys_mman_h
    sys_param_h
    sys_resource_h
    sys_select_h
    sys_soundcard_h
    sys_time_h
    sys_videoio_h
    termios_h
    texi2html
    threads
    unistd_h
    usleep
    vfp_args
    VirtualAlloc
    windows_h
    winsock2_h
    xform_asm
    xmm_clobbers
"

# options emitted with CONFIG_ prefix but not available on the command line
CONFIG_EXTRA="
    aandcttables
    ac3dsp
    audio_frame_queue
    dsputil
    frame_thread_encoder
    gcrypt
    golomb
    gplv3
    h264chroma
    h264dsp
    h264pred
    h264qpel
    hpeldsp
    huffman
    lgplv3
    lpc
    mpegaudio
    mpegaudiodsp
    mpegvideo
    mpegvideoenc
    nettle
    rangecoder
    rtpdec
    rtpenc_chain
    sinewin
    videodsp
    vp3dsp
"

CMDLINE_SELECT="
    $ARCH_EXT_LIST
    $CONFIG_LIST
    $HAVE_LIST_CMDLINE
    $THREADS_LIST
    asm
    cross_compile
    debug
    extra_warnings
    logging
    lto
    optimizations
    stripping
"

PATHS_LIST='
    bindir
    datadir
    incdir
    libdir
    mandir
    prefix
    shlibdir
'

CMDLINE_SET="
    $PATHS_LIST
    ar
    arch
    as
    assert_level
    build_suffix
    cc
    cpu
    cross_prefix
    cxx
    dep_cc
    extra_version
    host_cc
    host_cflags
    host_ld
    host_ldflags
    host_libs
    host_os
    install
    ld
    logfile
    malloc_prefix
    nm
    optflags
    pkg_config
    progs_suffix
    random_seed
    samples
    strip
    sysinclude
    sysroot
    target_exec
    target_os
    target_path
    target_samples
    toolchain
    valgrind
    yasmexe
"

CMDLINE_APPEND="
    extra_cflags
    extra_cxxflags
    host_cppflags
"

# code dependency declarations

# architecture extensions

armv5te_deps="arm"
armv6_deps="arm"
armv6t2_deps="arm"
neon_deps="arm"
vfp_deps="arm"
vfpv3_deps="vfp"

map 'eval ${v}_inline_deps=inline_asm' $ARCH_EXT_LIST_ARM

mipsfpu_deps="mips"
mips32r2_deps="mips"
mipsdspr1_deps="mips"
mipsdspr2_deps="mips"

altivec_deps="ppc"
ppc4xx_deps="ppc"

vis_deps="sparc"

x86_64_suggest="fast_cmov i686"

amd3dnow_deps="mmx"
amd3dnowext_deps="amd3dnow"
mmx_deps="x86"
mmxext_deps="mmx"
sse_deps="mmxext"
sse2_deps="sse"
sse3_deps="sse2"
ssse3_deps="sse3"
sse4_deps="ssse3"
sse42_deps="sse4"
avx_deps="sse42"
fma4_deps="avx"

mmx_external_deps="yasm"
mmx_inline_deps="inline_asm"
mmx_suggest="mmx_external mmx_inline"

for ext in $(filter_out mmx $ARCH_EXT_LIST_X86); do
    eval dep=\$${ext}_deps
    eval ${ext}_external_deps='"${dep}_external"'
    eval ${ext}_inline_deps='"${dep}_inline"'
    eval ${ext}_suggest='"${ext}_external ${ext}_inline"'
done

aligned_stack_if_any="ppc x86"
fast_64bit_if_any="alpha ia64 mips64 parisc64 ppc64 sparc64 x86_64"
fast_clz_if_any="alpha avr32 mips ppc x86"
fast_unaligned_if_any="ppc x86"

inline_asm_deps="!tms470"
need_memalign="altivec neon sse"

symver_if_any="symver_asm_label symver_gnu_asm"

log2_deps="!msvcrt"

# subsystems
dct_select="rdft"
error_resilience_select="dsputil"
frame_thread_encoder_deps="encoders threads"
lpc_select="dsputil"
mdct_select="fft"
rdft_select="fft"
mpegaudio_select="mpegaudiodsp"
mpegaudiodsp_select="dct"
mpegvideo_select="dsputil h264chroma hpeldsp videodsp"
mpegvideoenc_select="mpegvideo"

# decoders / encoders
aac_decoder_select="mdct sinewin"
aac_encoder_select="audio_frame_queue mdct sinewin"
aac_latm_decoder_select="aac_decoder aac_latm_parser"
ac3_decoder_select="mdct ac3dsp ac3_parser dsputil"
ac3_encoder_select="mdct ac3dsp dsputil"
ac3_fixed_encoder_select="mdct ac3dsp dsputil"
aic_decoder_select="dsputil golomb"
alac_encoder_select="lpc"
als_decoder_select="dsputil"
amrnb_decoder_select="lsp"
amrwb_decoder_select="lsp"
amv_decoder_select="dsputil hpeldsp"
amv_encoder_select="aandcttables"
ape_decoder_select="dsputil"
asv1_decoder_select="dsputil"
asv1_encoder_select="dsputil"
asv2_decoder_select="dsputil"
asv2_encoder_select="dsputil"
atrac1_decoder_select="mdct sinewin"
atrac3_decoder_select="mdct"
bink_decoder_select="dsputil hpeldsp"
binkaudio_dct_decoder_select="mdct rdft dct sinewin"
binkaudio_rdft_decoder_select="mdct rdft sinewin"
cavs_decoder_select="dsputil golomb h264chroma videodsp"
cllc_decoder_select="dsputil"
comfortnoise_encoder_select="lpc"
cook_decoder_select="dsputil mdct sinewin"
cscd_decoder_select="lzo"
cscd_decoder_suggest="zlib"
dca_decoder_select="mdct"
dirac_decoder_select="dsputil dwt golomb videodsp"
dnxhd_decoder_select="dsputil"
dnxhd_encoder_select="aandcttables dsputil mpegvideoenc"
dvvideo_decoder_select="dsputil"
dvvideo_encoder_select="dsputil"
dxa_decoder_select="zlib"
eac3_decoder_select="ac3_decoder"
eac3_encoder_select="ac3_encoder"
eamad_decoder_select="aandcttables dsputil mpegvideo"
eatgq_decoder_select="aandcttables"
eatqi_decoder_select="aandcttables error_resilience mpegvideo"
exr_decoder_select="zlib"
ffv1_decoder_select="dsputil golomb rangecoder"
ffv1_encoder_select="dsputil rangecoder"
ffvhuff_decoder_select="dsputil"
ffvhuff_encoder_select="dsputil huffman"
flac_decoder_select="golomb"
flac_encoder_select="dsputil golomb lpc"
flashsv_decoder_select="zlib"
flashsv_encoder_select="zlib"
flashsv2_encoder_select="zlib"
flashsv2_decoder_select="zlib"
flv_decoder_select="h263_decoder"
flv_encoder_select="h263_encoder"
fourxm_decoder_select="dsputil"
fraps_decoder_select="dsputil huffman"
g2m_decoder_select="dsputil zlib"
g729_decoder_select="dsputil"
h261_decoder_select="error_resilience mpegvideo"
h261_encoder_select="aandcttables mpegvideoenc"
h263_decoder_select="error_resilience h263_parser mpegvideo"
h263_encoder_select="aandcttables mpegvideoenc"
h263i_decoder_select="h263_decoder"
h263p_encoder_select="h263_encoder"
h264_decoder_select="golomb h264chroma h264dsp h264pred h264qpel videodsp"
h264_decoder_suggest="error_resilience"
huffyuv_decoder_select="dsputil"
huffyuv_encoder_select="dsputil huffman"
iac_decoder_select="dsputil fft mdct sinewin"
imc_decoder_select="dsputil fft mdct sinewin"
indeo3_decoder_select="hpeldsp"
interplay_video_decoder_select="hpeldsp"
jpegls_decoder_select="dsputil golomb hpeldsp"
jpegls_encoder_select="golomb"
jv_decoder_select="dsputil"
lagarith_decoder_select="dsputil"
ljpeg_encoder_select="aandcttables mpegvideoenc"
loco_decoder_select="golomb"
mdec_decoder_select="dsputil error_resilience mpegvideo"
mimic_decoder_select="dsputil hpeldsp"
mjpeg_decoder_select="dsputil hpeldsp"
mjpegb_decoder_select="dsputil hpeldsp"
mjpeg_encoder_select="aandcttables dsputil mpegvideoenc"
mlp_decoder_select="dsputil mlp_parser"
motionpixels_decoder_select="dsputil"
mp1_decoder_select="mpegaudio"
mp1float_decoder_select="mpegaudio"
mp2_decoder_select="mpegaudio"
mp2float_decoder_select="mpegaudio"
mp3_decoder_select="mpegaudio"
mp3adu_decoder_select="mpegaudio"
mp3adufloat_decoder_select="mpegaudio"
mp3float_decoder_select="mpegaudio"
mp3on4_decoder_select="mpegaudio"
mp3on4float_decoder_select="mpegaudio"
mpc7_decoder_select="dsputil mpegaudiodsp"
mpc8_decoder_select="dsputil mpegaudiodsp"
mpeg_xvmc_decoder_deps="X11_extensions_XvMClib_h"
mpeg_xvmc_decoder_select="mpeg2video_decoder"
mpeg1video_decoder_select="error_resilience mpegvideo"
mpeg1video_encoder_select="aandcttables mpegvideoenc"
mpeg2video_decoder_select="error_resilience mpegvideo"
mpeg2video_encoder_select="aandcttables mpegvideoenc"
mpeg4_decoder_select="h263_decoder mpeg4video_parser"
mpeg4_encoder_select="h263_encoder"
msmpeg4v1_decoder_select="h263_decoder"
msmpeg4v2_decoder_select="h263_decoder"
msmpeg4v2_encoder_select="h263_encoder"
msmpeg4v3_decoder_select="h263_decoder"
msmpeg4v3_encoder_select="h263_encoder"
mss2_decoder_select="error_resilience vc1_decoder"
mxpeg_decoder_select="dsputil hpeldsp"
nellymoser_decoder_select="mdct sinewin"
nellymoser_encoder_select="audio_frame_queue mdct sinewin"
nuv_decoder_select="dsputil lzo"
png_decoder_select="zlib"
png_encoder_select="dsputil zlib"
prores_decoder_select="dsputil"
prores_encoder_select="dsputil"
qcelp_decoder_select="lsp"
qdm2_decoder_select="mdct rdft mpegaudiodsp"
ra_144_encoder_select="audio_frame_queue lpc"
ralf_decoder_select="golomb"
rtjpeg_decoder_select="dsputil"
rv10_decoder_select="error_resilience h263_decoder"
rv10_encoder_select="h263_encoder"
rv20_decoder_select="error_resilience h263_decoder"
rv20_encoder_select="h263_encoder"
rv30_decoder_select="error_resilience golomb h264chroma h264pred h264qpel mpegvideo videodsp"
rv40_decoder_select="error_resilience golomb h264chroma h264pred h264qpel mpegvideo videodsp"
shorten_decoder_select="golomb"
sipr_decoder_select="lsp"
snow_decoder_select="dsputil dwt h264qpel hpeldsp rangecoder"
snow_encoder_select="aandcttables dsputil dwt h264qpel hpeldsp mpegvideoenc rangecoder"
sonic_decoder_select="golomb"
sonic_encoder_select="golomb"
sonic_ls_encoder_select="golomb"
sp5x_decoder_select="dsputil hpeldsp"
svq1_decoder_select="hpeldsp"
svq1_encoder_select="aandcttables dsputil hpeldsp mpegvideoenc"
svq3_decoder_select="golomb h264chroma h264dsp h264pred h264qpel hpeldsp mpegvideo videodsp"
svq3_decoder_suggest="error_resilience zlib"
tak_decoder_select="dsputil"
theora_decoder_select="vp3_decoder"
tiff_decoder_suggest="zlib"
tiff_encoder_suggest="zlib"
thp_decoder_select="dsputil hpeldsp"
truehd_decoder_select="mlp_parser"
truemotion2_decoder_select="dsputil"
truespeech_decoder_select="dsputil"
tscc_decoder_select="zlib"
twinvq_decoder_select="mdct lsp sinewin"
utvideo_decoder_select="dsputil"
utvideo_encoder_select="dsputil huffman"
vble_decoder_select="dsputil"
vc1_decoder_select="error_resilience h263_decoder h264chroma h264qpel"
vc1image_decoder_select="vc1_decoder"
vorbis_decoder_select="mdct"
vorbis_encoder_select="mdct"
vp3_decoder_select="hpeldsp vp3dsp videodsp"
vp5_decoder_select="h264chroma hpeldsp videodsp vp3dsp"
vp6_decoder_select="h264chroma hpeldsp huffman videodsp vp3dsp"
vp6a_decoder_select="vp6_decoder"
vp6f_decoder_select="vp6_decoder"
vp8_decoder_select="h264pred videodsp"
wmapro_decoder_select="mdct sinewin"
wmav1_decoder_select="mdct sinewin"
wmav1_encoder_select="mdct sinewin"
wmav2_decoder_select="mdct sinewin"
wmav2_encoder_select="mdct sinewin"
wmavoice_decoder_select="lsp rdft dct mdct sinewin"
wmv1_decoder_select="h263_decoder"
wmv1_encoder_select="h263_encoder"
wmv2_decoder_select="h263_decoder videodsp"
wmv2_encoder_select="h263_encoder"
wmv3_decoder_select="vc1_decoder"
wmv3image_decoder_select="wmv3_decoder"
zerocodec_decoder_select="zlib"
zlib_decoder_select="zlib"
zlib_encoder_select="zlib"
zmbv_decoder_select="zlib"
zmbv_encoder_select="zlib"

# hardware accelerators
crystalhd_deps="libcrystalhd_libcrystalhd_if_h"
dxva2_deps="dxva2api_h"
vaapi_deps="va_va_h"
vda_deps="VideoDecodeAcceleration_VDADecoder_h pthreads"
vda_extralibs="-framework CoreFoundation -framework VideoDecodeAcceleration -framework QuartzCore"
vdpau_deps="vdpau_vdpau_h vdpau_vdpau_x11_h"

h263_vaapi_hwaccel_deps="vaapi"
h263_vaapi_hwaccel_select="h263_decoder"
h263_vdpau_hwaccel_deps="vdpau"
h263_vdpau_hwaccel_select="h263_decoder"
h264_crystalhd_decoder_select="crystalhd h264_mp4toannexb_bsf h264_parser"
h264_dxva2_hwaccel_deps="dxva2"
h264_dxva2_hwaccel_select="h264_decoder"
h264_vaapi_hwaccel_deps="vaapi"
h264_vaapi_hwaccel_select="h264_decoder"
h264_vda_decoder_deps="vda"
h264_vda_decoder_select="h264_decoder"
h264_vda_hwaccel_deps="vda"
h264_vda_hwaccel_select="h264_decoder"
h264_vdpau_decoder_deps="vdpau"
h264_vdpau_decoder_select="h264_decoder"
h264_vdpau_hwaccel_deps="vdpau"
h264_vdpau_hwaccel_select="h264_decoder"
mpeg_vdpau_decoder_deps="vdpau"
mpeg_vdpau_decoder_select="mpeg2video_decoder"
mpeg1_vdpau_decoder_deps="vdpau"
mpeg1_vdpau_decoder_select="mpeg1video_decoder"
mpeg1_vdpau_hwaccel_deps="vdpau"
mpeg1_vdpau_hwaccel_select="mpeg1video_decoder"
mpeg2_crystalhd_decoder_select="crystalhd"
mpeg2_dxva2_hwaccel_deps="dxva2"
mpeg2_dxva2_hwaccel_select="mpeg2video_decoder"
mpeg2_vaapi_hwaccel_deps="vaapi"
mpeg2_vaapi_hwaccel_select="mpeg2video_decoder"
mpeg2_vdpau_hwaccel_deps="vdpau"
mpeg2_vdpau_hwaccel_select="mpeg2video_decoder"
mpeg4_crystalhd_decoder_select="crystalhd"
mpeg4_vaapi_hwaccel_deps="vaapi"
mpeg4_vaapi_hwaccel_select="mpeg4_decoder"
mpeg4_vdpau_decoder_deps="vdpau"
mpeg4_vdpau_decoder_select="mpeg4_decoder"
mpeg4_vdpau_hwaccel_deps="vdpau"
mpeg4_vdpau_hwaccel_select="mpeg4_decoder"
msmpeg4_crystalhd_decoder_select="crystalhd"
vc1_crystalhd_decoder_select="crystalhd"
vc1_dxva2_hwaccel_deps="dxva2"
vc1_dxva2_hwaccel_select="vc1_decoder"
vc1_vaapi_hwaccel_deps="vaapi"
vc1_vaapi_hwaccel_select="vc1_decoder"
vc1_vdpau_decoder_deps="vdpau"
vc1_vdpau_decoder_select="vc1_decoder"
vc1_vdpau_hwaccel_deps="vdpau"
vc1_vdpau_hwaccel_select="vc1_decoder"
wmv3_crystalhd_decoder_select="crystalhd"
wmv3_dxva2_hwaccel_select="vc1_dxva2_hwaccel"
wmv3_vaapi_hwaccel_select="vc1_vaapi_hwaccel"
wmv3_vdpau_decoder_select="vc1_vdpau_decoder"
wmv3_vdpau_hwaccel_select="vc1_vdpau_hwaccel"

# parsers
h264_parser_select="golomb h264chroma h264dsp h264pred h264qpel videodsp"
mpeg4video_parser_select="error_resilience mpegvideo"
mpegvideo_parser_select="error_resilience mpegvideo"
vc1_parser_select="mpegvideo"

# external libraries
libaacplus_encoder_deps="libaacplus"
libcelt_decoder_deps="libcelt"
libfaac_encoder_deps="libfaac"
libfaac_encoder_select="audio_frame_queue"
libfdk_aac_encoder_deps="libfdk_aac"
libfdk_aac_encoder_select="audio_frame_queue"
libgsm_decoder_deps="libgsm"
libgsm_encoder_deps="libgsm"
libgsm_ms_decoder_deps="libgsm"
libgsm_ms_encoder_deps="libgsm"
libilbc_decoder_deps="libilbc"
libilbc_encoder_deps="libilbc"
libmodplug_demuxer_deps="libmodplug"
libmp3lame_encoder_deps="libmp3lame"
libmp3lame_encoder_select="audio_frame_queue"
libopencore_amrnb_decoder_deps="libopencore_amrnb"
libopencore_amrnb_encoder_deps="libopencore_amrnb"
libopencore_amrnb_encoder_select="audio_frame_queue"
libopencore_amrwb_decoder_deps="libopencore_amrwb"
libopenjpeg_decoder_deps="libopenjpeg"
libopenjpeg_encoder_deps="libopenjpeg"
libopus_decoder_deps="libopus"
libopus_encoder_deps="libopus"
libopus_encoder_select="audio_frame_queue"
libquvi_demuxer_deps="libquvi"
libschroedinger_decoder_deps="libschroedinger"
libschroedinger_encoder_deps="libschroedinger"
libshine_encoder_deps="libshine"
libshine_encoder_select="audio_frame_queue"
libspeex_decoder_deps="libspeex"
libspeex_encoder_deps="libspeex"
libspeex_encoder_select="audio_frame_queue"
libstagefright_h264_decoder_deps="libstagefright_h264"
libtheora_encoder_deps="libtheora"
libtwolame_encoder_deps="libtwolame"
libvo_aacenc_encoder_deps="libvo_aacenc"
libvo_aacenc_encoder_select="audio_frame_queue"
libvo_amrwbenc_encoder_deps="libvo_amrwbenc"
libvorbis_decoder_deps="libvorbis"
libvorbis_encoder_deps="libvorbis"
libvorbis_encoder_select="audio_frame_queue"
libvpx_vp8_decoder_deps="libvpx"
libvpx_vp8_encoder_deps="libvpx"
libvpx_vp9_decoder_deps="libvpx"
libvpx_vp9_encoder_deps="libvpx"
libwavpack_encoder_deps="libwavpack"
libx264_encoder_deps="libx264"
libx264rgb_encoder_deps="libx264"
libxavs_encoder_deps="libxavs"
libxvid_encoder_deps="libxvid"
libutvideo_decoder_deps="libutvideo"
libutvideo_encoder_deps="libutvideo"

# demuxers / muxers
ac3_demuxer_select="ac3_parser"
asf_stream_muxer_select="asf_muxer"
avisynth_demuxer_deps="avisynth"
dirac_demuxer_select="dirac_parser"
dts_demuxer_select="dca_parser"
dtshd_demuxer_select="dca_parser"
eac3_demuxer_select="ac3_parser"
f4v_muxer_select="mov_muxer"
flac_demuxer_select="flac_parser"
ipod_muxer_select="mov_muxer"
ismv_muxer_select="mov_muxer"
libnut_demuxer_deps="libnut"
libnut_muxer_deps="libnut"
matroska_audio_muxer_select="matroska_muxer"
matroska_demuxer_suggest="bzlib lzo zlib"
mov_demuxer_suggest="zlib"
mov_muxer_select="rtpenc_chain"
mp3_demuxer_select="mpegaudio_parser"
mp4_muxer_select="mov_muxer"
mpegts_muxer_select="adts_muxer latm_muxer"
mpegtsraw_demuxer_select="mpegts_demuxer"
mxf_d10_muxer_select="mxf_muxer"
ogg_demuxer_select="golomb"
psp_muxer_select="mov_muxer"
rtp_demuxer_select="sdp_demuxer"
rtpdec_select="asf_demuxer rm_demuxer rtp_protocol mpegts_demuxer mov_demuxer"
rtsp_demuxer_select="http_protocol rtpdec"
rtsp_muxer_select="rtp_muxer http_protocol rtp_protocol rtpenc_chain"
sap_demuxer_select="sdp_demuxer"
sap_muxer_select="rtp_muxer rtp_protocol rtpenc_chain"
sdp_demuxer_select="rtpdec"
smoothstreaming_muxer_select="ismv_muxer"
spdif_muxer_select="aac_parser"
tak_demuxer_select="tak_parser"
tg2_muxer_select="mov_muxer"
tgp_muxer_select="mov_muxer"
vobsub_demuxer_select="mpegps_demuxer"
w64_demuxer_deps="wav_demuxer"
w64_muxer_deps="wav_muxer"

# indevs / outdevs
alsa_indev_deps="alsa_asoundlib_h snd_pcm_htimestamp"
alsa_outdev_deps="alsa_asoundlib_h"
bktr_indev_deps_any="dev_bktr_ioctl_bt848_h machine_ioctl_bt848_h dev_video_bktr_ioctl_bt848_h dev_ic_bt8xx_h"
caca_outdev_deps="libcaca"
dshow_indev_deps="IBaseFilter"
dshow_indev_extralibs="-lpsapi -lole32 -lstrmiids -luuid"
dv1394_indev_deps="dv1394 dv_demuxer"
fbdev_indev_deps="linux_fb_h"
iec61883_indev_deps="libiec61883"
jack_indev_deps="jack_jack_h sem_timedwait"
lavfi_indev_deps="avfilter"
libcdio_indev_deps="libcdio"
libdc1394_indev_deps="libdc1394"
libv4l2_indev_deps="libv4l2"
openal_indev_deps="openal"
oss_indev_deps_any="soundcard_h sys_soundcard_h"
oss_outdev_deps_any="soundcard_h sys_soundcard_h"
pulse_indev_deps="libpulse"
sdl_outdev_deps="sdl"
sndio_indev_deps="sndio_h"
sndio_outdev_deps="sndio_h"
v4l_indev_deps="linux_videodev_h"
v4l2_indev_deps_any="linux_videodev2_h sys_videoio_h"
v4l2_outdev_deps_any="linux_videodev2_h sys_videoio_h"
vfwcap_indev_deps="capCreateCaptureWindow vfwcap_defines"
vfwcap_indev_extralibs="-lavicap32"
xv_outdev_deps="X11_extensions_Xvlib_h XvGetPortAttribute"
xv_outdev_extralibs="-lXv -lX11 -lXext"
x11grab_indev_deps="x11grab"

# protocols
bluray_protocol_deps="libbluray"
ffrtmpcrypt_protocol_deps="!librtmp_protocol"
ffrtmpcrypt_protocol_deps_any="gcrypt nettle openssl"
ffrtmpcrypt_protocol_select="tcp_protocol"
ffrtmphttp_protocol_deps="!librtmp_protocol"
ffrtmphttp_protocol_select="http_protocol"
ftp_protocol_select="tcp_protocol"
gopher_protocol_select="network"
httpproxy_protocol_select="tcp_protocol"
http_protocol_select="tcp_protocol"
https_protocol_select="tls_protocol"
librtmp_protocol_deps="librtmp"
librtmpe_protocol_deps="librtmp"
librtmps_protocol_deps="librtmp"
librtmpt_protocol_deps="librtmp"
librtmpte_protocol_deps="librtmp"
mmsh_protocol_select="http_protocol"
mmst_protocol_select="network"
rtmp_protocol_deps="!librtmp_protocol"
rtmp_protocol_select="tcp_protocol"
rtmpe_protocol_select="ffrtmpcrypt_protocol"
rtmps_protocol_deps="!librtmp_protocol"
rtmps_protocol_select="tls_protocol"
rtmpt_protocol_select="ffrtmphttp_protocol"
rtmpte_protocol_select="ffrtmpcrypt_protocol ffrtmphttp_protocol"
rtmpts_protocol_select="ffrtmphttp_protocol https_protocol"
rtp_protocol_select="udp_protocol"
sctp_protocol_deps="struct_sctp_event_subscribe"
sctp_protocol_select="network"
srtp_protocol_select="rtp_protocol"
tcp_protocol_select="network"
tls_protocol_deps_any="openssl gnutls"
tls_protocol_select="tcp_protocol"
udp_protocol_select="network"

# filters
aconvert_filter_deps="swresample"
amovie_filter_deps="avcodec avformat"
aresample_filter_deps="swresample"
ass_filter_deps="libass"
asyncts_filter_deps="avresample"
atempo_filter_deps="avcodec rdft"
azmq_filter_deps="libzmq"
blackframe_filter_deps="gpl"
boxblur_filter_deps="gpl"
colormatrix_filter_deps="gpl"
cropdetect_filter_deps="gpl"
dctdnoiz_filter_deps="avcodec fft"
delogo_filter_deps="gpl"
deshake_filter_deps="avcodec"
deshake_filter_select="dsputil"
drawtext_filter_deps="libfreetype"
ebur128_filter_deps="gpl"
flite_filter_deps="libflite"
frei0r_filter_deps="frei0r dlopen"
frei0r_filter_extralibs='$ldl'
frei0r_src_filter_deps="frei0r dlopen"
frei0r_src_filter_extralibs='$ldl'
geq_filter_deps="gpl"
histeq_filter_deps="gpl"
hqdn3d_filter_deps="gpl"
hue_filter_deps="gpl"
interlace_filter_deps="gpl"
kerndeint_filter_deps="gpl"
mcdeint_filter_deps="avcodec gpl"
movie_filter_deps="avcodec avformat"
mp_filter_deps="gpl avcodec swscale inline_asm"
mpdecimate_filter_deps="gpl avcodec"
mptestsrc_filter_deps="gpl"
negate_filter_deps="lut_filter"
noise_filter_deps="gpl"
resample_filter_deps="avresample"
ocv_filter_deps="libopencv"
owdenoise_filter_deps="gpl"
pan_filter_deps="swresample"
pp_filter_deps="gpl postproc"
removelogo_filter_deps="avcodec avformat swscale"
sab_filter_deps="gpl swscale"
scale_filter_deps="swscale"
smartblur_filter_deps="gpl swscale"
showspectrum_filter_deps="avcodec rdft"
spp_filter_deps="gpl avcodec fft"
stereo3d_filter_deps="gpl"
subtitles_filter_deps="avformat avcodec libass"
super2xsai_filter_deps="gpl"
tinterlace_filter_deps="gpl"
vidstabdetect_filter_deps="libvidstab"
vidstabtransform_filter_deps="libvidstab"
yadif_filter_deps="gpl"
pixfmts_super2xsai_test_deps="super2xsai_filter"
tinterlace_merge_test_deps="tinterlace_filter"
tinterlace_pad_test_deps="tinterlace_filter"
zmq_filter_deps="libzmq"

# libraries
avcodec_deps="avutil"
avdevice_deps="avutil avcodec avformat"
avfilter_deps="avutil"
avformat_deps="avutil avcodec"
avresample_deps="avutil"
postproc_deps="avutil gpl"
swscale_deps="avutil"

# programs
ffmpeg_deps="avcodec avfilter avformat swscale swresample"
ffmpeg_select="aformat_filter anull_filter atrim_filter format_filter
               null_filter
               setpts_filter trim_filter"
ffplay_deps="avcodec avformat swscale swresample sdl"
ffplay_select="rdft crop_filter"
ffprobe_deps="avcodec avformat"
ffserver_deps="avformat ffm_muxer fork rtp_protocol rtsp_demuxer"
ffserver_extralibs='$ldl'

# documentation
podpages_deps="perl"
manpages_deps="perl pod2man"
htmlpages_deps="texi2html"
txtpages_deps="makeinfo"
doc_deps_any="manpages htmlpages podpages txtpages"

# default parameters

logfile="config.log"

# installation paths
prefix_default="/usr/local"
bindir_default='${prefix}/bin'
datadir_default='${prefix}/share/ffmpeg'
incdir_default='${prefix}/include'
libdir_default='${prefix}/lib'
mandir_default='${prefix}/share/man'
shlibdir_default="$libdir_default"

# toolchain
ar_default="ar"
cc_default="gcc"
cxx_default="g++"
host_cc_default="gcc"
cp_f="cp -f"
install="install"
ln_s="ln -s -f"
nm_default="nm -g"
objformat="elf"
pkg_config_default=pkg-config
ranlib="ranlib"
strip_default="strip"
yasmexe_default="yasm"

nogas=":"

# machine
arch_default=$(uname -m)
cpu="generic"

# OS
target_os_default=$(tolower $(uname -s))
host_os=$target_os_default

# configurable options
enable $PROGRAM_LIST
enable $DOCUMENT_LIST
enable $(filter_out avresample $LIBRARY_LIST)
enable stripping

enable asm
enable debug
enable doc
enable optimizations
enable runtime_cpudetect
enable safe_bitstream_reader
enable static
enable swscale_alpha

# Enable hwaccels by default.
enable dxva2 vaapi vdpau

# build settings
SHFLAGS='-shared -Wl,-soname,$$(@F)'
FFSERVERLDFLAGS=-Wl,-E
LIBPREF="lib"
LIBSUF=".a"
FULLNAME='$(NAME)$(BUILDSUF)'
LIBNAME='$(LIBPREF)$(FULLNAME)$(LIBSUF)'
SLIBPREF="lib"
SLIBSUF=".so"
SLIBNAME='$(SLIBPREF)$(FULLNAME)$(SLIBSUF)'
SLIBNAME_WITH_VERSION='$(SLIBNAME).$(LIBVERSION)'
SLIBNAME_WITH_MAJOR='$(SLIBNAME).$(LIBMAJOR)'
LIB_INSTALL_EXTRA_CMD='$$(RANLIB) "$(LIBDIR)/$(LIBNAME)"'
SLIB_INSTALL_NAME='$(SLIBNAME_WITH_VERSION)'
SLIB_INSTALL_LINKS='$(SLIBNAME_WITH_MAJOR) $(SLIBNAME)'

asflags_filter=echo
cflags_filter=echo
ldflags_filter=echo

AS_C='-c'
AS_O='-o $@'
CC_C='-c'
CC_E='-E -o $@'
CC_O='-o $@'
CXX_C='-c'
CXX_O='-o $@'
LD_O='-o $@'
LD_LIB='-l%'
LD_PATH='-L'
HOSTCC_C='-c'
HOSTCC_O='-o $@'
HOSTLD_O='-o $@'

host_cflags='-O3 -g'
host_cppflags='-D_ISOC99_SOURCE -D_XOPEN_SOURCE=600'
host_libs='-lm'
host_cflags_filter=echo
host_ldflags_filter=echo

target_path='$(CURDIR)'

# since the object filename is not given with the -MM flag, the compiler
# is only able to print the basename, and we must add the path ourselves
DEPCMD='$(DEP$(1)) $(DEP$(1)FLAGS) $($(1)DEP_FLAGS) $< | sed -e "/^\#.*/d" -e "s,^[[:space:]]*$(*F)\\.o,$(@D)/$(*F).o," > $(@:.o=.d)'
DEPFLAGS='-MM'

# find source path
if test -f configure; then
    source_path=.
else
    source_path=$(cd $(dirname "$0"); pwd)
    echo "$source_path" | grep -q '[[:blank:]]' &&
        die "Out of tree builds are impossible with whitespace in source path."
    test -e "$source_path/config.h" &&
        die "Out of tree builds are impossible with config.h in source dir."
fi

for v in "$@"; do
    r=${v#*=}
    l=${v%"$r"}
    r=$(sh_quote "$r")
    FFMPEG_CONFIGURATION="${FFMPEG_CONFIGURATION# } ${l}${r}"
done

find_things(){
    thing=$1
    pattern=$2
    file=$source_path/$3
    sed -n "s/^[^#]*$pattern.*([^,]*, *\([^,]*\)\(,.*\)*).*/\1_$thing/p" "$file"
}

ENCODER_LIST=$(find_things  encoder  ENC      libavcodec/allcodecs.c)
DECODER_LIST=$(find_things  decoder  DEC      libavcodec/allcodecs.c)
HWACCEL_LIST=$(find_things  hwaccel  HWACCEL  libavcodec/allcodecs.c)
PARSER_LIST=$(find_things   parser   PARSER   libavcodec/allcodecs.c)
BSF_LIST=$(find_things      bsf      BSF      libavcodec/allcodecs.c)
MUXER_LIST=$(find_things    muxer    _MUX     libavformat/allformats.c)
DEMUXER_LIST=$(find_things  demuxer  DEMUX    libavformat/allformats.c)
OUTDEV_LIST=$(find_things   outdev   OUTDEV   libavdevice/alldevices.c)
INDEV_LIST=$(find_things    indev    _IN      libavdevice/alldevices.c)
PROTOCOL_LIST=$(find_things protocol PROTOCOL libavformat/allformats.c)
FILTER_LIST=$(find_things   filter   FILTER   libavfilter/allfilters.c)

ALL_COMPONENTS="
    $BSF_LIST
    $DECODER_LIST
    $DEMUXER_LIST
    $ENCODER_LIST
    $FILTER_LIST
    $HWACCEL_LIST
    $INDEV_LIST
    $MUXER_LIST
    $OUTDEV_LIST
    $PARSER_LIST
    $PROTOCOL_LIST
"

for n in $COMPONENT_LIST; do
    v=$(toupper ${n%s})_LIST
    eval enable \$$v
    eval ${n}_if_any="\$$v"
done

enable $ARCH_EXT_LIST

die_unknown(){
    echo "Unknown option \"$1\"."
    echo "See $0 --help for available options."
    exit 1
}

print_3_columns() {
    cat | tr ' ' '\n' | sort | pr -r -3 -t
}

show_list() {
    suffix=_$1
    shift
    echo $* | sed s/$suffix//g | print_3_columns
    exit 0
}

rand_list(){
    IFS=', '
    set -- $*
    unset IFS
    for thing; do
        comp=${thing%:*}
        prob=${thing#$comp}
        prob=${prob#:}
        is_in ${comp} $COMPONENT_LIST && eval comp=\$$(toupper ${comp%s})_LIST
        echo "prob ${prob:-0.5}"
        printf '%s\n' $comp
    done
}

do_random(){
    action=$1
    shift
    random_seed=$(awk "BEGIN { srand($random_seed); print srand() }")
    $action $(rand_list "$@" | awk "BEGIN { srand($random_seed) } \$1 == \"prob\" { prob = \$2; next } rand() < prob { print }")
}

for opt do
    optval="${opt#*=}"
    case "$opt" in
        --extra-ldflags=*)
            add_ldflags $optval
        ;;
        --extra-libs=*)
            add_extralibs $optval
        ;;
        --disable-devices)
            disable $INDEV_LIST $OUTDEV_LIST
        ;;
        --enable-debug=*)
            debuglevel="$optval"
        ;;
        --disable-programs)
            disable $PROGRAM_LIST
        ;;
        --disable-everything)
            map 'eval unset \${$(toupper ${v%s})_LIST}' $COMPONENT_LIST
        ;;
        --disable-all)
            map 'eval unset \${$(toupper ${v%s})_LIST}' $COMPONENT_LIST
            disable $LIBRARY_LIST $PROGRAM_LIST doc
        ;;
        --enable-random|--disable-random)
            action=${opt%%-random}
            do_random ${action#--} $COMPONENT_LIST
        ;;
        --enable-random=*|--disable-random=*)
            action=${opt%%-random=*}
            do_random ${action#--} $optval
        ;;
        --enable-*=*|--disable-*=*)
            eval $(echo "${opt%%=*}" | sed 's/--/action=/;s/-/ thing=/')
            is_in "${thing}s" $COMPONENT_LIST || die_unknown "$opt"
            eval list=\$$(toupper $thing)_LIST
            name=$(echo "${optval}" | sed "s/,/_${thing}|/g")_${thing}
            list=$(filter "$name" $list)
            [ "$list" = "" ] && warn "Option $opt did not match anything"
            $action $list
        ;;
        --enable-?*|--disable-?*)
            eval $(echo "$opt" | sed 's/--/action=/;s/-/ option=/;s/-/_/g')
            if is_in $option $COMPONENT_LIST; then
                test $action = disable && action=unset
                eval $action \$$(toupper ${option%s})_LIST
            elif is_in $option $CMDLINE_SELECT; then
                $action $option
            else
                die_unknown $opt
            fi
        ;;
        --list-*)
            NAME="${opt#--list-}"
            is_in $NAME $COMPONENT_LIST || die_unknown $opt
            NAME=${NAME%s}
            eval show_list $NAME \$$(toupper $NAME)_LIST
        ;;
        --help|-h) show_help
        ;;
        --fatal-warnings) enable fatal_warnings
        ;;
        *)
            optname="${opt%%=*}"
            optname="${optname#--}"
            optname=$(echo "$optname" | sed 's/-/_/g')
            if is_in $optname $CMDLINE_SET; then
                eval $optname='$optval'
            elif is_in $optname $CMDLINE_APPEND; then
                append $optname "$optval"
            else
                die_unknown $opt
            fi
        ;;
    esac
done

disabled logging && logfile=/dev/null

echo "# $0 $FFMPEG_CONFIGURATION" > $logfile
set >> $logfile

test -n "$cross_prefix" && enable cross_compile

if enabled cross_compile; then
    test -n "$arch" && test -n "$target_os" ||
        die "Must specify target arch and OS when cross-compiling"
fi

ar_default="${cross_prefix}${ar_default}"
cc_default="${cross_prefix}${cc_default}"
cxx_default="${cross_prefix}${cxx_default}"
nm_default="${cross_prefix}${nm_default}"
pkg_config_default="${cross_prefix}${pkg_config_default}"
ranlib="${cross_prefix}${ranlib}"
strip_default="${cross_prefix}${strip_default}"

sysinclude_default="${sysroot}/usr/include"

test -n "$valgrind" && toolchain="valgrind-memcheck"

case "$toolchain" in
    clang-asan)
        cc_default="clang"
        add_cflags  -fsanitize=address
        add_ldflags -fsanitize=address
    ;;
    clang-tsan)
        cc_default="clang"
        add_cflags  -fsanitize=thread -pie
        add_ldflags -fsanitize=thread -pie
    ;;
    gcc-asan)
        cc_default="gcc"
        add_cflags  -fsanitize=address
        add_ldflags -fsanitize=address
    ;;
    gcc-tsan)
        cc_default="gcc"
        add_cflags  -fsanitize=thread -pie -fPIC
        add_ldflags -fsanitize=thread -pie -fPIC
    ;;
    valgrind-massif)
        target_exec_default=${valgrind:-"valgrind"}
        target_exec_args="--tool=massif --alloc-fn=av_malloc --alloc-fn=av_mallocz --alloc-fn=av_calloc --alloc-fn=av_fast_padded_malloc --alloc-fn=av_fast_malloc --alloc-fn=av_realloc_f --alloc-fn=av_fast_realloc --alloc-fn=av_realloc"
    ;;
    valgrind-memcheck)
        target_exec_default=${valgrind:-"valgrind"}
        target_exec_args="--error-exitcode=1 --malloc-fill=0x2a --track-origins=yes --leak-check=full --gen-suppressions=all --suppressions=$source_path/tests/fate-valgrind.supp"
    ;;
    msvc)
        cc_default="c99wrap cl"
        ld_default="c99wrap link"
        nm_default="dumpbin -symbols"
        ar_default="lib"
        target_os_default="win32"
    ;;
    icl)
        cc_default="c99wrap -noconv icl"
        ld_default="c99wrap xilink"
        nm_default="dumpbin -symbols"
        ar_default="xilib"
        target_os_default="win32"
    ;;
    gcov)
        add_cflags  -fprofile-arcs -ftest-coverage
        add_ldflags -fprofile-arcs -ftest-coverage
    ;;
    ?*)
        die "Unknown toolchain $toolchain"
    ;;
esac

set_default arch cc cxx pkg_config strip sysinclude target_exec target_os yasmexe
enabled cross_compile || host_cc_default=$cc
set_default host_cc

if ! $pkg_config --version >/dev/null 2>&1; then
    warn "$pkg_config not found, library detection may fail."
    pkg_config=false
fi

exesuf() {
    case $1 in
        mingw32*|win32|win64|cygwin*|*-dos|freedos|opendos|os/2*|symbian) echo .exe ;;
    esac
}

EXESUF=$(exesuf $target_os)
HOSTEXESUF=$(exesuf $host_os)

# set temporary file name
: ${TMPDIR:=$TEMPDIR}
: ${TMPDIR:=$TMP}
: ${TMPDIR:=/tmp}

if ! check_cmd mktemp -u XXXXXX; then
    # simple replacement for missing mktemp
    # NOT SAFE FOR GENERAL USE
    mktemp(){
        echo "${2%%XXX*}.${HOSTNAME}.${UID}.$$"
    }
fi

tmpfile(){
    tmp=$(mktemp -u "${TMPDIR}/ffconf.XXXXXXXX")$2 &&
        (set -C; exec > $tmp) 2>/dev/null ||
        die "Unable to create temporary file in $TMPDIR."
    append TMPFILES $tmp
    eval $1=$tmp
}

trap 'rm -f -- $TMPFILES' EXIT

tmpfile TMPASM .asm
tmpfile TMPC   .c
tmpfile TMPCPP .cpp
tmpfile TMPE   $EXESUF
tmpfile TMPH   .h
tmpfile TMPO   .o
tmpfile TMPS   .S
tmpfile TMPSH  .sh
tmpfile TMPV   .ver

unset -f mktemp

chmod +x $TMPE

# make sure we can execute files in $TMPDIR
cat > $TMPSH 2>> $logfile <<EOF
#! /bin/sh
EOF
chmod +x $TMPSH >> $logfile 2>&1
if ! $TMPSH >> $logfile 2>&1; then
    cat <<EOF
Unable to create and execute files in $TMPDIR.  Set the TMPDIR environment
variable to another directory and make sure that it is not mounted noexec.
EOF
    die "Sanity test failed."
fi

ccc_flags(){
    for flag; do
        case $flag in
            -std=c99)           echo -c99                       ;;
            -mcpu=*)            echo -arch ${flag#*=}           ;;
            -mieee)             echo -ieee                      ;;
            -O*|-fast)          echo $flag                      ;;
            -fno-math-errno)    echo -assume nomath_errno       ;;
            -g)                 echo -g3                        ;;
            -Wall)              echo -msg_enable level2         ;;
            -Wno-pointer-sign)  echo -msg_disable ptrmismatch1  ;;
            -Wl,*)              echo $flag                      ;;
            -f*|-W*)                                            ;;
            *)                  echo $flag                      ;;
        esac
   done
}

msvc_common_flags(){
    for flag; do
        case $flag in
            # In addition to specifying certain flags under the compiler
            # specific filters, they must be specified here as well or else the
            # generic catch all at the bottom will print the original flag.
            -Wall)                ;;
            -std=c99)             ;;
            # Common flags
            -fomit-frame-pointer) echo -Oy ;;
            -g)                   echo -Z7 ;;
            -fno-math-errno)      ;;
            -fno-common)          ;;
            -fno-signed-zeros)    ;;
            -fPIC)                ;;
            -mthumb)              ;;
            -march=*)             ;;
            -lz)                  echo zlib.lib ;;
            -lavifil32)           echo vfw32.lib ;;
            -lavicap32)           echo vfw32.lib user32.lib ;;
            -l*)                  echo ${flag#-l}.lib ;;
            *)                    echo $flag ;;
        esac
    done
}

msvc_flags(){
    msvc_common_flags "$@"
    for flag; do
        case $flag in
            -Wall)                echo -W4 -wd4244 -wd4127 -wd4018 -wd4389     \
                                       -wd4146 -wd4057 -wd4204 -wd4706 -wd4305 \
                                       -wd4152 -wd4324 -we4013 -wd4100 -wd4214 \
                                       -wd4554 \
                                       -wd4996 -wd4273 ;;
        esac
    done
}

icl_flags(){
    msvc_common_flags "$@"
    for flag; do
        case $flag in
            # Despite what Intel's documentation says -Wall, which is supported
            # on Windows, does enable remarks so disable them here.
            -Wall)                echo $flag -Qdiag-disable:remark ;;
            -std=c99)             echo -Qstd=c99 ;;
        esac
    done
}

pgi_flags(){
    for flag; do
        case $flag in
            -flto)                echo -Mipa=fast,libopt,libinline,vestigial ;;
            -fomit-frame-pointer) echo -Mnoframe ;;
            -g)                   echo -gopt ;;
            *)                    echo $flag ;;
        esac
    done
}

suncc_flags(){
    for flag; do
        case $flag in
            -march=*|-mcpu=*)
                case "${flag#*=}" in
                    native)                   echo -xtarget=native       ;;
                    v9|niagara)               echo -xarch=sparc          ;;
                    ultrasparc)               echo -xarch=sparcvis       ;;
                    ultrasparc3|niagara2)     echo -xarch=sparcvis2      ;;
                    i586|pentium)             echo -xchip=pentium        ;;
                    i686|pentiumpro|pentium2) echo -xtarget=pentium_pro  ;;
                    pentium3*|c3-2)           echo -xtarget=pentium3     ;;
                    pentium-m)          echo -xarch=sse2 -xchip=pentium3 ;;
                    pentium4*)          echo -xtarget=pentium4           ;;
                    prescott|nocona)    echo -xarch=sse3 -xchip=pentium4 ;;
                    *-sse3)             echo -xarch=sse3                 ;;
                    core2)              echo -xarch=ssse3 -xchip=core2   ;;
                    corei7)           echo -xarch=sse4_2 -xchip=nehalem  ;;
                    corei7-avx)       echo -xarch=avx -xchip=sandybridge ;;
<<<<<<< HEAD
                    amdfam10|barcelona)       echo -xtarget=barcelona    ;;
                    bdver*)                   echo -xarch=avx            ;;
                    athlon-4|athlon-[mx]p)    echo -xarch=ssea           ;;
=======
                    amdfam10|barcelona|bdver*) echo -xarch=sse4_1        ;;
                    athlon-4|athlon-[mx]p)     echo -xarch=ssea          ;;
>>>>>>> ace87c19
                    k8|opteron|athlon64|athlon-fx)
                                               echo -xarch=sse2a         ;;
                    athlon*)                   echo -xarch=pentium_proa  ;;
                esac
                ;;
            -std=c99)             echo -xc99              ;;
            -fomit-frame-pointer) echo -xregs=frameptr    ;;
            -fPIC)                echo -KPIC -xcode=pic32 ;;
            -W*,*)                echo $flag              ;;
            -f*-*|-W*|-mimpure-text)                      ;;
            -shared)              echo -G                 ;;
            *)                    echo $flag              ;;
        esac
    done
}

tms470_flags(){
    for flag; do
        case $flag in
            -march=*|-mcpu=*)
                case "${flag#*=}" in
                    armv7-a|cortex-a*)      echo -mv=7a8 ;;
                    armv7-r|cortex-r*)      echo -mv=7r4 ;;
                    armv7-m|cortex-m*)      echo -mv=7m3 ;;
                    armv6*|arm11*)          echo -mv=6   ;;
                    armv5*e|arm[79]*e*|arm9[24]6*|arm96*|arm102[26])
                                            echo -mv=5e  ;;
                    armv4*|arm7*|arm9[24]*) echo -mv=4   ;;
                esac
                ;;
            -mfpu=neon)     echo --float_support=vfpv3 --neon ;;
            -mfpu=vfp)      echo --float_support=vfpv2        ;;
            -mfpu=vfpv3)    echo --float_support=vfpv3        ;;
            -mfpu=vfpv3-d16) echo --float_support=vfpv3d16    ;;
            -msoft-float)   echo --float_support=vfplib       ;;
            -O[0-3]|-mf=*)  echo $flag                        ;;
            -g)             echo -g -mn                       ;;
            -pds=*)         echo $flag                        ;;
            -D*|-I*)        echo $flag                        ;;
            --gcc|--abi=*)  echo $flag                        ;;
            -me)            echo $flag                        ;;
        esac
    done
}

probe_cc(){
    pfx=$1
    _cc=$2

    unset _type _ident _cc_c _cc_e _cc_o _flags _cflags
    unset _ld_o _ldflags _ld_lib _ld_path
    unset _depflags _DEPCMD _DEPFLAGS
    _flags_filter=echo

    if $_cc -v 2>&1 | grep -q '^gcc.*LLVM'; then
        _type=llvm_gcc
        gcc_extra_ver=$(expr "$($_cc --version | head -n1)" : '.*\((.*)\)')
        _ident="llvm-gcc $($_cc -dumpversion) $gcc_extra_ver"
        _depflags='-MMD -MF $(@:.o=.d) -MT $@'
        _cflags_speed='-O3'
        _cflags_size='-Os'
    elif $_cc -v 2>&1 | grep -qi ^gcc; then
        _type=gcc
        gcc_version=$($_cc --version | head -n1)
        gcc_basever=$($_cc -dumpversion)
        gcc_pkg_ver=$(expr "$gcc_version" : '[^ ]* \(([^)]*)\)')
        gcc_ext_ver=$(expr "$gcc_version" : ".*$gcc_pkg_ver $gcc_basever \\(.*\\)")
        _ident=$(cleanws "gcc $gcc_basever $gcc_pkg_ver $gcc_ext_ver")
        if ! $_cc -dumpversion | grep -q '^2\.'; then
            _depflags='-MMD -MF $(@:.o=.d) -MT $@'
        fi
        _cflags_speed='-O3'
        _cflags_size='-Os'
    elif $_cc --version 2>/dev/null | grep -q ^icc; then
        _type=icc
        _ident=$($_cc --version | head -n1)
        _depflags='-MMD'
        _cflags_speed='-O3'
        _cflags_size='-Os'
        _cflags_noopt='-O1'
    elif $_cc -v 2>&1 | grep -q xlc; then
        _type=xlc
        _ident=$($_cc -qversion 2>/dev/null | head -n1)
        _cflags_speed='-O5'
        _cflags_size='-O5 -qcompact'
    elif $_cc -V 2>/dev/null | grep -q Compaq; then
        _type=ccc
        _ident=$($_cc -V | head -n1 | cut -d' ' -f1-3)
        _DEPFLAGS='-M'
        _cflags_speed='-fast'
        _cflags_size='-O1'
        _flags_filter=ccc_flags
    elif $_cc --vsn 2>/dev/null | grep -q "ARM C/C++ Compiler"; then
        test -d "$sysroot" || die "No valid sysroot specified."
        _type=armcc
        _ident=$($_cc --vsn | head -n1)
        armcc_conf="$PWD/armcc.conf"
        $_cc --arm_linux_configure                 \
             --arm_linux_config_file="$armcc_conf" \
             --configure_sysroot="$sysroot"        \
             --configure_cpp_headers="$sysinclude" >>$logfile 2>&1 ||
             die "Error creating armcc configuration file."
        $_cc --vsn | grep -q RVCT && armcc_opt=rvct || armcc_opt=armcc
        _flags="--arm_linux_config_file=$armcc_conf --translate_gcc"
        as_default="${cross_prefix}gcc"
        _depflags='-MMD'
        _cflags_speed='-O3'
        _cflags_size='-Os'
    elif $_cc -version 2>/dev/null | grep -Eq 'TMS470|TI ARM'; then
        _type=tms470
        _ident=$($_cc -version | head -n1 | tr -s ' ')
        _flags='--gcc --abi=eabi -me'
        _cc_e='-ppl -fe=$@'
        _cc_o='-fe=$@'
        _depflags='-ppa -ppd=$(@:.o=.d)'
        _cflags_speed='-O3 -mf=5'
        _cflags_size='-O3 -mf=2'
        _flags_filter=tms470_flags
    elif $_cc -v 2>&1 | grep -q clang; then
        _type=clang
        _ident=$($_cc --version | head -n1)
        _depflags='-MMD'
        _cflags_speed='-O3'
        _cflags_size='-Os'
    elif $_cc -V 2>&1 | grep -q Sun; then
        _type=suncc
        _ident=$($_cc -V 2>&1 | head -n1 | cut -d' ' -f 2-)
        _DEPCMD='$(DEP$(1)) $(DEP$(1)FLAGS) $($(1)DEP_FLAGS) $< | sed -e "1s,^.*: ,$@: ," -e "\$$!s,\$$, \\\," -e "1!s,^.*: , ," > $(@:.o=.d)'
        _DEPFLAGS='-xM1 -xc99'
        _ldflags='-std=c99'
        _cflags_speed='-O5'
        _cflags_size='-O5 -xspace'
        _flags_filter=suncc_flags
    elif $_cc -v 2>&1 | grep -q 'PathScale\|Path64'; then
        _type=pathscale
        _ident=$($_cc -v 2>&1 | head -n1 | tr -d :)
        _depflags='-MMD -MF $(@:.o=.d) -MT $@'
        _cflags_speed='-O2'
        _cflags_size='-Os'
        _flags_filter='filter_out -Wdisabled-optimization'
    elif $_cc -v 2>&1 | grep -q Open64; then
        _type=open64
        _ident=$($_cc -v 2>&1 | head -n1 | tr -d :)
        _depflags='-MMD -MF $(@:.o=.d) -MT $@'
        _cflags_speed='-O2'
        _cflags_size='-Os'
        _flags_filter='filter_out -Wdisabled-optimization|-Wtype-limits|-fno-signed-zeros'
    elif $_cc -V 2>&1 | grep -q Portland; then
        _type=pgi
        _ident="PGI $($_cc -V 2>&1 | awk '/^pgcc/ { print $2; exit }')"
        opt_common='-alias=ansi -Mdse -Mlre -Mpre'
        _cflags_speed="-O3 -Mautoinline -Munroll=c:4 $opt_common"
        _cflags_size="-O2 -Munroll=c:1 $opt_common"
        _cflags_noopt="-O"
        _flags_filter=pgi_flags
    elif $_cc 2>&1 | grep -q Microsoft; then
        _type=msvc
        _ident=$($cc 2>&1 | head -n1)
        _DEPCMD='$(DEP$(1)) $(DEP$(1)FLAGS) $($(1)DEP_FLAGS) $< 2>&1 | awk '\''/including/ { sub(/^.*file: */, ""); gsub(/\\/, "/"); if (!match($$0, / /)) print "$@:", $$0 }'\'' > $(@:.o=.d)'
        _DEPFLAGS='$(CPPFLAGS) $(CFLAGS) -showIncludes -Zs'
        _cflags_speed="-O2"
        _cflags_size="-O1"
        # Nonstandard output options, to avoid msys path conversion issues.
        # Relies on wrapper to remap it.
        if $_cc 2>&1 | grep -q Linker; then
            _ld_o='-out $@'
        else
            _ld_o='-Fe$@'
        fi
        _cc_o='-Fo $@'
        _cc_e='-P -Fi $@'
        _flags_filter=msvc_flags
        _ld_lib='lib%.a'
        _ld_path='-libpath:'
        _flags='-nologo'
        _cflags='-D_USE_MATH_DEFINES -Dinline=__inline -FIstdlib.h -Dstrtoll=_strtoi64'
        if [ $pfx = hostcc ]; then
            append _cflags -Dsnprintf=_snprintf
        fi
        disable stripping
    elif $_cc 2>&1 | grep -q Intel; then
        _type=icl
        _ident=$($cc 2>&1 | head -n1)
        _depflags='-QMMD -QMF$(@:.o=.d) -QMT$@'
        # Not only is O3 broken on 13.x+ but it is slower on all previous
        # versions (tested) as well.
        _cflags_speed="-O2"
        _cflags_size="-O1 -Oi" # -O1 without -Oi miscompiles stuff
        # Nonstandard output options, to avoid msys path conversion issues.
        # Relies on wrapper to remap it.
        if $_cc 2>&1 | grep -q Linker; then
            _ld_o='-out $@'
        else
            _ld_o='-Fe$@'
        fi
        _cc_o='-Fo $@'
        _cc_e='-P'
        _flags_filter=icl_flags
        _ld_lib='lib%.a'
        _ld_path='-libpath:'
        # -Qdiag-error to make icl error when seeing certain unknown arguments
        _flags='-nologo -Qdiag-error:4044,10157'
        # -Qvec- -Qsimd- to prevent miscompilation, -GS for consistency
        # with MSVC which enables it by default.
        _cflags='-D_USE_MATH_DEFINES -FIstdlib.h -Dstrtoll=_strtoi64 -Qms0 -Qvec- -Qsimd- -GS'
        if [ $pfx = hostcc ]; then
            append _cflags -Dsnprintf=_snprintf
        fi
    fi

    eval ${pfx}_type=\$_type
    eval ${pfx}_ident=\$_ident
}

set_ccvars(){
    eval ${1}_C=\${_cc_c-\${${1}_C}}
    eval ${1}_E=\${_cc_e-\${${1}_E}}
    eval ${1}_O=\${_cc_o-\${${1}_O}}

    if [ -n "$_depflags" ]; then
        eval ${1}_DEPFLAGS=\$_depflags
    else
        eval ${1}DEP=\${_DEPCMD:-\$DEPCMD}
        eval ${1}DEP_FLAGS=\${_DEPFLAGS:-\$DEPFLAGS}
        eval DEP${1}FLAGS=\$_flags
    fi
}

probe_cc cc "$cc"
cflags_filter=$_flags_filter
cflags_speed=$_cflags_speed
cflags_size=$_cflags_size
cflags_noopt=$_cflags_noopt
add_cflags $_flags $_cflags
cc_ldflags=$_ldflags
set_ccvars CC

probe_cc hostcc "$host_cc"
host_cflags_filter=$_flags_filter
add_host_cflags  $_flags $_cflags
set_ccvars HOSTCC

test -n "$cc_type" && enable $cc_type ||
    warn "Unknown C compiler $cc, unable to select optimal CFLAGS"

: ${as_default:=$cc}
: ${dep_cc_default:=$cc}
: ${ld_default:=$cc}
: ${host_ld_default:=$host_cc}
set_default ar as dep_cc ld host_ld

probe_cc as "$as"
asflags_filter=$_flags_filter
add_asflags $_flags $_cflags
set_ccvars AS

probe_cc ld "$ld"
ldflags_filter=$_flags_filter
add_ldflags $_flags $_ldflags
test "$cc_type" != "$ld_type" && add_ldflags $cc_ldflags
LD_O=${_ld_o-$LD_O}
LD_LIB=${_ld_lib-$LD_LIB}
LD_PATH=${_ld_path-$LD_PATH}

probe_cc hostld "$host_ld"
host_ldflags_filter=$_flags_filter
add_host_ldflags $_flags $_ldflags
HOSTLD_O=${_ld_o-$HOSTLD_O}

if [ -z "$CC_DEPFLAGS" ] && [ "$dep_cc" != "$cc" ]; then
    probe_cc depcc "$dep_cc"
    CCDEP=${_DEPCMD:-$DEPCMD}
    CCDEP_FLAGS=${_DEPFLAGS:=$DEPFLAGS}
    DEPCCFLAGS=$_flags
fi

if $ar 2>&1 | grep -q Microsoft; then
    arflags="-nologo"
    ar_o='-out:$@'
elif $ar 2>&1 | grep -q 'Texas Instruments'; then
    arflags="rq"
    ar_o='$@'
else
    arflags="rc"
    ar_o='$@'
fi

add_cflags $extra_cflags
add_cxxflags $extra_cxxflags
add_asflags $extra_cflags

if test -n "$sysroot"; then
    case "$cc_type" in
        gcc|llvm_gcc|clang)
            add_cppflags --sysroot="$sysroot"
            add_ldflags --sysroot="$sysroot"
        ;;
        tms470)
            add_cppflags -I"$sysinclude"
            add_ldflags  --sysroot="$sysroot"
        ;;
    esac
fi

if test "$cpu" = host; then
    enabled cross_compile &&
        die "--cpu=host makes no sense when cross-compiling."

    case "$cc_type" in
        gcc|llvm_gcc)
            check_native(){
                $cc $1=native -v -c -o $TMPO $TMPC >$TMPE 2>&1 || return
                sed -n "/cc1.*$1=/{
                            s/.*$1=\\([^ ]*\\).*/\\1/
                            p
                            q
                        }" $TMPE
            }
            cpu=$(check_native -march || check_native -mcpu)
        ;;
    esac

    test "${cpu:-host}" = host &&
        die "--cpu=host not supported with compiler $cc"
fi

# Deal with common $arch aliases
case "$arch" in
    aarch64|arm64)
        arch="aarch64"
    ;;
    arm*|iPad*)
        arch="arm"
    ;;
    mips*|IP*)
        arch="mips"
    ;;
    parisc*|hppa*)
        arch="parisc"
    ;;
    "Power Macintosh"|ppc*|powerpc*)
        arch="ppc"
    ;;
    s390|s390x)
        arch="s390"
    ;;
    sh4|sh)
        arch="sh4"
    ;;
    sun4u|sparc*)
        arch="sparc"
    ;;
    tilegx|tile-gx)
        arch="tilegx"
    ;;
    i[3-6]86|i86pc|BePC|x86pc|x86_64|x86_32|amd64)
        arch="x86"
    ;;
esac

is_in $arch $ARCH_LIST || warn "unknown architecture $arch"
enable $arch

# Add processor-specific flags
if enabled aarch64; then

    case $cpu in
        armv*)
            cpuflags="-march=$cpu"
        ;;
        *)
            cpuflags="-mcpu=$cpu"
        ;;
    esac

elif enabled alpha; then

    cpuflags="-mcpu=$cpu"

elif enabled arm; then

    check_arm_arch() {
        check_cpp_condition stddef.h \
            "defined __ARM_ARCH_${1}__ || defined __TARGET_ARCH_${2:-$1}" \
            $cpuflags
    }

    probe_arm_arch() {
        if   check_arm_arch 4;        then echo armv4;
        elif check_arm_arch 4T;       then echo armv4t;
        elif check_arm_arch 5;        then echo armv5;
        elif check_arm_arch 5E;       then echo armv5e;
        elif check_arm_arch 5T;       then echo armv5t;
        elif check_arm_arch 5TE;      then echo armv5te;
        elif check_arm_arch 5TEJ;     then echo armv5te;
        elif check_arm_arch 6;        then echo armv6;
        elif check_arm_arch 6J;       then echo armv6j;
        elif check_arm_arch 6K;       then echo armv6k;
        elif check_arm_arch 6Z;       then echo armv6z;
        elif check_arm_arch 6ZK;      then echo armv6zk;
        elif check_arm_arch 6T2;      then echo armv6t2;
        elif check_arm_arch 7;        then echo armv7;
        elif check_arm_arch 7A  7_A;  then echo armv7-a;
        elif check_arm_arch 7R  7_R;  then echo armv7-r;
        elif check_arm_arch 7M  7_M;  then echo armv7-m;
        elif check_arm_arch 7EM 7E_M; then echo armv7-m;
        elif check_arm_arch 8A  8_A;  then echo armv8-a;
        fi
    }

    [ "$cpu" = generic ] && cpu=$(probe_arm_arch)

    case $cpu in
        armv*)
            cpuflags="-march=$cpu"
            subarch=$(echo $cpu | sed 's/[^a-z0-9]//g')
        ;;
        *)
            cpuflags="-mcpu=$cpu"
            case $cpu in
                cortex-a*)                               subarch=armv7a  ;;
                cortex-r*)                               subarch=armv7r  ;;
                cortex-m*)                 enable thumb; subarch=armv7m  ;;
                arm11*)                                  subarch=armv6   ;;
                arm[79]*e*|arm9[24]6*|arm96*|arm102[26]) subarch=armv5te ;;
                armv4*|arm7*|arm9[24]*)                  subarch=armv4   ;;
                *)                             subarch=$(probe_arm_arch) ;;
            esac
        ;;
    esac

    case "$subarch" in
        armv5t*)    enable fast_clz                ;;
        armv[6-8]*) enable fast_clz fast_unaligned ;;
    esac

elif enabled avr32; then

    case $cpu in
        ap7[02]0[0-2])
            subarch="avr32_ap"
            cpuflags="-mpart=$cpu"
        ;;
        ap)
            subarch="avr32_ap"
            cpuflags="-march=$cpu"
        ;;
        uc3[ab]*)
            subarch="avr32_uc"
            cpuflags="-mcpu=$cpu"
        ;;
        uc)
            subarch="avr32_uc"
            cpuflags="-march=$cpu"
        ;;
    esac

elif enabled bfin; then

    cpuflags="-mcpu=$cpu"

elif enabled mips; then

    cpuflags="-march=$cpu"

    case $cpu in
        24kc)
            disable mipsfpu
            disable mipsdspr1
            disable mipsdspr2
        ;;
        24kf*)
            disable mipsdspr1
            disable mipsdspr2
        ;;
        24kec|34kc|1004kc)
            disable mipsfpu
            disable mipsdspr2
        ;;
        24kef*|34kf*|1004kf*)
            disable mipsdspr2
        ;;
        74kc)
            disable mipsfpu
        ;;
    esac

elif enabled ppc; then

    case $(tolower $cpu) in
        601|ppc601|powerpc601)
            cpuflags="-mcpu=601"
            disable altivec
        ;;
        603*|ppc603*|powerpc603*)
            cpuflags="-mcpu=603"
            disable altivec
        ;;
        604*|ppc604*|powerpc604*)
            cpuflags="-mcpu=604"
            disable altivec
        ;;
        g3|75*|ppc75*|powerpc75*)
            cpuflags="-mcpu=750"
            disable altivec
        ;;
        g4|745*|ppc745*|powerpc745*)
            cpuflags="-mcpu=7450"
        ;;
        74*|ppc74*|powerpc74*)
            cpuflags="-mcpu=7400"
        ;;
        g5|970|ppc970|powerpc970)
            cpuflags="-mcpu=970"
        ;;
        power[3-7]*)
            cpuflags="-mcpu=$cpu"
        ;;
        cell)
            cpuflags="-mcpu=cell"
            enable ldbrx
        ;;
        e500mc)
            cpuflags="-mcpu=e500mc"
            disable altivec
        ;;
        e500v2)
            cpuflags="-mcpu=8548 -mhard-float -mfloat-gprs=double"
            disable altivec
        ;;
        e500)
            cpuflags="-mcpu=8540 -mhard-float"
            disable altivec
        ;;
    esac

elif enabled sparc; then

    case $cpu in
        cypress|f93[04]|tsc701|sparcl*|supersparc|hypersparc|niagara|v[789])
            cpuflags="-mcpu=$cpu"
            disable vis
        ;;
        ultrasparc*|niagara[234])
            cpuflags="-mcpu=$cpu"
        ;;
    esac

elif enabled x86; then

    case $cpu in
        i[345]86|pentium)
            cpuflags="-march=$cpu"
            disable mmx
        ;;
        # targets that do NOT support nopl and conditional mov (cmov)
        pentium-mmx|k6|k6-[23]|winchip-c6|winchip2|c3)
            cpuflags="-march=$cpu"
            disable i686
        ;;
        # targets that do support nopl and conditional mov (cmov)
        i686|pentiumpro|pentium[23]|pentium-m|athlon|athlon-tbird|athlon-4|athlon-[mx]p|athlon64*|k8*|opteron*|athlon-fx|core2|corei7*|amdfam10|barcelona|atom|bdver*)
            cpuflags="-march=$cpu"
            enable i686
            enable fast_cmov
        ;;
        # targets that do support conditional mov but on which it's slow
        pentium4|pentium4m|prescott|nocona)
            cpuflags="-march=$cpu"
            enable i686
            disable fast_cmov
        ;;
    esac

fi

if [ "$cpu" != generic ]; then
    add_cflags  $cpuflags
    add_asflags $cpuflags
fi

# compiler sanity check
check_exec <<EOF
int main(void){ return 0; }
EOF
if test "$?" != 0; then
    echo "$cc is unable to create an executable file."
    if test -z "$cross_prefix" && ! enabled cross_compile ; then
        echo "If $cc is a cross-compiler, use the --enable-cross-compile option."
        echo "Only do this if you know what cross compiling means."
    fi
    die "C compiler test failed."
fi

add_cppflags -D_ISOC99_SOURCE
add_cxxflags -D__STDC_CONSTANT_MACROS
check_cflags -std=c99
check_cc -D_FILE_OFFSET_BITS=64 <<EOF && add_cppflags -D_FILE_OFFSET_BITS=64
#include <stdlib.h>
EOF
check_cc -D_LARGEFILE_SOURCE <<EOF && add_cppflags -D_LARGEFILE_SOURCE
#include <stdlib.h>
EOF

check_host_cflags -std=c99
check_host_cflags -Wall

check_64bit(){
    arch32=$1
    arch64=$2
    expr=$3
    check_code cc "" "int test[2*($expr) - 1]" &&
        subarch=$arch64 || subarch=$arch32
}

case "$arch" in
    aarch64|alpha|ia64)
        spic=$shared
    ;;
    mips)
        check_64bit mips mips64 '_MIPS_SIM > 1'
        spic=$shared
    ;;
    parisc)
        check_64bit parisc parisc64 'sizeof(void *) > 4'
        spic=$shared
    ;;
    ppc)
        check_64bit ppc ppc64 'sizeof(void *) > 4'
        spic=$shared
    ;;
    sparc)
        check_64bit sparc sparc64 'sizeof(void *) > 4'
        spic=$shared
    ;;
    x86)
        check_64bit x86_32 x86_64 'sizeof(void *) > 4'
        if test "$subarch" = "x86_64"; then
            spic=$shared
        fi
    ;;
    ppc)
        check_cc <<EOF && subarch="ppc64"
        int test[(int)sizeof(char*) - 7];
EOF
    ;;
esac

enable $subarch
enabled spic && enable_weak pic

# OS specific
case $target_os in
    haiku)
        prefix_default="/boot/common"
        network_extralibs="-lnetwork"
        host_libs=
        ;;
    sunos)
        FFSERVERLDFLAGS=""
        SHFLAGS='-shared -Wl,-h,$$(@F)'
        enabled x86 && SHFLAGS="-mimpure-text $SHFLAGS"
        network_extralibs="-lsocket -lnsl"
        add_cppflags -D__EXTENSIONS__ -D_XOPEN_SOURCE=600
        # When using suncc to build, the Solaris linker will mark
        # an executable with each instruction set encountered by
        # the Solaris assembler.  As our libraries contain their own
        # guards for processor-specific code, instead suppress
        # generation of the HWCAPS ELF section on Solaris x86 only.
        enabled_all suncc x86 &&
            echo "hwcap_1 = OVERRIDE;" > mapfile &&
            add_ldflags -Wl,-M,mapfile
        nm_default='nm -P -g'
        ;;
    netbsd)
        disable symver
        oss_indev_extralibs="-lossaudio"
        oss_outdev_extralibs="-lossaudio"
        enabled gcc || check_ldflags -Wl,-zmuldefs
        ;;
    openbsd|bitrig)
        disable symver
        SHFLAGS='-shared'
        SLIB_INSTALL_NAME='$(SLIBNAME).$(LIBMAJOR).$(LIBMINOR)'
        SLIB_INSTALL_LINKS=
        oss_indev_extralibs="-lossaudio"
        oss_outdev_extralibs="-lossaudio"
        ;;
    dragonfly)
        disable symver
        ;;
    freebsd)
        ;;
    bsd/os)
        add_extralibs -lpoll -lgnugetopt
        strip="strip -d"
        ;;
    darwin)
        gas="gas-preprocessor.pl $cc"
        enabled ppc && add_asflags -force_cpusubtype_ALL
        SHFLAGS='-dynamiclib -Wl,-single_module -Wl,-install_name,$(SHLIBDIR)/$(SLIBNAME_WITH_MAJOR),-current_version,$(LIBVERSION),-compatibility_version,$(LIBMAJOR)'
        enabled x86_32 && append SHFLAGS -Wl,-read_only_relocs,suppress
        strip="${strip} -x"
        add_ldflags -Wl,-dynamic,-search_paths_first
        SLIBSUF=".dylib"
        SLIBNAME_WITH_VERSION='$(SLIBPREF)$(FULLNAME).$(LIBVERSION)$(SLIBSUF)'
        SLIBNAME_WITH_MAJOR='$(SLIBPREF)$(FULLNAME).$(LIBMAJOR)$(SLIBSUF)'
        FFSERVERLDFLAGS=-Wl,-bind_at_load
        objformat="macho"
        enabled x86_64 && objformat="macho64"
        enabled_any pic shared ||
            { check_cflags -mdynamic-no-pic && add_asflags -mdynamic-no-pic; }
        ;;
    mingw32*)
        if test $target_os = "mingw32ce"; then
            disable network
        else
            target_os=mingw32
        fi
        LIBTARGET=i386
        if enabled x86_64; then
            LIBTARGET="i386:x86-64"
        elif enabled arm; then
            LIBTARGET=arm-wince
        fi
        check_ldflags -Wl,--nxcompat
        check_ldflags -Wl,--dynamicbase
        shlibdir_default="$bindir_default"
        SLIBPREF=""
        SLIBSUF=".dll"
        SLIBNAME_WITH_VERSION='$(SLIBPREF)$(FULLNAME)-$(LIBVERSION)$(SLIBSUF)'
        SLIBNAME_WITH_MAJOR='$(SLIBPREF)$(FULLNAME)-$(LIBMAJOR)$(SLIBSUF)'
        dlltool="${cross_prefix}dlltool"
        if check_cmd lib.exe -list; then
            SLIB_EXTRA_CMD=-'sed -e "s/ @[^ ]*//" $$(@:$(SLIBSUF)=.orig.def) > $$(@:$(SLIBSUF)=.def); lib.exe /machine:$(LIBTARGET) /def:$$(@:$(SLIBSUF)=.def) /out:$(SUBDIR)$(SLIBNAME:$(SLIBSUF)=.lib)'
            if enabled x86_64; then
                LIBTARGET=x64
            fi
        elif check_cmd $dlltool --version; then
            SLIB_EXTRA_CMD=-'sed -e "s/ @[^ ]*//" $$(@:$(SLIBSUF)=.orig.def) > $$(@:$(SLIBSUF)=.def); $(DLLTOOL) -m $(LIBTARGET) -d $$(@:$(SLIBSUF)=.def) -l $(SUBDIR)$(SLIBNAME:$(SLIBSUF)=.lib) -D $(SLIBNAME_WITH_MAJOR)'
        fi
        SLIB_INSTALL_NAME='$(SLIBNAME_WITH_MAJOR)'
        SLIB_INSTALL_LINKS=
        SLIB_INSTALL_EXTRA_SHLIB='$(SLIBNAME:$(SLIBSUF)=.lib)'
        SLIB_INSTALL_EXTRA_LIB='lib$(SLIBNAME:$(SLIBSUF)=.dll.a) $(SLIBNAME_WITH_MAJOR:$(SLIBSUF)=.def)'
        SHFLAGS='-shared -Wl,--output-def,$$(@:$(SLIBSUF)=.orig.def) -Wl,--out-implib,$(SUBDIR)lib$(SLIBNAME:$(SLIBSUF)=.dll.a) -Wl,--enable-runtime-pseudo-reloc -Wl,--enable-auto-image-base'
        objformat="win32"
        ranlib=:
        enable dos_paths
        ;;
    win32|win64)
        if enabled shared; then
            # Link to the import library instead of the normal static library
            # for shared libs.
            LD_LIB='%.lib'
            # Cannot build shared and static libs at the same time with MSVC.
            disable static
        fi
        shlibdir_default="$bindir_default"
        SLIBPREF=""
        SLIBSUF=".dll"
        SLIBNAME_WITH_VERSION='$(SLIBPREF)$(FULLNAME)-$(LIBVERSION)$(SLIBSUF)'
        SLIBNAME_WITH_MAJOR='$(SLIBPREF)$(FULLNAME)-$(LIBMAJOR)$(SLIBSUF)'
        SLIB_CREATE_DEF_CMD='makedef $(SUBDIR)lib$(NAME).ver $(OBJS) > $$(@:$(SLIBSUF)=.def)'
        SLIB_INSTALL_NAME='$(SLIBNAME_WITH_MAJOR)'
        SLIB_INSTALL_LINKS=
        SLIB_INSTALL_EXTRA_SHLIB='$(SLIBNAME:$(SLIBSUF)=.lib)'
        SLIB_INSTALL_EXTRA_LIB='$(SLIBNAME_WITH_MAJOR:$(SLIBSUF)=.def)'
        SHFLAGS='-dll -def:$$(@:$(SLIBSUF)=.def) -implib:$(SUBDIR)$(SLIBNAME:$(SLIBSUF)=.lib)'
        objformat="win32"
        ranlib=:
        enable dos_paths
        ;;
    cygwin*)
        target_os=cygwin
        shlibdir_default="$bindir_default"
        SLIBPREF="cyg"
        SLIBSUF=".dll"
        SLIBNAME_WITH_VERSION='$(SLIBPREF)$(FULLNAME)-$(LIBVERSION)$(SLIBSUF)'
        SLIBNAME_WITH_MAJOR='$(SLIBPREF)$(FULLNAME)-$(LIBMAJOR)$(SLIBSUF)'
        SLIB_INSTALL_NAME='$(SLIBNAME_WITH_MAJOR)'
        SLIB_INSTALL_LINKS=
        SLIB_INSTALL_EXTRA_LIB='lib$(FULLNAME).dll.a'
        SHFLAGS='-shared -Wl,--out-implib,$(SUBDIR)lib$(FULLNAME).dll.a'
        objformat="win32"
        enable dos_paths
        ;;
    *-dos|freedos|opendos)
        network_extralibs="-lsocket"
        objformat="coff"
        enable dos_paths
        add_cppflags -U__STRICT_ANSI__
        ;;
    linux)
        enable dv1394
        ;;
    irix*)
        target_os=irix
        ranlib="echo ignoring ranlib"
        ;;
    os/2*)
        strip="lxlite -CS"
        ln_s="cp -f"
        objformat="aout"
        add_cppflags -D_GNU_SOURCE
        add_ldflags -Zomf -Zbin-files -Zargs-wild -Zmap
        SHFLAGS='$(SUBDIR)$(NAME).def -Zdll -Zomf'
        FFSERVERLDFLAGS=""
        LIBSUF="_s.a"
        SLIBPREF=""
        SLIBSUF=".dll"
        SLIBNAME_WITH_VERSION='$(SLIBPREF)$(NAME)-$(LIBVERSION)$(SLIBSUF)'
        SLIBNAME_WITH_MAJOR='$(SLIBPREF)$(shell echo $(NAME) | cut -c1-6)$(LIBMAJOR)$(SLIBSUF)'
        SLIB_CREATE_DEF_CMD='echo LIBRARY $(SLIBNAME_WITH_MAJOR) INITINSTANCE TERMINSTANCE > $(SUBDIR)$(NAME).def; \
            echo PROTMODE >> $(SUBDIR)$(NAME).def; \
            echo CODE PRELOAD MOVEABLE DISCARDABLE >> $(SUBDIR)$(NAME).def; \
            echo DATA PRELOAD MOVEABLE MULTIPLE NONSHARED >> $(SUBDIR)$(NAME).def; \
            echo EXPORTS >> $(SUBDIR)$(NAME).def; \
            emxexp -o $(OBJS) >> $(SUBDIR)$(NAME).def'
        SLIB_EXTRA_CMD='emximp -o $(SUBDIR)$(LIBPREF)$(NAME)_dll.a $(SUBDIR)$(NAME).def; \
            emximp -o $(SUBDIR)$(LIBPREF)$(NAME)_dll.lib $(SUBDIR)$(NAME).def;'
        SLIB_INSTALL_EXTRA_LIB='$(LIBPREF)$(NAME)_dll.a $(LIBPREF)$(NAME)_dll.lib'
        enable dos_paths
        enable_weak os2threads
        ;;
    gnu/kfreebsd)
        add_cppflags -D_BSD_SOURCE
        ;;
    gnu)
        ;;
    qnx)
        add_cppflags -D_QNX_SOURCE
        network_extralibs="-lsocket"
        ;;
    symbian)
        SLIBSUF=".dll"
        enable dos_paths
        add_cflags --include=$sysinclude/gcce/gcce.h -fvisibility=default
        add_cppflags -D__GCCE__ -D__SYMBIAN32__ -DSYMBIAN_OE_POSIX_SIGNALS
        add_ldflags -Wl,--target1-abs,--no-undefined \
                    -Wl,-Ttext,0x80000,-Tdata,0x1000000 -shared \
                    -Wl,--entry=_E32Startup -Wl,-u,_E32Startup
        add_extralibs -l:eexe.lib -l:usrt2_2.lib -l:dfpaeabi.dso \
                      -l:drtaeabi.dso -l:scppnwdl.dso -lsupc++ -lgcc \
                      -l:libc.dso -l:libm.dso -l:euser.dso -l:libcrt0.lib
        ;;
    osf1)
        add_cppflags -D_OSF_SOURCE -D_POSIX_PII -D_REENTRANT
        FFSERVERLDFLAGS=
        ;;
    minix)
        ;;
    plan9)
        add_cppflags -D_C99_SNPRINTF_EXTENSION  \
                     -D_REENTRANT_SOURCE        \
                     -D_RESEARCH_SOURCE         \
                     -DFD_SETSIZE=96            \
                     -DHAVE_SOCK_OPTS
        add_compat strtod.o strtod=avpriv_strtod
        network_extralibs='-lbsd'
        exeobjs=compat/plan9/main.o
        disable ffserver
        cp_f='cp'
        ;;
    none)
        ;;
    *)
        die "Unknown OS '$target_os'."
        ;;
esac

# determine libc flavour

# uclibc defines __GLIBC__, so it needs to be checked before glibc.
if check_cpp_condition features.h "defined __UCLIBC__"; then
    libc_type=uclibc
    add_cppflags -D_POSIX_C_SOURCE=200112 -D_XOPEN_SOURCE=600
elif check_cpp_condition features.h "defined __GLIBC__"; then
    libc_type=glibc
    add_cppflags -D_POSIX_C_SOURCE=200112 -D_XOPEN_SOURCE=600
# MinGW headers can be installed on Cygwin, so check for newlib first.
elif check_cpp_condition newlib.h "defined _NEWLIB_VERSION"; then
    libc_type=newlib
    add_cppflags -U__STRICT_ANSI__
elif check_header _mingw.h; then
    libc_type=mingw
    check_cpp_condition _mingw.h \
        "defined (__MINGW64_VERSION_MAJOR) || (__MINGW32_MAJOR_VERSION > 3) || \
            (__MINGW32_MAJOR_VERSION == 3 && __MINGW32_MINOR_VERSION >= 15)" ||
        die "ERROR: MinGW runtime version must be >= 3.15."
    add_cppflags -U__STRICT_ANSI__
    if check_cpp_condition _mingw.h "defined(__MINGW64_VERSION_MAJOR) && \
            __MINGW64_VERSION_MAJOR < 3"; then
        add_compat msvcrt/snprintf.o
        add_cflags "-include $source_path/compat/msvcrt/snprintf.h"
    else
        add_cppflags -D__USE_MINGW_ANSI_STDIO=1
    fi
elif check_func_headers stdlib.h _get_doserrno; then
    libc_type=msvcrt
    add_compat strtod.o strtod=avpriv_strtod
    add_compat msvcrt/snprintf.o snprintf=avpriv_snprintf   \
                                 _snprintf=avpriv_snprintf  \
                                 vsnprintf=avpriv_vsnprintf
    # The MSVC 2010 headers (Win 7.0 SDK) set _WIN32_WINNT to
    # 0x601 by default unless something else is set by the user.
    # This can easily lead to us detecting functions only present
    # in such new versions and producing binaries requiring windows 7.0.
    # Therefore explicitly set the default to XP unless the user has
    # set something else on the command line.
    check_cpp_condition stdlib.h "defined(_WIN32_WINNT)" || add_cppflags -D_WIN32_WINNT=0x0502
elif check_cpp_condition stddef.h "defined __KLIBC__"; then
    libc_type=klibc
elif check_cpp_condition sys/cdefs.h "defined __BIONIC__"; then
    libc_type=bionic
    add_compat strtod.o strtod=avpriv_strtod
fi

test -n "$libc_type" && enable $libc_type

# hacks for compiler/libc/os combinations

if enabled_all tms470 glibc; then
    CPPFLAGS="-I${source_path}/compat/tms470 ${CPPFLAGS}"
    add_cppflags -D__USER_LABEL_PREFIX__=
    add_cppflags -D__builtin_memset=memset
    add_cppflags -D__gnuc_va_list=va_list -D_VA_LIST_DEFINED
    add_cflags   -pds=48    # incompatible redefinition of macro
fi

if enabled_all ccc glibc; then
    add_ldflags -Wl,-z,now  # calls to libots crash without this
fi

esc(){
    echo "$*" | sed 's/%/%25/g;s/:/%3a/g'
}

echo "config:$arch:$subarch:$cpu:$target_os:$(esc $cc_ident):$(esc $FFMPEG_CONFIGURATION)" >config.fate

check_cpp_condition stdlib.h "defined(__PIC__) || defined(__pic__) || defined(PIC)" && enable_weak pic

set_default $PATHS_LIST
set_default nm

# we need to build at least one lib type
if ! enabled_any static shared; then
    cat <<EOF
At least one library type must be built.
Specify --enable-static to build the static libraries or --enable-shared to
build the shared libraries as well. To only build the shared libraries specify
--disable-static in addition to --enable-shared.
EOF
    exit 1;
fi

die_license_disabled() {
    enabled $1 || { enabled $2 && die "$2 is $1 and --enable-$1 is not specified."; }
}

die_license_disabled_gpl() {
    enabled $1 || { enabled $2 && die "$2 is incompatible with the gpl and --enable-$1 is not specified."; }
}

die_license_disabled gpl frei0r
die_license_disabled gpl libcdio
die_license_disabled gpl libutvideo
die_license_disabled gpl libvidstab
die_license_disabled gpl libx264
die_license_disabled gpl libxavs
die_license_disabled gpl libxvid
die_license_disabled gpl x11grab

die_license_disabled nonfree libaacplus
die_license_disabled nonfree libfaac
enabled gpl && die_license_disabled_gpl nonfree libfdk_aac
enabled gpl && die_license_disabled_gpl nonfree openssl

die_license_disabled version3 libopencore_amrnb
die_license_disabled version3 libopencore_amrwb
die_license_disabled version3 libvo_aacenc
die_license_disabled version3 libvo_amrwbenc

enabled version3 && { enabled gpl && enable gplv3 || enable lgplv3; }

disabled optimizations || check_cflags -fomit-frame-pointer

enable_weak_pic() {
    disabled pic && return
    enable pic
    add_cppflags -DPIC
    case "$target_os" in
    mingw*|cygwin*)
        ;;
    *)
        add_cflags -fPIC
        ;;
    esac
    add_asflags  -fPIC
}

enabled pic && enable_weak_pic

check_cc <<EOF || die "Symbol mangling check failed."
int ff_extern;
EOF
sym=$($nm $TMPO | awk '/ff_extern/{ print substr($0, match($0, /[^ \t]*ff_extern/)) }')
extern_prefix=${sym%%ff_extern*}

check_cc <<EOF && enable_weak inline_asm
void foo(void) { __asm__ volatile ("" ::); }
EOF

_restrict=
for restrict_keyword in restrict __restrict__ __restrict; do
    check_cc <<EOF && _restrict=$restrict_keyword && break
void foo(char * $restrict_keyword p);
EOF
done

check_cc <<EOF && enable attribute_packed
struct { int x; } __attribute__((packed)) x;
EOF

check_cc <<EOF && enable attribute_may_alias
union { int x; } __attribute__((may_alias)) x;
EOF

check_cc <<EOF || die "endian test failed"
unsigned int endian = 'B' << 24 | 'I' << 16 | 'G' << 8 | 'E';
EOF
od -t x1 $TMPO | grep -q '42 *49 *47 *45' && enable bigendian

if enabled alpha; then

    check_cflags -mieee

elif enabled arm; then

    check_cpp_condition stddef.h "defined __thumb__" && check_cc <<EOF && enable_weak thumb
float func(float a, float b){ return a+b; }
EOF

    enabled thumb && check_cflags -mthumb || check_cflags -marm
    nogas=die

    if     check_cpp_condition stddef.h "defined __ARM_PCS_VFP"; then
        enable vfp_args
    elif ! check_cpp_condition stddef.h "defined __ARM_PCS || defined __SOFTFP__"; then
        case "${cross_prefix:-$cc}" in
            *hardfloat*)         enable vfp_args;   fpabi=vfp ;;
            *) check_ld "cc" <<EOF && enable vfp_args && fpabi=vfp || fpabi=soft ;;
__asm__ (".eabi_attribute 28, 1");
int main(void) { return 0; }
EOF
        esac
        warn "Compiler does not indicate floating-point ABI, guessing $fpabi."
    fi

    enabled armv5te && check_insn armv5te 'qadd r0, r0, r0'
    enabled armv6   && check_insn armv6   'sadd16 r0, r0, r0'
    enabled armv6t2 && check_insn armv6t2 'movt r0, #0'
    enabled neon    && check_insn neon    'vadd.i16 q0, q0, q0'
    enabled vfp     && check_insn vfp     'fadds s0, s0, s0'
    enabled vfpv3   && check_insn vfpv3   'vmov.f32 s0, #1.0'

    [ $target_os = linux ] ||
        map 'enabled_any ${v}_external ${v}_inline || disable $v' \
            $ARCH_EXT_LIST_ARM

    check_inline_asm asm_mod_q '"add r0, %Q0, %R0" :: "r"((long long)0)'
    check_inline_asm asm_mod_y '"vmul.i32 d0, d0, %y0" :: "x"(0)'

    [ $target_os != win32 ] && enabled_all armv6t2 shared !pic && enable_weak_pic

elif enabled mips; then

    check_inline_asm loongson '"dmult.g $1, $2, $3"'
    enabled mips32r2  && add_cflags "-mips32r2" && add_asflags "-mips32r2" &&
     check_inline_asm mips32r2  '"rotr $t0, $t1, 1"'
    enabled mipsdspr1 && add_cflags "-mdsp" && add_asflags "-mdsp" &&
     check_inline_asm mipsdspr1 '"addu.qb $t0, $t1, $t2"'
    enabled mipsdspr2 && add_cflags "-mdspr2" && add_asflags "-mdspr2" &&
     check_inline_asm mipsdspr2 '"absq_s.qb $t0, $t1"'
    enabled mipsfpu   && add_cflags "-mhard-float" && add_asflags "-mhard-float" &&
     check_inline_asm mipsfpu   '"madd.d $f0, $f2, $f4, $f6"'

elif enabled parisc; then

    if enabled gcc; then
        case $($cc -dumpversion) in
            4.[3-8].*) check_cflags -fno-optimize-sibling-calls ;;
        esac
    fi

elif enabled ppc; then

    enable local_aligned_8 local_aligned_16

    check_inline_asm dcbzl     '"dcbzl 0, %0" :: "r"(0)'
    check_inline_asm ibm_asm   '"add 0, 0, 0"'
    check_inline_asm ppc4xx    '"maclhw r10, r11, r12"'
    check_inline_asm xform_asm '"lwzx %1, %y0" :: "Z"(*(int*)0), "r"(0)'

    # AltiVec flags: The FSF version of GCC differs from the Apple version
    if enabled altivec; then
        nogas=warn
        check_cflags -maltivec -mabi=altivec &&
        { check_header altivec.h && inc_altivec_h="#include <altivec.h>" ; } ||
        check_cflags -faltivec

        # check if our compiler supports Motorola AltiVec C API
        check_cc <<EOF || disable altivec
$inc_altivec_h
int main(void) {
    vector signed int v1 = (vector signed int) { 0 };
    vector signed int v2 = (vector signed int) { 1 };
    v1 = vec_add(v1, v2);
    return 0;
}
EOF

        enabled altivec || warn "Altivec disabled, possibly missing --cpu flag"
    fi

elif enabled sparc; then

    enabled vis && check_inline_asm vis '"pdist %f0, %f0, %f0"'

elif enabled x86; then

    check_builtin rdtsc    intrin.h   "__rdtsc()"
    check_builtin mm_empty mmintrin.h "_mm_empty()"

    enable local_aligned_8 local_aligned_16

    # check whether EBP is available on x86
    # As 'i' is stored on the stack, this program will crash
    # if the base pointer is used to access it because the
    # base pointer is cleared in the inline assembly code.
    check_exec_crash <<EOF && enable ebp_available
volatile int i=0;
__asm__ volatile ("xorl %%ebp, %%ebp" ::: "%ebp");
return i;
EOF

    # check whether EBX is available on x86
    check_inline_asm ebx_available '""::"b"(0)' &&
        check_inline_asm ebx_available '"":::"%ebx"'

    # check whether xmm clobbers are supported
    check_inline_asm xmm_clobbers '"":::"%xmm0"'

    # check whether binutils is new enough to compile SSSE3/MMXEXT
    enabled ssse3  && check_inline_asm ssse3_inline  '"pabsw %xmm0, %xmm0"'
    enabled mmxext && check_inline_asm mmxext_inline '"pmaxub %mm0, %mm1"'

    if ! disabled_any asm mmx yasm; then
        if check_cmd $yasmexe --version; then
            enabled x86_64 && yasm_extra="-m amd64"
            yasm_debug="-g dwarf2"
        elif check_cmd nasm -v; then
            yasmexe=nasm
            yasm_debug="-g -F dwarf"
            enabled x86_64 && test "$objformat" = elf && objformat=elf64
        fi

        YASMFLAGS="-f $objformat $yasm_extra"
        enabled pic               && append YASMFLAGS "-DPIC"
        test -n "$extern_prefix"  && append YASMFLAGS "-DPREFIX"
        case "$objformat" in
            elf*) enabled debug && append YASMFLAGS $yasm_debug ;;
        esac

        check_yasm "pextrd [eax], xmm0, 1" && enable yasm ||
            die "yasm not found, use --disable-yasm for a crippled build"
        check_yasm "vextractf128 xmm0, ymm0, 0"      || disable avx_external
        check_yasm "vfmaddps ymm0, ymm1, ymm2, ymm3" || disable fma4_external
        check_yasm "CPU amdnop" && enabled i686 && enable cpunop
    fi

    case "$cpu" in
        athlon*|opteron*|k8*|pentium|pentium-mmx|prescott|nocona|atom|geode)
            disable fast_clz
        ;;
    esac

fi

if enabled asm; then
    as=${gas:=$as}
    check_as <<EOF && enable gnu_as || \
        $nogas "GNU assembler not found, install gas-preprocessor"
.macro m n
\n: .int 0
.endm
m x
EOF
fi

check_ldflags -Wl,--as-needed

if check_func dlopen; then
    ldl=
elif check_func dlopen -ldl; then
    ldl=-ldl
fi

if ! disabled network; then
    check_type "sys/types.h sys/socket.h" socklen_t
    check_type netdb.h "struct addrinfo"
    check_type netinet/in.h "struct group_source_req" -D_BSD_SOURCE
    check_type netinet/in.h "struct ip_mreq_source" -D_BSD_SOURCE
    check_type netinet/in.h "struct ipv6_mreq" -D_DARWIN_C_SOURCE
    check_type netinet/in.h "struct sockaddr_in6"
    check_type poll.h "struct pollfd"
    check_type "sys/types.h sys/socket.h" "struct sockaddr_storage"
    check_struct "sys/types.h sys/socket.h" "struct sockaddr" sa_len
    check_type netinet/sctp.h "struct sctp_event_subscribe"
    check_func getaddrinfo $network_extralibs
    check_func getservbyport $network_extralibs
    # Prefer arpa/inet.h over winsock2
    if check_header arpa/inet.h ; then
        check_func closesocket
    elif check_header winsock2.h ; then
        check_func_headers winsock2.h closesocket -lws2 &&
            network_extralibs="-lws2" ||
        { check_func_headers winsock2.h closesocket -lws2_32 &&
            network_extralibs="-lws2_32"; }
        check_func_headers ws2tcpip.h getaddrinfo $network_extralibs
        check_type ws2tcpip.h socklen_t
        check_type ws2tcpip.h "struct addrinfo"
        check_type ws2tcpip.h "struct group_source_req"
        check_type ws2tcpip.h "struct ip_mreq_source"
        check_type ws2tcpip.h "struct ipv6_mreq"
        check_type winsock2.h "struct pollfd"
        check_type ws2tcpip.h "struct sockaddr_in6"
        check_type ws2tcpip.h "struct sockaddr_storage"
        check_struct winsock2.h "struct sockaddr" sa_len
    else
        disable network
    fi
fi

# Solaris has nanosleep in -lrt, OpenSolaris no longer needs that
check_func nanosleep || { check_func nanosleep -lrt && add_extralibs -lrt; }

check_func  access
check_func  clock_gettime || { check_func clock_gettime -lrt && add_extralibs -lrt; }
check_func  fcntl
check_func  fork
check_func_headers stdlib.h getenv
check_func  gethrtime
check_func  getopt
check_func  getrusage
check_struct "sys/time.h sys/resource.h" "struct rusage" ru_maxrss
check_func  gettimeofday
check_func  inet_aton $network_extralibs
check_func  isatty
check_func  localtime_r
check_func  ${malloc_prefix}memalign            && enable memalign
check_func  mkstemp
check_func  mmap
check_func  mprotect
check_func  ${malloc_prefix}posix_memalign      && enable posix_memalign
check_func_headers malloc.h _aligned_malloc     && enable aligned_malloc
check_func  setrlimit
check_struct "sys/stat.h" "struct stat" st_mtim.tv_nsec -D_BSD_SOURCE
check_func  strerror_r
check_func  sched_getaffinity
check_builtin sync_val_compare_and_swap "" "int *ptr; int oldval, newval; __sync_val_compare_and_swap(ptr, oldval, newval)"
check_builtin machine_rw_barrier mbarrier.h "__machine_rw_barrier()"
check_builtin atomic_cas_ptr atomic.h "void **ptr; void *oldval, *newval; atomic_cas_ptr(ptr, oldval, newval)"
check_builtin MemoryBarrier windows.h "MemoryBarrier()"
check_func  sysconf
check_func  sysctl
check_func  usleep
check_func_headers conio.h kbhit
check_func_headers windows.h PeekNamedPipe
check_func_headers io.h setmode
check_func_headers lzo/lzo1x.h lzo1x_999_compress
check_lib2 "windows.h shellapi.h" CommandLineToArgvW -lshell32
check_lib2 "windows.h wincrypt.h" CryptGenRandom -ladvapi32
check_lib2 "windows.h psapi.h" GetProcessMemoryInfo -lpsapi
check_func_headers windows.h GetProcessAffinityMask
check_func_headers windows.h GetProcessTimes
check_func_headers windows.h GetSystemTimeAsFileTime
check_func_headers windows.h MapViewOfFile
check_func_headers windows.h SetConsoleTextAttribute
check_func_headers windows.h Sleep
check_func_headers windows.h VirtualAlloc
check_func_headers glob.h glob
check_func_headers "X11/Xlib.h X11/extensions/Xvlib.h" XvGetPortAttribute -lXv -lX11 -lXext

check_header cl/cl.h
check_header direct.h
check_header dlfcn.h
check_header dxva.h
check_header dxva2api.h -D_WIN32_WINNT=0x0600
check_header io.h
check_header libcrystalhd/libcrystalhd_if.h
check_header malloc.h
check_header poll.h
check_header sys/mman.h
check_header sys/param.h
check_header sys/resource.h
check_header sys/select.h
check_header sys/time.h
check_header termios.h
check_header unistd.h
check_header vdpau/vdpau.h
check_header vdpau/vdpau_x11.h
check_header VideoDecodeAcceleration/VDADecoder.h
check_header windows.h
check_header X11/extensions/XvMClib.h
check_header asm/types.h

disabled  zlib || check_lib   zlib.h      zlibVersion -lz   || disable  zlib
disabled bzlib || check_lib2 bzlib.h BZ2_bzlibVersion -lbz2 || disable bzlib

if ! disabled w32threads && ! enabled pthreads; then
    check_func_headers "windows.h process.h" _beginthreadex && enable w32threads
fi

# check for some common methods of building with pthread support
# do this before the optional library checks as some of them require pthreads
if ! disabled pthreads && ! enabled w32threads && ! enabled os2threads; then
    enable pthreads
    if check_func pthread_create; then
        :
    elif check_func pthread_create -pthread; then
        add_cflags -pthread
        add_extralibs -pthread
    elif check_func pthread_create -pthreads; then
        add_cflags -pthreads
        add_extralibs -pthreads
    elif check_func pthread_create -lpthreadGC2; then
        add_extralibs -lpthreadGC2
    elif ! check_lib pthread.h pthread_create -lpthread; then
        disable pthreads
    fi
fi

for thread in $THREADS_LIST; do
    if enabled $thread; then
        test -n "$thread_type" &&
            die "ERROR: Only one thread type must be selected." ||
            thread_type="$thread"
    fi
done

if enabled pthreads; then
  check_func pthread_cancel
fi

enabled sync_val_compare_and_swap && enable atomics_gcc
enabled_all atomic_cas_ptr machine_rw_barrier && enable atomics_suncc
enabled MemoryBarrier && enable atomics_win32

check_lib math.h sin -lm && LIBM="-lm"
disabled crystalhd || check_lib libcrystalhd/libcrystalhd_if.h DtsCrystalHDVersion -lcrystalhd || disable crystalhd

atan2f_args=2
ldexpf_args=2
powf_args=2

for func in $MATH_FUNCS; do
    eval check_mathfunc $func \${${func}_args:-1}
done

# these are off by default, so fail if requested and not available
<<<<<<< HEAD
enabled avisynth   && { { check_lib2 "windows.h" LoadLibrary; } ||
                        { check_lib2 "dlfcn.h" dlopen -ldl; } ||
                        die "ERROR: LoadLibrary/dlopen not found for avisynth"; }
enabled fontconfig && require_pkg_config fontconfig "fontconfig/fontconfig.h" FcInit
enabled frei0r     && { check_header frei0r.h || die "ERROR: frei0r.h header not found"; }
enabled gnutls     && require_pkg_config gnutls gnutls/gnutls.h gnutls_global_init
enabled libiec61883 && require libiec61883 libiec61883/iec61883.h iec61883_cmp_connect -lraw1394 -lavc1394 -lrom1394 -liec61883
enabled libaacplus && require  "libaacplus >= 2.0.0" aacplus.h aacplusEncOpen -laacplus
enabled libass     && require_pkg_config libass ass/ass.h ass_library_init
enabled libbluray  && require libbluray libbluray/bluray.h bd_open -lbluray
enabled libcelt    && require libcelt celt/celt.h celt_decode -lcelt0 &&
                      { check_lib celt/celt.h celt_decoder_create_custom -lcelt0 ||
                        die "ERROR: libcelt must be installed and version must be >= 0.11.0."; }
enabled libcaca    && require_pkg_config caca caca.h caca_create_canvas
enabled libfaac    && require2 libfaac "stdint.h faac.h" faacEncGetVersion -lfaac
enabled libfdk_aac && require  libfdk_aac fdk-aac/aacenc_lib.h aacEncOpen -lfdk-aac
flite_libs="-lflite_cmu_time_awb -lflite_cmu_us_awb -lflite_cmu_us_kal -lflite_cmu_us_kal16 -lflite_cmu_us_rms -lflite_cmu_us_slt -lflite_usenglish -lflite_cmulex -lflite"
enabled libflite   && require2 libflite "flite/flite.h" flite_init $flite_libs
enabled libfreetype && require_pkg_config freetype2 "ft2build.h freetype/freetype.h" FT_Init_FreeType
enabled libgsm     && { for gsm_hdr in "gsm.h" "gsm/gsm.h"; do
                            check_lib "${gsm_hdr}" gsm_create -lgsm && break;
                        done || die "ERROR: libgsm not found"; }
enabled libilbc    && require  libilbc ilbc.h WebRtcIlbcfix_InitDecode -lilbc
enabled libmodplug && require  libmodplug libmodplug/modplug.h ModPlug_Load -lmodplug
enabled libmp3lame && require  "libmp3lame >= 3.98.3" lame/lame.h lame_set_VBR_quality -lmp3lame
enabled libnut     && require  libnut libnut.h nut_demuxer_init -lnut
enabled libopencore_amrnb  && require libopencore_amrnb opencore-amrnb/interf_dec.h Decoder_Interface_init -lopencore-amrnb
enabled libopencore_amrwb  && require libopencore_amrwb opencore-amrwb/dec_if.h D_IF_init -lopencore-amrwb
enabled libopencv  && require_pkg_config opencv opencv/cxcore.h cvCreateImageHeader
enabled libopenjpeg && { check_lib openjpeg-1.5/openjpeg.h opj_version -lopenjpeg ||
                         check_lib openjpeg.h opj_version -lopenjpeg ||
                         die "ERROR: libopenjpeg not found"; }
enabled libopus    && require_pkg_config opus opus_multistream.h opus_multistream_decoder_create
enabled libpulse && require_pkg_config libpulse-simple pulse/simple.h pa_simple_new
enabled libquvi    && require_pkg_config libquvi quvi/quvi.h quvi_init
enabled librtmp    && require_pkg_config librtmp librtmp/rtmp.h RTMP_Socket
enabled libschroedinger && require_pkg_config schroedinger-1.0 schroedinger/schro.h schro_init
enabled libshine   && require_pkg_config shine shine/layer3.h shine_encode_frame
enabled libsoxr    && require  libsoxr soxr.h soxr_create -lsoxr
enabled libspeex   && require  libspeex speex/speex.h speex_decoder_init -lspeex
enabled libstagefright_h264  && require_cpp libstagefright_h264 "binder/ProcessState.h media/stagefright/MetaData.h
    media/stagefright/MediaBufferGroup.h media/stagefright/MediaDebug.h media/stagefright/MediaDefs.h
    media/stagefright/OMXClient.h media/stagefright/OMXCodec.h" android::OMXClient -lstagefright -lmedia -lutils -lbinder -lgnustl_static
enabled libtheora  && require  libtheora theora/theoraenc.h th_info_init -ltheoraenc -ltheoradec -logg
enabled libtwolame && require  libtwolame twolame.h twolame_init -ltwolame &&
                      { check_lib twolame.h twolame_encode_buffer_float32_interleaved -ltwolame ||
                        die "ERROR: libtwolame must be installed and version must be >= 0.3.10"; }
enabled libutvideo    && require_cpp utvideo "stdint.h stdlib.h utvideo/utvideo.h utvideo/Codec.h" 'CCodec*' -lutvideo -lstdc++
enabled libv4l2    && require_pkg_config libv4l2 libv4l2.h v4l2_ioctl
enabled libvidstab && require_pkg_config vidstab vid.stab/libvidstab.h vsMotionDetectInit
enabled libvo_aacenc && require libvo_aacenc vo-aacenc/voAAC.h voGetAACEncAPI -lvo-aacenc
enabled libvo_amrwbenc && require libvo_amrwbenc vo-amrwbenc/enc_if.h E_IF_init -lvo-amrwbenc
enabled libvorbis  && require  libvorbis vorbis/vorbisenc.h vorbis_info_init -lvorbisenc -lvorbis -logg
enabled libvpx     && {
    enabled libvpx_vp8_decoder && { check_lib2 "vpx/vpx_decoder.h vpx/vp8dx.h" vpx_codec_dec_init_ver -lvpx ||
                                die "ERROR: libvpx decoder version must be >=0.9.1"; }
    enabled libvpx_vp8_encoder && { check_lib2 "vpx/vpx_encoder.h vpx/vp8cx.h" "vpx_codec_enc_init_ver VP8E_SET_MAX_INTRA_BITRATE_PCT" -lvpx ||
                                die "ERROR: libvpx encoder version must be >=0.9.7"; }
    enabled libvpx_vp9_decoder && { check_lib2 "vpx/vpx_decoder.h vpx/vp8dx.h" "vpx_codec_vp9_dx" -lvpx || disable libvpx_vp9_decoder;  }
    enabled libvpx_vp9_encoder && { check_lib2 "vpx/vpx_encoder.h vpx/vp8cx.h" "vpx_codec_vp9_cx" -lvpx || disable libvpx_vp9_encoder; } }
enabled libwavpack && require libwavpack wavpack/wavpack.h WavpackOpenFileOutput  -lwavpack
enabled libx264    && require  libx264 x264.h x264_encoder_encode -lx264 &&
                      { check_cpp_condition x264.h "X264_BUILD >= 118" ||
                        die "ERROR: libx264 must be installed and version must be >= 0.118."; }
enabled libxavs    && require  libxavs xavs.h xavs_encoder_encode -lxavs
enabled libxvid    && require  libxvid xvid.h xvid_global -lxvidcore
enabled libzmq     && require_pkg_config libzmq zmq.h zmq_ctx_new
enabled openal     && { { for al_libs in "${OPENAL_LIBS}" "-lopenal" "-lOpenAL32"; do
                        check_lib 'AL/al.h' alGetError "${al_libs}" && break; done } ||
                        die "ERROR: openal not found"; } &&
                      { check_cpp_condition "AL/al.h" "defined(AL_VERSION_1_1)" ||
                        die "ERROR: openal must be installed and version must be 1.1 or compatible"; }
enabled opencl     && { check_lib2 OpenCL/cl.h clEnqueueNDRangeKernel -Wl,-framework,OpenCL ||
                        check_lib2 CL/cl.h clEnqueueNDRangeKernel -lOpenCL ||
                        die "ERROR: opencl not found"; } &&
                      { check_cpp_condition "OpenCL/cl.h" "defined(CL_VERSION_1_2)" ||
                        check_cpp_condition "CL/cl.h" "defined(CL_VERSION_1_2)" ||
                        die "ERROR: opencl must be installed and version must be 1.2 or compatible"; }
enabled openssl    && { check_lib openssl/ssl.h SSL_library_init -lssl -lcrypto ||
                        check_lib openssl/ssl.h SSL_library_init -lssl32 -leay32 ||
                        check_lib openssl/ssl.h SSL_library_init -lssl -lcrypto -lws2_32 -lgdi32 ||
                        die "ERROR: openssl not found"; }
=======
enabled avisynth          && require2 vfw32 "windows.h vfw.h" AVIFileInit -lavifil32
enabled frei0r            && { check_header frei0r.h || die "ERROR: frei0r.h header not found"; }
enabled gnutls            && require_pkg_config gnutls gnutls/gnutls.h gnutls_global_init
enabled libfaac           && require2 libfaac "stdint.h faac.h" faacEncGetVersion -lfaac
enabled libfdk_aac        && require libfdk_aac fdk-aac/aacenc_lib.h aacEncOpen -lfdk-aac
enabled libfreetype       && require_pkg_config freetype2 "ft2build.h freetype/freetype.h" FT_Init_FreeType
enabled libgsm            && { for gsm_hdr in "gsm.h" "gsm/gsm.h"; do
                                   check_lib "${gsm_hdr}" gsm_create -lgsm && break;
                               done || die "ERROR: libgsm not found"; }
enabled libilbc           && require libilbc ilbc.h WebRtcIlbcfix_InitDecode -lilbc
enabled libmp3lame        && require "libmp3lame >= 3.98.3" lame/lame.h lame_set_VBR_quality -lmp3lame
enabled libopencore_amrnb && require libopencore_amrnb opencore-amrnb/interf_dec.h Decoder_Interface_init -lopencore-amrnb
enabled libopencore_amrwb && require libopencore_amrwb opencore-amrwb/dec_if.h D_IF_init -lopencore-amrwb
enabled libopencv         && require_pkg_config opencv opencv/cv.h cvCreateImageHeader
enabled libopenjpeg       && require libopenjpeg openjpeg.h opj_version -lopenjpeg
enabled libopus           && require_pkg_config opus opus_multistream.h opus_multistream_decoder_create
enabled libpulse          && require_pkg_config libpulse-simple pulse/simple.h pa_simple_new
enabled librtmp           && require_pkg_config librtmp librtmp/rtmp.h RTMP_Socket
enabled libschroedinger   && require_pkg_config schroedinger-1.0 schroedinger/schro.h schro_init
enabled libspeex          && require libspeex speex/speex.h speex_decoder_init -lspeex
enabled libtheora         && require libtheora theora/theoraenc.h th_info_init -ltheoraenc -ltheoradec -logg
enabled libvo_aacenc      && require libvo_aacenc vo-aacenc/voAAC.h voGetAACEncAPI -lvo-aacenc
enabled libvo_amrwbenc    && require libvo_amrwbenc vo-amrwbenc/enc_if.h E_IF_init -lvo-amrwbenc
enabled libvorbis         && require libvorbis vorbis/vorbisenc.h vorbis_info_init -lvorbisenc -lvorbis -logg
enabled libvpx            && {
    enabled libvpx_vp8_decoder && { check_lib2 "vpx/vpx_decoder.h vpx/vp8dx.h" vpx_codec_dec_init_ver -lvpx ||
                                    die "ERROR: libvpx decoder version must be >=0.9.1"; }
    enabled libvpx_vp8_encoder && { check_lib2 "vpx/vpx_encoder.h vpx/vp8cx.h" "vpx_codec_enc_init_ver VPX_CQ" -lvpx ||
                                    die "ERROR: libvpx encoder version must be >=0.9.6"; }
    enabled libvpx_vp9_decoder && { check_lib2 "vpx/vpx_decoder.h vpx/vp8dx.h" "vpx_codec_vp9_dx" -lvpx || disable libvpx_vp9_decoder; }
    enabled libvpx_vp9_encoder && { check_lib2 "vpx/vpx_encoder.h vpx/vp8cx.h" "vpx_codec_vp9_cx" -lvpx || disable libvpx_vp9_encoder; } }
enabled libwavpack        && require libwavpack wavpack/wavpack.h WavpackOpenFileOutput  -lwavpack
enabled libx264           && require libx264 x264.h x264_encoder_encode -lx264 &&
                             { check_cpp_condition x264.h "X264_BUILD >= 118" ||
                               die "ERROR: libx264 version must be >= 0.118."; }
enabled libxavs           && require libxavs xavs.h xavs_encoder_encode -lxavs
enabled libxvid           && require libxvid xvid.h xvid_global -lxvidcore
enabled openssl           && { check_lib openssl/ssl.h SSL_library_init -lssl -lcrypto ||
                               check_lib openssl/ssl.h SSL_library_init -lssl32 -leay32 ||
                               check_lib openssl/ssl.h SSL_library_init -lssl -lcrypto -lws2_32 -lgdi32 ||
                               die "ERROR: openssl not found"; }
>>>>>>> ace87c19

if enabled gnutls; then
    { check_lib nettle/bignum.h nettle_mpz_get_str_256 -lnettle -lhogweed -lgmp && enable nettle; } ||
    { check_lib gcrypt.h gcry_mpi_new -lgcrypt && enable gcrypt; }
fi

# libdc1394 check
if enabled libdc1394; then
    { check_lib dc1394/dc1394.h dc1394_new -ldc1394 -lraw1394 &&
        enable libdc1394_2; } ||
    { check_lib libdc1394/dc1394_control.h dc1394_create_handle -ldc1394_control -lraw1394 &&
        enable libdc1394_1; } ||
    die "ERROR: No version of libdc1394 found "
fi

SDL_CONFIG="${cross_prefix}sdl-config"
if check_pkg_config sdl SDL_events.h SDL_PollEvent; then
    check_cpp_condition SDL.h "(SDL_MAJOR_VERSION<<16 | SDL_MINOR_VERSION<<8 | SDL_PATCHLEVEL) >= 0x010201" $sdl_cflags &&
    check_cpp_condition SDL.h "(SDL_MAJOR_VERSION<<16 | SDL_MINOR_VERSION<<8 | SDL_PATCHLEVEL) < 0x010300" $sdl_cflags &&
    enable sdl
else
  if "${SDL_CONFIG}" --version > /dev/null 2>&1; then
    sdl_cflags=$("${SDL_CONFIG}" --cflags)
    sdl_libs=$("${SDL_CONFIG}" --libs)
    check_func_headers SDL_version.h SDL_Linked_Version $sdl_cflags $sdl_libs &&
    check_cpp_condition SDL.h "(SDL_MAJOR_VERSION<<16 | SDL_MINOR_VERSION<<8 | SDL_PATCHLEVEL) >= 0x010201" $sdl_cflags &&
    check_cpp_condition SDL.h "(SDL_MAJOR_VERSION<<16 | SDL_MINOR_VERSION<<8 | SDL_PATCHLEVEL) < 0x010300" $sdl_cflags &&
    enable sdl
  fi
fi
enabled sdl && add_cflags $sdl_cflags && add_extralibs $sdl_libs

texi2html --help 2> /dev/null | grep -q 'init-file' && enable texi2html || disable texi2html
makeinfo --version > /dev/null 2>&1 && enable makeinfo  || disable makeinfo
perl --version > /dev/null 2>&1 && enable perl || disable perl
pod2man --help > /dev/null 2>&1 && enable pod2man || disable pod2man
rsync --help 2> /dev/null | grep -q 'contimeout' && enable rsync_contimeout || disable rsync_contimeout

check_header linux/fb.h
check_header linux/videodev.h
check_header linux/videodev2.h
check_code cc linux/videodev2.h "struct v4l2_frmsizeenum vfse; vfse.discrete.width = 0;" && enable_safe struct_v4l2_frmivalenum_discrete

check_header sys/videoio.h

check_func_headers "windows.h vfw.h" capCreateCaptureWindow "$vfwcap_indev_extralibs"
# check that WM_CAP_DRIVER_CONNECT is defined to the proper value
# w32api 3.12 had it defined wrong
check_cpp_condition vfw.h "WM_CAP_DRIVER_CONNECT > WM_USER" && enable vfwcap_defines

check_type "dshow.h" IBaseFilter

# check for ioctl_meteor.h, ioctl_bt848.h and alternatives
{ check_header dev/bktr/ioctl_meteor.h &&
  check_header dev/bktr/ioctl_bt848.h; } ||
{ check_header machine/ioctl_meteor.h &&
  check_header machine/ioctl_bt848.h; } ||
{ check_header dev/video/meteor/ioctl_meteor.h &&
  check_header dev/video/bktr/ioctl_bt848.h; } ||
check_header dev/ic/bt8xx.h

check_header sndio.h
if check_struct sys/soundcard.h audio_buf_info bytes; then
    enable_safe sys/soundcard.h
else
    check_cc -D__BSD_VISIBLE -D__XSI_VISIBLE <<EOF && add_cppflags -D__BSD_VISIBLE -D__XSI_VISIBLE && enable_safe sys/soundcard.h
    #include <sys/soundcard.h>
    audio_buf_info abc;
EOF
fi
check_header soundcard.h

enabled_any alsa_indev alsa_outdev &&
    check_lib2 alsa/asoundlib.h snd_pcm_htimestamp -lasound

enabled jack_indev && check_lib2 jack/jack.h jack_client_open -ljack && check_func sem_timedwait &&
    check_func jack_port_get_latency_range -ljack

enabled_any sndio_indev sndio_outdev && check_lib2 sndio.h sio_open -lsndio

if enabled libcdio; then
    check_lib2 "cdio/cdda.h cdio/paranoia.h" cdio_cddap_open -lcdio_paranoia -lcdio_cdda -lcdio ||
<<<<<<< HEAD
    check_lib2 "cdio/paranoia/cdda.h cdio/paranoia/paranoia.h" cdio_cddap_open -lcdio_paranoia -lcdio_cdda -lcdio ||
    die "ERROR: libcdio-paranoia not found"
=======
    check_lib2 "cdio/paranoia/cdda.h cdio/paranoia/paranoia.h" cdio_cddap_open -lcdio_paranoia -lcdio_cdda -lcdio
>>>>>>> ace87c19
fi

enabled x11grab                                           &&
require X11 X11/Xlib.h XOpenDisplay -lX11                 &&
require Xext X11/extensions/XShm.h XShmCreateImage -lXext &&
require Xfixes X11/extensions/Xfixes.h XFixesGetCursorImage -lXfixes

enabled vaapi &&
    check_lib va/va.h vaInitialize -lva ||
    disable vaapi

enabled vdpau &&
    check_cpp_condition vdpau/vdpau.h "defined VDP_DECODER_PROFILE_MPEG4_PART2_ASP" ||
    disable vdpau

# Funny iconv installations are not unusual, so check it after all flags have been set
disabled iconv || check_func_headers iconv.h iconv || check_lib2 iconv.h iconv -liconv || disable iconv

enabled debug && add_cflags -g"$debuglevel" && add_asflags -g"$debuglevel"

# add some useful compiler flags if supported
check_cflags -Wdeclaration-after-statement
check_cflags -Wall
check_cflags -Wno-parentheses
check_cflags -Wno-switch
check_cflags -Wno-format-zero-length
check_cflags -Wdisabled-optimization
check_cflags -Wpointer-arith
check_cflags -Wredundant-decls
check_cflags -Wno-pointer-sign
check_cflags -Wwrite-strings
check_cflags -Wtype-limits
check_cflags -Wundef
check_cflags -Wmissing-prototypes
check_cflags -Wno-pointer-to-int-cast
check_cflags -Wstrict-prototypes
enabled extra_warnings && check_cflags -Winline

# add some linker flags
check_ldflags -Wl,--warn-common
check_ldflags -Wl,-rpath-link=libpostproc:libswresample:libswscale:libavfilter:libavdevice:libavformat:libavcodec:libavutil:libavresample
test_ldflags -Wl,-Bsymbolic && append SHFLAGS -Wl,-Bsymbolic

enabled xmm_clobber_test &&
    check_ldflags -Wl,--wrap,avcodec_open2              \
                  -Wl,--wrap,avcodec_decode_audio4      \
                  -Wl,--wrap,avcodec_decode_video2      \
                  -Wl,--wrap,avcodec_decode_subtitle2   \
                  -Wl,--wrap,avcodec_encode_audio2      \
                  -Wl,--wrap,avcodec_encode_video       \
                  -Wl,--wrap,avcodec_encode_subtitle    \
                  -Wl,--wrap,sws_scale ||
    disable xmm_clobber_test

echo "X{};" > $TMPV
if test_ldflags -Wl,--version-script,$TMPV; then
    append SHFLAGS '-Wl,--version-script,\$(SUBDIR)lib\$(NAME).ver'
    check_cc <<EOF && enable symver_asm_label
void ff_foo(void) __asm__ ("av_foo@VERSION");
void ff_foo(void) { ${inline_asm+__asm__($quotes);} }
EOF
    check_cc <<EOF && enable symver_gnu_asm
__asm__(".symver ff_foo,av_foo@VERSION");
void ff_foo(void) {}
EOF
fi

if [ -z "$optflags" ]; then
    if enabled small; then
        optflags=$cflags_size
    elif enabled optimizations; then
        optflags=$cflags_speed
    else
        optflags=$cflags_noopt
    fi
fi

check_optflags(){
    check_cflags "$@"
    enabled lto && check_ldflags "$@"
}


if enabled lto; then
    test "$cc_type" != "$ld_type" && die "LTO requires same compiler and linker"
    check_cflags  -flto
    check_ldflags -flto $cpuflags
fi

check_optflags $optflags
check_optflags -fno-math-errno
check_optflags -fno-signed-zeros

enabled ftrapv && check_cflags -ftrapv

check_cc -mno-red-zone <<EOF && noredzone_flags="-mno-red-zone"
int x;
EOF


if enabled icc; then
    # Just warnings, no remarks
    check_cflags -w1
    # -wd: Disable following warnings
    # 144, 167, 556: -Wno-pointer-sign
    # 188: enumerated type mixed with another type
    # 1292: attribute "foo" ignored
    # 1419: external declaration in primary source file
    # 10006: ignoring unknown option -fno-signed-zeros
    # 10148: ignoring unknown option -Wno-parentheses
    # 10156: ignoring option '-W'; no argument required
    check_cflags -wd144,167,188,556,1292,1419,10006,10148,10156
    # 11030: Warning unknown option --as-needed
    # 10156: ignoring option '-export'; no argument required
    check_ldflags -wd10156,11030
    # icc 11.0 and 11.1 work with ebp_available, but don't pass the test
    enable ebp_available
    if enabled x86_32; then
        icc_version=$($cc -dumpversion)
        test ${icc_version%%.*} -ge 11 &&
            check_cflags -falign-stack=maintain-16-byte ||
            disable aligned_stack
    fi
elif enabled ccc; then
    # disable some annoying warnings
    add_cflags -msg_disable bitnotint
    add_cflags -msg_disable mixfuncvoid
    add_cflags -msg_disable nonstandcast
    add_cflags -msg_disable unsupieee
elif enabled gcc; then
    check_optflags -fno-tree-vectorize
    check_cflags -Werror=implicit-function-declaration
    check_cflags -Werror=missing-prototypes
    check_cflags -Werror=return-type
    check_cflags -Werror=vla
elif enabled llvm_gcc; then
    check_cflags -mllvm -stack-alignment=16
elif enabled clang; then
    check_cflags -mllvm -stack-alignment=16
    check_cflags -Qunused-arguments
    check_cflags -Werror=implicit-function-declaration
    check_cflags -Werror=missing-prototypes
    check_cflags -Werror=return-type
elif enabled armcc; then
    # 2523: use of inline assembler is deprecated
    add_cflags -W${armcc_opt},--diag_suppress=2523
    add_cflags -W${armcc_opt},--diag_suppress=1207
    add_cflags -W${armcc_opt},--diag_suppress=1293 # assignment in condition
    add_cflags -W${armcc_opt},--diag_suppress=3343 # hardfp compat
    add_cflags -W${armcc_opt},--diag_suppress=167  # pointer sign
    add_cflags -W${armcc_opt},--diag_suppress=513  # pointer sign
elif enabled tms470; then
    add_cflags -pds=824 -pds=837
elif enabled pathscale; then
    add_cflags -fstrict-overflow -OPT:wrap_around_unsafe_opt=OFF
elif enabled_any msvc icl; then
    enabled x86_32 && disable aligned_stack
    if enabled icl; then
        # basically -fstrict-aliasing that does not work (correctly) on icl 13.x
        check_cpp_condition "windows.h" "__ICL < 1300" && add_cflags -Qansi-alias
        # icl will pass the inline asm tests but inline asm is currently
        # not supported (build will fail)
        disable inline_asm
    fi
fi

case $target_os in
    osf1)
        enabled ccc && add_ldflags '-Wl,-expect_unresolved,*'
    ;;
    plan9)
        add_cppflags -Dmain=plan9_main
    ;;
esac

enable frame_thread_encoder
enabled_any $THREADS_LIST      && enable threads
enabled_any $ATOMICS_LIST      && enable atomics_native

enabled asm || { arch=c; disable $ARCH_LIST $ARCH_EXT_LIST; }

check_deps $CONFIG_LIST       \
           $CONFIG_EXTRA      \
           $HAVE_LIST         \
           $ALL_COMPONENTS    \


if test $target_os = "haiku"; then
    disable memalign
    disable posix_memalign
fi

! enabled_any memalign posix_memalign aligned_malloc &&
    enabled_any $need_memalign && enable memalign_hack

# add_dep lib dep
# -> enable ${lib}_deps_${dep}
# -> add $dep to ${lib}_deps only once
add_dep() {
    lib=$1
    dep=$2
    enabled "${lib}_deps_${dep}" && return 0
    enable  "${lib}_deps_${dep}"
    prepend "${lib}_deps" $dep
}

# merge deps lib components
# merge all ${component}_deps into ${lib}_deps and ${lib}_deps_*
merge_deps() {
    lib=$1
    shift
    for comp in $*; do
        enabled $comp || continue
        eval "dep=\"\$${comp}_deps\""
        for d in $dep; do
            add_dep $lib $d
        done
    done
}

merge_deps libavfilter $FILTER_LIST

echo "install prefix            $prefix"
echo "source path               $source_path"
echo "C compiler                $cc"
echo "ARCH                      $arch ($cpu)"
if test "$build_suffix" != ""; then
    echo "build suffix              $build_suffix"
fi
if test "$progs_suffix" != ""; then
    echo "progs suffix              $progs_suffix"
fi
if test "$extra_version" != ""; then
    echo "version string suffix     $extra_version"
fi
echo "big-endian                ${bigendian-no}"
echo "runtime cpu detection     ${runtime_cpudetect-no}"
if enabled x86; then
    echo "${yasmexe}                      ${yasm-no}"
    echo "MMX enabled               ${mmx-no}"
    echo "MMXEXT enabled            ${mmxext-no}"
    echo "3DNow! enabled            ${amd3dnow-no}"
    echo "3DNow! extended enabled   ${amd3dnowext-no}"
    echo "SSE enabled               ${sse-no}"
    echo "SSSE3 enabled             ${ssse3-no}"
    echo "AVX enabled               ${avx-no}"
    echo "FMA4 enabled              ${fma4-no}"
    echo "i686 features enabled     ${i686-no}"
    echo "CMOV is fast              ${fast_cmov-no}"
    echo "EBX available             ${ebx_available-no}"
    echo "EBP available             ${ebp_available-no}"
fi
if enabled arm; then
    echo "ARMv5TE enabled           ${armv5te-no}"
    echo "ARMv6 enabled             ${armv6-no}"
    echo "ARMv6T2 enabled           ${armv6t2-no}"
    echo "VFP enabled               ${vfp-no}"
    echo "NEON enabled              ${neon-no}"
    echo "THUMB enabled             ${thumb-no}"
fi
if enabled mips; then
    echo "MIPS FPU enabled          ${mipsfpu-no}"
    echo "MIPS32R2 enabled          ${mips32r2-no}"
    echo "MIPS DSP R1 enabled       ${mipsdspr1-no}"
    echo "MIPS DSP R2 enabled       ${mipsdspr2-no}"
fi
if enabled ppc; then
    echo "AltiVec enabled           ${altivec-no}"
    echo "PPC 4xx optimizations     ${ppc4xx-no}"
    echo "dcbzl available           ${dcbzl-no}"
fi
if enabled sparc; then
    echo "VIS enabled               ${vis-no}"
fi
echo "debug symbols             ${debug-no}"
echo "strip symbols             ${stripping-no}"
echo "optimize for size         ${small-no}"
echo "optimizations             ${optimizations-no}"
echo "static                    ${static-no}"
echo "shared                    ${shared-no}"
echo "postprocessing support    ${postproc-no}"
echo "new filter support        ${avfilter-no}"
echo "network support           ${network-no}"
echo "threading support         ${thread_type-no}"
echo "safe bitstream reader     ${safe_bitstream_reader-no}"
echo "SDL support               ${sdl-no}"
echo "opencl enabled            ${opencl-no}"
echo "libshine enabled          ${libshine-no}"
echo "texi2html enabled         ${texi2html-no}"
echo "perl enabled              ${perl-no}"
echo "pod2man enabled           ${pod2man-no}"
echo "makeinfo enabled          ${makeinfo-no}"
test -n "$random_seed" &&
    echo "random seed               ${random_seed}"
echo

echo "External libraries:"
print_enabled '' $EXTERNAL_LIBRARY_LIST | print_3_columns
echo

for type in decoder encoder hwaccel parser demuxer muxer protocol filter bsf indev outdev; do
    echo "Enabled ${type}s:"
    eval list=\$$(toupper $type)_LIST
    print_enabled '_*' $list | print_3_columns
    echo
done

license="LGPL version 2.1 or later"
if enabled nonfree; then
    license="nonfree and unredistributable"
elif enabled gplv3; then
    license="GPL version 3 or later"
elif enabled lgplv3; then
    license="LGPL version 3 or later"
elif enabled gpl; then
    license="GPL version 2 or later"
fi

echo "License: $license"

echo "Creating config.mak, config.h, and doc/config.texi..."

test -e Makefile || $ln_s "$source_path/Makefile" .

enabled stripping || strip="echo skipping strip"

config_files="$TMPH config.mak doc/config.texi"

cat > config.mak <<EOF
# Automatically generated by configure - do not modify!
ifndef FFMPEG_CONFIG_MAK
FFMPEG_CONFIG_MAK=1
FFMPEG_CONFIGURATION=$FFMPEG_CONFIGURATION
prefix=$prefix
LIBDIR=\$(DESTDIR)$libdir
SHLIBDIR=\$(DESTDIR)$shlibdir
INCDIR=\$(DESTDIR)$incdir
BINDIR=\$(DESTDIR)$bindir
DATADIR=\$(DESTDIR)$datadir
MANDIR=\$(DESTDIR)$mandir
SRC_PATH=$source_path
ifndef MAIN_MAKEFILE
SRC_PATH:=\$(SRC_PATH:.%=..%)
endif
CC_IDENT=$cc_ident
ARCH=$arch
CC=$cc
CXX=$cxx
AS=$as
LD=$ld
DEPCC=$dep_cc
DEPCCFLAGS=$DEPCCFLAGS \$(CPPFLAGS)
DEPAS=$as
DEPASFLAGS=$DEPASFLAGS \$(CPPFLAGS)
YASM=$yasmexe
DEPYASM=$yasmexe
AR=$ar
ARFLAGS=$arflags
AR_O=$ar_o
RANLIB=$ranlib
CP=cp -p
LN_S=$ln_s
STRIP=$strip
CPPFLAGS=$CPPFLAGS
CFLAGS=$CFLAGS
CXXFLAGS=$CXXFLAGS
ASFLAGS=$ASFLAGS
AS_C=$AS_C
AS_O=$AS_O
CC_C=$CC_C
CC_E=$CC_E
CC_O=$CC_O
CXX_C=$CXX_C
CXX_O=$CXX_O
LD_O=$LD_O
LD_LIB=$LD_LIB
LD_PATH=$LD_PATH
DLLTOOL=$dlltool
LDFLAGS=$LDFLAGS
LDFLAGS-ffserver=$FFSERVERLDFLAGS
SHFLAGS=$(echo $($ldflags_filter $SHFLAGS))
YASMFLAGS=$YASMFLAGS
BUILDSUF=$build_suffix
PROGSSUF=$progs_suffix
FULLNAME=$FULLNAME
LIBPREF=$LIBPREF
LIBSUF=$LIBSUF
LIBNAME=$LIBNAME
SLIBPREF=$SLIBPREF
SLIBSUF=$SLIBSUF
EXESUF=$EXESUF
EXTRA_VERSION=$extra_version
CCDEP=$CCDEP
CXXDEP=$CXXDEP
CCDEP_FLAGS=$CCDEP_FLAGS
ASDEP=$ASDEP
ASDEP_FLAGS=$ASDEP_FLAGS
CC_DEPFLAGS=$CC_DEPFLAGS
AS_DEPFLAGS=$AS_DEPFLAGS
HOSTCC=$host_cc
HOSTLD=$host_ld
HOSTCFLAGS=$host_cflags
HOSTCPPFLAGS=$host_cppflags
HOSTEXESUF=$HOSTEXESUF
HOSTLDFLAGS=$host_ldflags
HOSTLIBS=$host_libs
DEPHOSTCC=$host_cc
DEPHOSTCCFLAGS=$DEPHOSTCCFLAGS \$(HOSTCCFLAGS)
HOSTCCDEP=$HOSTCCDEP
HOSTCCDEP_FLAGS=$HOSTCCDEP_FLAGS
HOSTCC_DEPFLAGS=$HOSTCC_DEPFLAGS
HOSTCC_C=$HOSTCC_C
HOSTCC_O=$HOSTCC_O
HOSTLD_O=$HOSTLD_O
TARGET_EXEC=$target_exec $target_exec_args
TARGET_PATH=$target_path
TARGET_SAMPLES=${target_samples:-\$(SAMPLES)}
LIBS-ffplay=$sdl_libs
CFLAGS-ffplay=$sdl_cflags
ZLIB=$($ldflags_filter -lz)
LIB_INSTALL_EXTRA_CMD=$LIB_INSTALL_EXTRA_CMD
EXTRALIBS=$extralibs
COMPAT_OBJS=$compat_objs
EXEOBJS=$exeobjs
INSTALL=$install
LIBTARGET=${LIBTARGET}
SLIBNAME=${SLIBNAME}
SLIBNAME_WITH_VERSION=${SLIBNAME_WITH_VERSION}
SLIBNAME_WITH_MAJOR=${SLIBNAME_WITH_MAJOR}
SLIB_CREATE_DEF_CMD=${SLIB_CREATE_DEF_CMD}
SLIB_EXTRA_CMD=${SLIB_EXTRA_CMD}
SLIB_INSTALL_NAME=${SLIB_INSTALL_NAME}
SLIB_INSTALL_LINKS=${SLIB_INSTALL_LINKS}
SLIB_INSTALL_EXTRA_LIB=${SLIB_INSTALL_EXTRA_LIB}
SLIB_INSTALL_EXTRA_SHLIB=${SLIB_INSTALL_EXTRA_SHLIB}
SAMPLES:=${samples:-\$(FATE_SAMPLES)}
NOREDZONE_FLAGS=$noredzone_flags
EOF

get_version(){
    lcname=lib${1}
    name=$(toupper $lcname)
    file=$source_path/$lcname/version.h
    eval $(awk "/#define ${name}_VERSION_M/ { print \$2 \"=\" \$3 }" "$file")
    eval ${name}_VERSION=\$${name}_VERSION_MAJOR.\$${name}_VERSION_MINOR.\$${name}_VERSION_MICRO
    eval echo "${lcname}_VERSION=\$${name}_VERSION" >> config.mak
    eval echo "${lcname}_VERSION_MAJOR=\$${name}_VERSION_MAJOR" >> config.mak
    eval echo "${lcname}_VERSION_MINOR=\$${name}_VERSION_MINOR" >> config.mak
}

map 'get_version $v' $LIBRARY_LIST

cat > $TMPH <<EOF
/* Automatically generated by configure - do not modify! */
#ifndef FFMPEG_CONFIG_H
#define FFMPEG_CONFIG_H
#define FFMPEG_CONFIGURATION "$(c_escape $FFMPEG_CONFIGURATION)"
#define FFMPEG_LICENSE "$(c_escape $license)"
#define FFMPEG_DATADIR "$(eval c_escape $datadir)"
#define AVCONV_DATADIR "$(eval c_escape $datadir)"
#define CC_IDENT "$(c_escape ${cc_ident:-Unknown compiler})"
#define av_restrict $_restrict
#define EXTERN_PREFIX "${extern_prefix}"
#define EXTERN_ASM ${extern_prefix}
#define SLIBSUF "$SLIBSUF"
#define HAVE_MMX2 HAVE_MMXEXT
EOF

test -n "$assert_level" &&
    echo "#define ASSERT_LEVEL $assert_level" >>$TMPH

test -n "$malloc_prefix" &&
    echo "#define MALLOC_PREFIX $malloc_prefix" >>$TMPH

if enabled yasm; then
    append config_files $TMPASM
    printf '' >$TMPASM
fi

enabled getenv || echo "#define getenv(x) NULL" >> $TMPH


mkdir -p doc
echo "@c auto-generated by configure" > doc/config.texi

print_config ARCH_   "$config_files" $ARCH_LIST
print_config HAVE_   "$config_files" $HAVE_LIST
print_config CONFIG_ "$config_files" $CONFIG_LIST       \
                                     $CONFIG_EXTRA      \
                                     $ALL_COMPONENTS    \

echo "#endif /* FFMPEG_CONFIG_H */" >> $TMPH
echo "endif # FFMPEG_CONFIG_MAK" >> config.mak

# Do not overwrite an unchanged config.h to avoid superfluous rebuilds.
cp_if_changed $TMPH config.h
touch .config

enabled yasm && cp_if_changed $TMPASM config.asm

cat > $TMPH <<EOF
/* Generated by ffconf */
#ifndef AVUTIL_AVCONFIG_H
#define AVUTIL_AVCONFIG_H
EOF

print_config AV_HAVE_ $TMPH $HAVE_LIST_PUB

echo "#endif /* AVUTIL_AVCONFIG_H */" >> $TMPH

cp_if_changed $TMPH libavutil/avconfig.h

if test -n "$WARNINGS"; then
    printf "\n$WARNINGS"
    enabled fatal_warnings && exit 1
fi

# build pkg-config files

pkgconfig_generate(){
    name=$1
    shortname=${name#lib}${build_suffix}
    comment=$2
    version=$3
    libs=$4
    requires=$5
    enabled ${name#lib} || return 0
    mkdir -p $name
    cat <<EOF > $name/$name${build_suffix}.pc
prefix=$prefix
exec_prefix=\${prefix}
libdir=$libdir
includedir=$incdir

Name: $name
Description: $comment
Version: $version
Requires: $(enabled shared || echo $requires)
Requires.private: $(enabled shared && echo $requires)
Conflicts:
Libs: -L\${libdir} -l${shortname} $(enabled shared || echo $libs)
Libs.private: $(enabled shared && echo $libs)
Cflags: -I\${includedir}
EOF

mkdir -p doc/examples/pc-uninstalled
includedir=${source_path}
[ "$includedir" = . ] && includedir="\${pcfiledir}/../../.."
    cat <<EOF > doc/examples/pc-uninstalled/$name.pc
prefix=
exec_prefix=
libdir=\${pcfiledir}/../../../$name
includedir=${includedir}

Name: $name
Description: $comment
Version: $version
Requires: $requires
Conflicts:
Libs: -L\${libdir} -l${shortname} $(enabled shared || echo $libs)
Cflags: -I\${includedir}
EOF
}

lavfi_libs="libavutil${build_suffix} = $LIBAVUTIL_VERSION"
enabled libavfilter_deps_avcodec    && prepend lavfi_libs "libavcodec${build_suffix} = $LIBAVCODEC_VERSION,"
enabled libavfilter_deps_avformat   && prepend lavfi_libs "libavformat${build_suffix} = $LIBAVFORMAT_VERSION,"
enabled libavfilter_deps_avresample && prepend lavfi_libs "libavresample${build_suffix} = $LIBAVRESAMPLE_VERSION,"
enabled libavfilter_deps_swscale    && prepend lavfi_libs "libswscale${build_suffix} = $LIBSWSCALE_VERSION,"
enabled libavfilter_deps_swresample && prepend lavfi_libs "libswresample${build_suffix} = $LIBSWRESAMPLE_VERSION,"
enabled libavfilter_deps_postproc   && prepend lavfi_libs "libpostproc${build_suffix} = $LIBPOSTPROC_VERSION,"
lavfi_libs=${lavfi_libs%, }

lavd_libs="libavformat${build_suffix} = $LIBAVFORMAT_VERSION"
enabled lavfi_indev && prepend lavd_libs "libavfilter${build_suffix} = $LIBAVFILTER_VERSION,"

pkgconfig_generate libavutil "FFmpeg utility library" "$LIBAVUTIL_VERSION" "$LIBM"
pkgconfig_generate libavcodec "FFmpeg codec library" "$LIBAVCODEC_VERSION" "$extralibs" "libavutil${build_suffix} = $LIBAVUTIL_VERSION"
pkgconfig_generate libavformat "FFmpeg container format library" "$LIBAVFORMAT_VERSION" "$extralibs" "libavcodec${build_suffix} = $LIBAVCODEC_VERSION"
pkgconfig_generate libavdevice "FFmpeg device handling library" "$LIBAVDEVICE_VERSION" "$extralibs" "$lavd_libs"
pkgconfig_generate libavfilter "FFmpeg audio/video filtering library" "$LIBAVFILTER_VERSION" "$extralibs" "$lavfi_libs"
pkgconfig_generate libpostproc "FFmpeg postprocessing library" "$LIBPOSTPROC_VERSION" "" "libavutil${build_suffix} = $LIBAVUTIL_VERSION"
pkgconfig_generate libavresample "Libav audio resampling library" "$LIBAVRESAMPLE_VERSION" "$extralibs" "libavutil${build_suffix} = $LIBAVUTIL_VERSION"
pkgconfig_generate libswscale "FFmpeg image rescaling library" "$LIBSWSCALE_VERSION" "$LIBM" "libavutil${build_suffix} = $LIBAVUTIL_VERSION"
pkgconfig_generate libswresample "FFmpeg audio resampling library" "$LIBSWRESAMPLE_VERSION" "$LIBM" "libavutil${build_suffix} = $LIBAVUTIL_VERSION"

fix_ffmpeg_remote(){
    git_remote_from=$1
    git_remote_to=$2
    fixme_remote=$(git --git-dir=$source_path/.git --work-tree=$source_path remote -v | grep $git_remote_from | cut -f 1 | sort | uniq)
    if [ "$fixme_remote" != "" ]; then
        echolog "
Outdated domain in git config, the official domain for ffmpeg git is since
November 2011, source.ffmpeg.org, both the old and the new point to the same
repository and server. To update it enter the following commands:
"
        for remote in $fixme_remote; do
            echolog "git remote set-url $remote $git_remote_to"
        done
    fi
}

<<<<<<< HEAD
if test -f "$source_path/.git/config"; then
    remote_from=git.videolan.org
    remote_to=source.ffmpeg.org
    fix_ffmpeg_remote git@$remote_from:ffmpeg   git@$remote_to:ffmpeg
    fix_ffmpeg_remote git://$remote_from/ffmpeg git://$remote_to/ffmpeg
fi
=======
pkgconfig_generate libavutil     "Libav utility library"          "$LIBAVUTIL_VERSION"     "$LIBM"
pkgconfig_generate libavcodec    "Libav codec library"            "$LIBAVCODEC_VERSION"    "$extralibs" "libavutil = $LIBAVUTIL_VERSION"
pkgconfig_generate libavformat   "Libav container format library" "$LIBAVFORMAT_VERSION"   "$extralibs" "libavcodec = $LIBAVCODEC_VERSION"
pkgconfig_generate libavdevice   "Libav device handling library"  "$LIBAVDEVICE_VERSION"   "$extralibs" "libavformat = $LIBAVFORMAT_VERSION"
pkgconfig_generate libavfilter   "Libav video filtering library"  "$LIBAVFILTER_VERSION"   "$extralibs" "$lavfi_libs"
pkgconfig_generate libavresample "Libav audio resampling library" "$LIBAVRESAMPLE_VERSION" "$extralibs" "libavutil = $LIBAVUTIL_VERSION"
pkgconfig_generate libswscale    "Libav image rescaling library"  "$LIBSWSCALE_VERSION"    "$LIBM"      "libavutil = $LIBAVUTIL_VERSION"
>>>>>>> ace87c19
<|MERGE_RESOLUTION|>--- conflicted
+++ resolved
@@ -2736,14 +2736,9 @@
                     core2)              echo -xarch=ssse3 -xchip=core2   ;;
                     corei7)           echo -xarch=sse4_2 -xchip=nehalem  ;;
                     corei7-avx)       echo -xarch=avx -xchip=sandybridge ;;
-<<<<<<< HEAD
-                    amdfam10|barcelona)       echo -xtarget=barcelona    ;;
-                    bdver*)                   echo -xarch=avx            ;;
-                    athlon-4|athlon-[mx]p)    echo -xarch=ssea           ;;
-=======
-                    amdfam10|barcelona|bdver*) echo -xarch=sse4_1        ;;
+                    amdfam10|barcelona)        echo -xtarget=barcelona   ;;
+                    bdver*)                    echo -xarch=avx           ;;
                     athlon-4|athlon-[mx]p)     echo -xarch=ssea          ;;
->>>>>>> ace87c19
                     k8|opteron|athlon64|athlon-fx)
                                                echo -xarch=sse2a         ;;
                     athlon*)                   echo -xarch=pentium_proa  ;;
@@ -4115,132 +4110,88 @@
 done
 
 # these are off by default, so fail if requested and not available
-<<<<<<< HEAD
-enabled avisynth   && { { check_lib2 "windows.h" LoadLibrary; } ||
-                        { check_lib2 "dlfcn.h" dlopen -ldl; } ||
-                        die "ERROR: LoadLibrary/dlopen not found for avisynth"; }
-enabled fontconfig && require_pkg_config fontconfig "fontconfig/fontconfig.h" FcInit
-enabled frei0r     && { check_header frei0r.h || die "ERROR: frei0r.h header not found"; }
-enabled gnutls     && require_pkg_config gnutls gnutls/gnutls.h gnutls_global_init
-enabled libiec61883 && require libiec61883 libiec61883/iec61883.h iec61883_cmp_connect -lraw1394 -lavc1394 -lrom1394 -liec61883
-enabled libaacplus && require  "libaacplus >= 2.0.0" aacplus.h aacplusEncOpen -laacplus
-enabled libass     && require_pkg_config libass ass/ass.h ass_library_init
-enabled libbluray  && require libbluray libbluray/bluray.h bd_open -lbluray
-enabled libcelt    && require libcelt celt/celt.h celt_decode -lcelt0 &&
-                      { check_lib celt/celt.h celt_decoder_create_custom -lcelt0 ||
-                        die "ERROR: libcelt must be installed and version must be >= 0.11.0."; }
-enabled libcaca    && require_pkg_config caca caca.h caca_create_canvas
-enabled libfaac    && require2 libfaac "stdint.h faac.h" faacEncGetVersion -lfaac
-enabled libfdk_aac && require  libfdk_aac fdk-aac/aacenc_lib.h aacEncOpen -lfdk-aac
-flite_libs="-lflite_cmu_time_awb -lflite_cmu_us_awb -lflite_cmu_us_kal -lflite_cmu_us_kal16 -lflite_cmu_us_rms -lflite_cmu_us_slt -lflite_usenglish -lflite_cmulex -lflite"
-enabled libflite   && require2 libflite "flite/flite.h" flite_init $flite_libs
-enabled libfreetype && require_pkg_config freetype2 "ft2build.h freetype/freetype.h" FT_Init_FreeType
-enabled libgsm     && { for gsm_hdr in "gsm.h" "gsm/gsm.h"; do
-                            check_lib "${gsm_hdr}" gsm_create -lgsm && break;
-                        done || die "ERROR: libgsm not found"; }
-enabled libilbc    && require  libilbc ilbc.h WebRtcIlbcfix_InitDecode -lilbc
-enabled libmodplug && require  libmodplug libmodplug/modplug.h ModPlug_Load -lmodplug
-enabled libmp3lame && require  "libmp3lame >= 3.98.3" lame/lame.h lame_set_VBR_quality -lmp3lame
-enabled libnut     && require  libnut libnut.h nut_demuxer_init -lnut
-enabled libopencore_amrnb  && require libopencore_amrnb opencore-amrnb/interf_dec.h Decoder_Interface_init -lopencore-amrnb
-enabled libopencore_amrwb  && require libopencore_amrwb opencore-amrwb/dec_if.h D_IF_init -lopencore-amrwb
-enabled libopencv  && require_pkg_config opencv opencv/cxcore.h cvCreateImageHeader
-enabled libopenjpeg && { check_lib openjpeg-1.5/openjpeg.h opj_version -lopenjpeg ||
-                         check_lib openjpeg.h opj_version -lopenjpeg ||
-                         die "ERROR: libopenjpeg not found"; }
-enabled libopus    && require_pkg_config opus opus_multistream.h opus_multistream_decoder_create
-enabled libpulse && require_pkg_config libpulse-simple pulse/simple.h pa_simple_new
-enabled libquvi    && require_pkg_config libquvi quvi/quvi.h quvi_init
-enabled librtmp    && require_pkg_config librtmp librtmp/rtmp.h RTMP_Socket
-enabled libschroedinger && require_pkg_config schroedinger-1.0 schroedinger/schro.h schro_init
-enabled libshine   && require_pkg_config shine shine/layer3.h shine_encode_frame
-enabled libsoxr    && require  libsoxr soxr.h soxr_create -lsoxr
-enabled libspeex   && require  libspeex speex/speex.h speex_decoder_init -lspeex
-enabled libstagefright_h264  && require_cpp libstagefright_h264 "binder/ProcessState.h media/stagefright/MetaData.h
-    media/stagefright/MediaBufferGroup.h media/stagefright/MediaDebug.h media/stagefright/MediaDefs.h
-    media/stagefright/OMXClient.h media/stagefright/OMXCodec.h" android::OMXClient -lstagefright -lmedia -lutils -lbinder -lgnustl_static
-enabled libtheora  && require  libtheora theora/theoraenc.h th_info_init -ltheoraenc -ltheoradec -logg
-enabled libtwolame && require  libtwolame twolame.h twolame_init -ltwolame &&
-                      { check_lib twolame.h twolame_encode_buffer_float32_interleaved -ltwolame ||
-                        die "ERROR: libtwolame must be installed and version must be >= 0.3.10"; }
-enabled libutvideo    && require_cpp utvideo "stdint.h stdlib.h utvideo/utvideo.h utvideo/Codec.h" 'CCodec*' -lutvideo -lstdc++
-enabled libv4l2    && require_pkg_config libv4l2 libv4l2.h v4l2_ioctl
-enabled libvidstab && require_pkg_config vidstab vid.stab/libvidstab.h vsMotionDetectInit
-enabled libvo_aacenc && require libvo_aacenc vo-aacenc/voAAC.h voGetAACEncAPI -lvo-aacenc
-enabled libvo_amrwbenc && require libvo_amrwbenc vo-amrwbenc/enc_if.h E_IF_init -lvo-amrwbenc
-enabled libvorbis  && require  libvorbis vorbis/vorbisenc.h vorbis_info_init -lvorbisenc -lvorbis -logg
-enabled libvpx     && {
-    enabled libvpx_vp8_decoder && { check_lib2 "vpx/vpx_decoder.h vpx/vp8dx.h" vpx_codec_dec_init_ver -lvpx ||
-                                die "ERROR: libvpx decoder version must be >=0.9.1"; }
-    enabled libvpx_vp8_encoder && { check_lib2 "vpx/vpx_encoder.h vpx/vp8cx.h" "vpx_codec_enc_init_ver VP8E_SET_MAX_INTRA_BITRATE_PCT" -lvpx ||
-                                die "ERROR: libvpx encoder version must be >=0.9.7"; }
-    enabled libvpx_vp9_decoder && { check_lib2 "vpx/vpx_decoder.h vpx/vp8dx.h" "vpx_codec_vp9_dx" -lvpx || disable libvpx_vp9_decoder;  }
-    enabled libvpx_vp9_encoder && { check_lib2 "vpx/vpx_encoder.h vpx/vp8cx.h" "vpx_codec_vp9_cx" -lvpx || disable libvpx_vp9_encoder; } }
-enabled libwavpack && require libwavpack wavpack/wavpack.h WavpackOpenFileOutput  -lwavpack
-enabled libx264    && require  libx264 x264.h x264_encoder_encode -lx264 &&
-                      { check_cpp_condition x264.h "X264_BUILD >= 118" ||
-                        die "ERROR: libx264 must be installed and version must be >= 0.118."; }
-enabled libxavs    && require  libxavs xavs.h xavs_encoder_encode -lxavs
-enabled libxvid    && require  libxvid xvid.h xvid_global -lxvidcore
-enabled libzmq     && require_pkg_config libzmq zmq.h zmq_ctx_new
-enabled openal     && { { for al_libs in "${OPENAL_LIBS}" "-lopenal" "-lOpenAL32"; do
-                        check_lib 'AL/al.h' alGetError "${al_libs}" && break; done } ||
-                        die "ERROR: openal not found"; } &&
-                      { check_cpp_condition "AL/al.h" "defined(AL_VERSION_1_1)" ||
-                        die "ERROR: openal must be installed and version must be 1.1 or compatible"; }
-enabled opencl     && { check_lib2 OpenCL/cl.h clEnqueueNDRangeKernel -Wl,-framework,OpenCL ||
-                        check_lib2 CL/cl.h clEnqueueNDRangeKernel -lOpenCL ||
-                        die "ERROR: opencl not found"; } &&
-                      { check_cpp_condition "OpenCL/cl.h" "defined(CL_VERSION_1_2)" ||
-                        check_cpp_condition "CL/cl.h" "defined(CL_VERSION_1_2)" ||
-                        die "ERROR: opencl must be installed and version must be 1.2 or compatible"; }
-enabled openssl    && { check_lib openssl/ssl.h SSL_library_init -lssl -lcrypto ||
-                        check_lib openssl/ssl.h SSL_library_init -lssl32 -leay32 ||
-                        check_lib openssl/ssl.h SSL_library_init -lssl -lcrypto -lws2_32 -lgdi32 ||
-                        die "ERROR: openssl not found"; }
-=======
-enabled avisynth          && require2 vfw32 "windows.h vfw.h" AVIFileInit -lavifil32
+enabled avisynth          && { { check_lib2 "windows.h" LoadLibrary; } ||
+                               { check_lib2 "dlfcn.h" dlopen -ldl; } ||
+                               die "ERROR: LoadLibrary/dlopen not found for avisynth"; }
+enabled fontconfig        && require_pkg_config fontconfig "fontconfig/fontconfig.h" FcInit
 enabled frei0r            && { check_header frei0r.h || die "ERROR: frei0r.h header not found"; }
 enabled gnutls            && require_pkg_config gnutls gnutls/gnutls.h gnutls_global_init
+enabled libiec61883       && require libiec61883 libiec61883/iec61883.h iec61883_cmp_connect -lraw1394 -lavc1394 -lrom1394 -liec61883
+enabled libaacplus        && require "libaacplus >= 2.0.0" aacplus.h aacplusEncOpen -laacplus
+enabled libass            && require_pkg_config libass ass/ass.h ass_library_init
+enabled libbluray         && require libbluray libbluray/bluray.h bd_open -lbluray
+enabled libcelt           && require libcelt celt/celt.h celt_decode -lcelt0 &&
+                             { check_lib celt/celt.h celt_decoder_create_custom -lcelt0 ||
+                               die "ERROR: libcelt must be installed and version must be >= 0.11.0."; }
+enabled libcaca           && require_pkg_config caca caca.h caca_create_canvas
 enabled libfaac           && require2 libfaac "stdint.h faac.h" faacEncGetVersion -lfaac
 enabled libfdk_aac        && require libfdk_aac fdk-aac/aacenc_lib.h aacEncOpen -lfdk-aac
+flite_libs="-lflite_cmu_time_awb -lflite_cmu_us_awb -lflite_cmu_us_kal -lflite_cmu_us_kal16 -lflite_cmu_us_rms -lflite_cmu_us_slt -lflite_usenglish -lflite_cmulex -lflite"
+enabled libflite          && require2 libflite "flite/flite.h" flite_init $flite_libs
 enabled libfreetype       && require_pkg_config freetype2 "ft2build.h freetype/freetype.h" FT_Init_FreeType
 enabled libgsm            && { for gsm_hdr in "gsm.h" "gsm/gsm.h"; do
                                    check_lib "${gsm_hdr}" gsm_create -lgsm && break;
                                done || die "ERROR: libgsm not found"; }
 enabled libilbc           && require libilbc ilbc.h WebRtcIlbcfix_InitDecode -lilbc
+enabled libmodplug        && require libmodplug libmodplug/modplug.h ModPlug_Load -lmodplug
 enabled libmp3lame        && require "libmp3lame >= 3.98.3" lame/lame.h lame_set_VBR_quality -lmp3lame
+enabled libnut            && require libnut libnut.h nut_demuxer_init -lnut
 enabled libopencore_amrnb && require libopencore_amrnb opencore-amrnb/interf_dec.h Decoder_Interface_init -lopencore-amrnb
 enabled libopencore_amrwb && require libopencore_amrwb opencore-amrwb/dec_if.h D_IF_init -lopencore-amrwb
-enabled libopencv         && require_pkg_config opencv opencv/cv.h cvCreateImageHeader
-enabled libopenjpeg       && require libopenjpeg openjpeg.h opj_version -lopenjpeg
+enabled libopencv         && require_pkg_config opencv opencv/cxcore.h cvCreateImageHeader
+enabled libopenjpeg       && { check_lib openjpeg-1.5/openjpeg.h opj_version -lopenjpeg ||
+                               check_lib openjpeg.h opj_version -lopenjpeg ||
+                               die "ERROR: libopenjpeg not found"; }
 enabled libopus           && require_pkg_config opus opus_multistream.h opus_multistream_decoder_create
 enabled libpulse          && require_pkg_config libpulse-simple pulse/simple.h pa_simple_new
+enabled libquvi           && require_pkg_config libquvi quvi/quvi.h quvi_init
 enabled librtmp           && require_pkg_config librtmp librtmp/rtmp.h RTMP_Socket
 enabled libschroedinger   && require_pkg_config schroedinger-1.0 schroedinger/schro.h schro_init
+enabled libshine          && require_pkg_config shine shine/layer3.h shine_encode_frame
+enabled libsoxr           && require libsoxr soxr.h soxr_create -lsoxr
 enabled libspeex          && require libspeex speex/speex.h speex_decoder_init -lspeex
+enabled libstagefright_h264 && require_cpp libstagefright_h264 "binder/ProcessState.h media/stagefright/MetaData.h
+    media/stagefright/MediaBufferGroup.h media/stagefright/MediaDebug.h media/stagefright/MediaDefs.h
+    media/stagefright/OMXClient.h media/stagefright/OMXCodec.h" android::OMXClient -lstagefright -lmedia -lutils -lbinder -lgnustl_static
 enabled libtheora         && require libtheora theora/theoraenc.h th_info_init -ltheoraenc -ltheoradec -logg
+enabled libtwolame        && require libtwolame twolame.h twolame_init -ltwolame &&
+                             { check_lib twolame.h twolame_encode_buffer_float32_interleaved -ltwolame ||
+                               die "ERROR: libtwolame must be installed and version must be >= 0.3.10"; }
+enabled libutvideo        && require_cpp utvideo "stdint.h stdlib.h utvideo/utvideo.h utvideo/Codec.h" 'CCodec*' -lutvideo -lstdc++
+enabled libv4l2           && require_pkg_config libv4l2 libv4l2.h v4l2_ioctl
+enabled libvidstab        && require_pkg_config vidstab vid.stab/libvidstab.h vsMotionDetectInit
 enabled libvo_aacenc      && require libvo_aacenc vo-aacenc/voAAC.h voGetAACEncAPI -lvo-aacenc
 enabled libvo_amrwbenc    && require libvo_amrwbenc vo-amrwbenc/enc_if.h E_IF_init -lvo-amrwbenc
 enabled libvorbis         && require libvorbis vorbis/vorbisenc.h vorbis_info_init -lvorbisenc -lvorbis -logg
 enabled libvpx            && {
     enabled libvpx_vp8_decoder && { check_lib2 "vpx/vpx_decoder.h vpx/vp8dx.h" vpx_codec_dec_init_ver -lvpx ||
                                     die "ERROR: libvpx decoder version must be >=0.9.1"; }
-    enabled libvpx_vp8_encoder && { check_lib2 "vpx/vpx_encoder.h vpx/vp8cx.h" "vpx_codec_enc_init_ver VPX_CQ" -lvpx ||
-                                    die "ERROR: libvpx encoder version must be >=0.9.6"; }
+    enabled libvpx_vp8_encoder && { check_lib2 "vpx/vpx_encoder.h vpx/vp8cx.h" "vpx_codec_enc_init_ver VP8E_SET_MAX_INTRA_BITRATE_PCT" -lvpx ||
+                                    die "ERROR: libvpx encoder version must be >=0.9.7"; }
     enabled libvpx_vp9_decoder && { check_lib2 "vpx/vpx_decoder.h vpx/vp8dx.h" "vpx_codec_vp9_dx" -lvpx || disable libvpx_vp9_decoder; }
     enabled libvpx_vp9_encoder && { check_lib2 "vpx/vpx_encoder.h vpx/vp8cx.h" "vpx_codec_vp9_cx" -lvpx || disable libvpx_vp9_encoder; } }
 enabled libwavpack        && require libwavpack wavpack/wavpack.h WavpackOpenFileOutput  -lwavpack
 enabled libx264           && require libx264 x264.h x264_encoder_encode -lx264 &&
                              { check_cpp_condition x264.h "X264_BUILD >= 118" ||
-                               die "ERROR: libx264 version must be >= 0.118."; }
+                               die "ERROR: libx264 must be installed and version must be >= 0.118."; }
 enabled libxavs           && require libxavs xavs.h xavs_encoder_encode -lxavs
 enabled libxvid           && require libxvid xvid.h xvid_global -lxvidcore
+enabled libzmq            && require_pkg_config libzmq zmq.h zmq_ctx_new
+enabled openal            && { { for al_libs in "${OPENAL_LIBS}" "-lopenal" "-lOpenAL32"; do
+                               check_lib 'AL/al.h' alGetError "${al_libs}" && break; done } ||
+                               die "ERROR: openal not found"; } &&
+                             { check_cpp_condition "AL/al.h" "defined(AL_VERSION_1_1)" ||
+                               die "ERROR: openal must be installed and version must be 1.1 or compatible"; }
+enabled opencl            && { check_lib2 OpenCL/cl.h clEnqueueNDRangeKernel -Wl,-framework,OpenCL ||
+                               check_lib2 CL/cl.h clEnqueueNDRangeKernel -lOpenCL ||
+                               die "ERROR: opencl not found"; } &&
+                             { check_cpp_condition "OpenCL/cl.h" "defined(CL_VERSION_1_2)" ||
+                               check_cpp_condition "CL/cl.h" "defined(CL_VERSION_1_2)" ||
+                               die "ERROR: opencl must be installed and version must be 1.2 or compatible"; }
 enabled openssl           && { check_lib openssl/ssl.h SSL_library_init -lssl -lcrypto ||
                                check_lib openssl/ssl.h SSL_library_init -lssl32 -leay32 ||
                                check_lib openssl/ssl.h SSL_library_init -lssl -lcrypto -lws2_32 -lgdi32 ||
                                die "ERROR: openssl not found"; }
->>>>>>> ace87c19
 
 if enabled gnutls; then
     { check_lib nettle/bignum.h nettle_mpz_get_str_256 -lnettle -lhogweed -lgmp && enable nettle; } ||
@@ -4323,12 +4274,8 @@
 
 if enabled libcdio; then
     check_lib2 "cdio/cdda.h cdio/paranoia.h" cdio_cddap_open -lcdio_paranoia -lcdio_cdda -lcdio ||
-<<<<<<< HEAD
     check_lib2 "cdio/paranoia/cdda.h cdio/paranoia/paranoia.h" cdio_cddap_open -lcdio_paranoia -lcdio_cdda -lcdio ||
     die "ERROR: libcdio-paranoia not found"
-=======
-    check_lib2 "cdio/paranoia/cdda.h cdio/paranoia/paranoia.h" cdio_cddap_open -lcdio_paranoia -lcdio_cdda -lcdio
->>>>>>> ace87c19
 fi
 
 enabled x11grab                                           &&
@@ -4905,15 +4852,15 @@
 lavd_libs="libavformat${build_suffix} = $LIBAVFORMAT_VERSION"
 enabled lavfi_indev && prepend lavd_libs "libavfilter${build_suffix} = $LIBAVFILTER_VERSION,"
 
-pkgconfig_generate libavutil "FFmpeg utility library" "$LIBAVUTIL_VERSION" "$LIBM"
-pkgconfig_generate libavcodec "FFmpeg codec library" "$LIBAVCODEC_VERSION" "$extralibs" "libavutil${build_suffix} = $LIBAVUTIL_VERSION"
-pkgconfig_generate libavformat "FFmpeg container format library" "$LIBAVFORMAT_VERSION" "$extralibs" "libavcodec${build_suffix} = $LIBAVCODEC_VERSION"
-pkgconfig_generate libavdevice "FFmpeg device handling library" "$LIBAVDEVICE_VERSION" "$extralibs" "$lavd_libs"
-pkgconfig_generate libavfilter "FFmpeg audio/video filtering library" "$LIBAVFILTER_VERSION" "$extralibs" "$lavfi_libs"
-pkgconfig_generate libpostproc "FFmpeg postprocessing library" "$LIBPOSTPROC_VERSION" "" "libavutil${build_suffix} = $LIBAVUTIL_VERSION"
-pkgconfig_generate libavresample "Libav audio resampling library" "$LIBAVRESAMPLE_VERSION" "$extralibs" "libavutil${build_suffix} = $LIBAVUTIL_VERSION"
-pkgconfig_generate libswscale "FFmpeg image rescaling library" "$LIBSWSCALE_VERSION" "$LIBM" "libavutil${build_suffix} = $LIBAVUTIL_VERSION"
-pkgconfig_generate libswresample "FFmpeg audio resampling library" "$LIBSWRESAMPLE_VERSION" "$LIBM" "libavutil${build_suffix} = $LIBAVUTIL_VERSION"
+pkgconfig_generate libavutil     "FFmpeg utility library"               "$LIBAVUTIL_VERSION"     "$LIBM"
+pkgconfig_generate libavcodec    "FFmpeg codec library"                 "$LIBAVCODEC_VERSION"    "$extralibs" "libavutil${build_suffix} = $LIBAVUTIL_VERSION"
+pkgconfig_generate libavformat   "FFmpeg container format library"      "$LIBAVFORMAT_VERSION"   "$extralibs" "libavcodec${build_suffix} = $LIBAVCODEC_VERSION"
+pkgconfig_generate libavdevice   "FFmpeg device handling library"       "$LIBAVDEVICE_VERSION"   "$extralibs" "$lavd_libs"
+pkgconfig_generate libavfilter   "FFmpeg audio/video filtering library" "$LIBAVFILTER_VERSION"   "$extralibs" "$lavfi_libs"
+pkgconfig_generate libpostproc   "FFmpeg postprocessing library"        "$LIBPOSTPROC_VERSION"   ""           "libavutil${build_suffix} = $LIBAVUTIL_VERSION"
+pkgconfig_generate libavresample "Libav audio resampling library"       "$LIBAVRESAMPLE_VERSION" "$extralibs" "libavutil${build_suffix} = $LIBAVUTIL_VERSION"
+pkgconfig_generate libswscale    "FFmpeg image rescaling library"       "$LIBSWSCALE_VERSION"    "$LIBM"      "libavutil${build_suffix} = $LIBAVUTIL_VERSION"
+pkgconfig_generate libswresample "FFmpeg audio resampling library"      "$LIBSWRESAMPLE_VERSION" "$LIBM"      "libavutil${build_suffix} = $LIBAVUTIL_VERSION"
 
 fix_ffmpeg_remote(){
     git_remote_from=$1
@@ -4931,19 +4878,9 @@
     fi
 }
 
-<<<<<<< HEAD
 if test -f "$source_path/.git/config"; then
     remote_from=git.videolan.org
     remote_to=source.ffmpeg.org
     fix_ffmpeg_remote git@$remote_from:ffmpeg   git@$remote_to:ffmpeg
     fix_ffmpeg_remote git://$remote_from/ffmpeg git://$remote_to/ffmpeg
-fi
-=======
-pkgconfig_generate libavutil     "Libav utility library"          "$LIBAVUTIL_VERSION"     "$LIBM"
-pkgconfig_generate libavcodec    "Libav codec library"            "$LIBAVCODEC_VERSION"    "$extralibs" "libavutil = $LIBAVUTIL_VERSION"
-pkgconfig_generate libavformat   "Libav container format library" "$LIBAVFORMAT_VERSION"   "$extralibs" "libavcodec = $LIBAVCODEC_VERSION"
-pkgconfig_generate libavdevice   "Libav device handling library"  "$LIBAVDEVICE_VERSION"   "$extralibs" "libavformat = $LIBAVFORMAT_VERSION"
-pkgconfig_generate libavfilter   "Libav video filtering library"  "$LIBAVFILTER_VERSION"   "$extralibs" "$lavfi_libs"
-pkgconfig_generate libavresample "Libav audio resampling library" "$LIBAVRESAMPLE_VERSION" "$extralibs" "libavutil = $LIBAVUTIL_VERSION"
-pkgconfig_generate libswscale    "Libav image rescaling library"  "$LIBSWSCALE_VERSION"    "$LIBM"      "libavutil = $LIBAVUTIL_VERSION"
->>>>>>> ace87c19
+fi